--- conflicted
+++ resolved
@@ -135,32 +135,6 @@
             return null;
         }
 
-<<<<<<< HEAD
-        /// <summary>
-        /// Serializes to bytes.
-        /// </summary>
-        /// <returns>The serialized bytes.</returns>
-        /// <exception cref="ArgumentNullException">If <paramref name="obj" /> is null.</exception>
-        public static byte[] SerializeToBytes(this IJsonSerializer json, object obj)
-        {
-            if (obj == null)
-            {
-                throw new ArgumentNullException(nameof(obj));
-            }
-
-            using var stream = new MemoryStream();
-            json.SerializeToStream(obj, stream);
-            return stream.ToArray();
-        }
-
-        /// <summary>
-        /// Attaches a statement based on the provided alias at the specified path.
-        /// </summary>
-        /// <param name="db">The database.</param>
-        /// <param name="path">The path.</param>
-        /// <param name="alias">The alias.</param>
-=======
->>>>>>> 5c669d7a
         public static void Attach(SQLiteDatabaseConnection db, string path, string alias)
         {
             var commandText = string.Format(
@@ -551,14 +525,11 @@
             }
         }
 
-<<<<<<< HEAD
         /// <summary>
         /// Executes the provided statement.
         /// </summary>
         /// <param name="This">The statement to execute.</param>
         /// <returns>A lazily-evaluated <see cref="IEnumerable{T}"/> containing the results of the statement.</returns>
-=======
->>>>>>> 5c669d7a
         public static IEnumerable<IReadOnlyList<IResultSetValue>> ExecuteQuery(this IStatement statement)
         {
             while (statement.MoveNext())
