using System;
using System.Collections.Generic;
using System.Globalization;
using System.IO;
using System.Linq;
using System.Threading.Tasks;
using MediaBrowser.Common;
using MediaBrowser.Controller.Channels;
using MediaBrowser.Controller.Drawing;
using MediaBrowser.Controller.Dto;
using MediaBrowser.Controller.Entities;
using MediaBrowser.Controller.Entities.Audio;
using MediaBrowser.Controller.Entities.Movies;
using MediaBrowser.Controller.Entities.TV;
using MediaBrowser.Controller.Library;
using MediaBrowser.Controller.LiveTv;
using MediaBrowser.Controller.Persistence;
using MediaBrowser.Controller.Playlists;
using MediaBrowser.Controller.Providers;
using MediaBrowser.Model.Drawing;
using MediaBrowser.Model.Dto;
using MediaBrowser.Model.Entities;
using MediaBrowser.Model.Querying;
using Microsoft.Extensions.Logging;

namespace Emby.Server.Implementations.Dto
{
    public class DtoService : IDtoService
    {
        private readonly ILogger _logger;
        private readonly ILibraryManager _libraryManager;
        private readonly IUserDataManager _userDataRepository;
        private readonly IItemRepository _itemRepo;

        private readonly IImageProcessor _imageProcessor;
        private readonly IProviderManager _providerManager;

        private readonly IApplicationHost _appHost;
        private readonly Func<IMediaSourceManager> _mediaSourceManager;
        private readonly Func<ILiveTvManager> _livetvManager;

        public DtoService(
            ILoggerFactory loggerFactory,
            ILibraryManager libraryManager,
            IUserDataManager userDataRepository,
            IItemRepository itemRepo,
            IImageProcessor imageProcessor,
            IProviderManager providerManager,
            IApplicationHost appHost,
            Func<IMediaSourceManager> mediaSourceManager,
            Func<ILiveTvManager> livetvManager)
        {
            _logger = loggerFactory.CreateLogger(nameof(DtoService));
            _libraryManager = libraryManager;
            _userDataRepository = userDataRepository;
            _itemRepo = itemRepo;
            _imageProcessor = imageProcessor;
            _providerManager = providerManager;
            _appHost = appHost;
            _mediaSourceManager = mediaSourceManager;
            _livetvManager = livetvManager;
        }

        /// <summary>
        /// Converts a BaseItem to a DTOBaseItem
        /// </summary>
        /// <param name="item">The item.</param>
        /// <param name="fields">The fields.</param>
        /// <param name="user">The user.</param>
        /// <param name="owner">The owner.</param>
        /// <returns>Task{DtoBaseItem}.</returns>
        /// <exception cref="ArgumentNullException">item</exception>
        public BaseItemDto GetBaseItemDto(BaseItem item, ItemFields[] fields, User user = null, BaseItem owner = null)
        {
            var options = new DtoOptions
            {
                Fields = fields
            };

            return GetBaseItemDto(item, options, user, owner);
        }

        /// <inheritdoc />
        public IReadOnlyList<BaseItemDto> GetBaseItemDtos(IReadOnlyList<BaseItem> items, DtoOptions options, User user = null, BaseItem owner = null)
        {
            var returnItems = new BaseItemDto[items.Count];
            var programTuples = new List<(BaseItem, BaseItemDto)>();
            var channelTuples = new List<(BaseItemDto, LiveTvChannel)>();

            for (int index = 0; index < items.Count; index++)
            {
                var item = items[index];
                var dto = GetBaseItemDtoInternal(item, options, user, owner);

                if (item is LiveTvChannel tvChannel)
                {
                    channelTuples.Add((dto, tvChannel));
                }
                else if (item is LiveTvProgram)
                {
                    programTuples.Add((item, dto));
                }

                if (item is IItemByName byName)
                {
                    if (options.ContainsField(ItemFields.ItemCounts))
                    {
                        var libraryItems = byName.GetTaggedItems(new InternalItemsQuery(user)
                        {
                            Recursive = true,
                            DtoOptions = new DtoOptions(false)
                            {
                                EnableImages = false
                            }
                        });

                        SetItemByNameInfo(item, dto, libraryItems, user);
                    }
                }

                returnItems[index] = dto;
            }

            if (programTuples.Count > 0)
            {
                _livetvManager().AddInfoToProgramDto(programTuples, options.Fields, user).GetAwaiter().GetResult();
            }

            if (channelTuples.Count > 0)
            {
                _livetvManager().AddChannelInfo(channelTuples, options, user);
            }

            return returnItems;
        }

        public BaseItemDto GetBaseItemDto(BaseItem item, DtoOptions options, User user = null, BaseItem owner = null)
        {
            var dto = GetBaseItemDtoInternal(item, options, user, owner);
            if (item is LiveTvChannel tvChannel)
            {
                var list = new List<(BaseItemDto, LiveTvChannel)>(1) { (dto, tvChannel) };
                _livetvManager().AddChannelInfo(list, options, user);
            }
            else if (item is LiveTvProgram)
            {
                var list = new List<(BaseItem, BaseItemDto)>(1) { (item, dto) };
                var task = _livetvManager().AddInfoToProgramDto(list, options.Fields, user);
                Task.WaitAll(task);
            }

            if (item is IItemByName itemByName
                && options.ContainsField(ItemFields.ItemCounts))
            {
                SetItemByNameInfo(
                    item,
                    dto,
                    GetTaggedItems(
                        itemByName,
                        user,
                        new DtoOptions(false)
                        {
                            EnableImages = false
                        }),
                    user);
            }

            return dto;
        }

        private static IList<BaseItem> GetTaggedItems(IItemByName byName, User user, DtoOptions options)
        {
            return byName.GetTaggedItems(
                new InternalItemsQuery(user)
                {
                    Recursive = true,
                    DtoOptions = options
                });
        }

        private BaseItemDto GetBaseItemDtoInternal(BaseItem item, DtoOptions options, User user = null, BaseItem owner = null)
        {
            var dto = new BaseItemDto
            {
                ServerId = _appHost.SystemId
            };

            if (item.SourceType == SourceType.Channel)
            {
                dto.SourceType = item.SourceType.ToString();
            }

            if (options.ContainsField(ItemFields.People))
            {
                AttachPeople(dto, item);
            }

            if (options.ContainsField(ItemFields.PrimaryImageAspectRatio))
            {
                try
                {
                    AttachPrimaryImageAspectRatio(dto, item);
                }
                catch (Exception ex)
                {
                    // Have to use a catch-all unfortunately because some .net image methods throw plain Exceptions
                    _logger.LogError(ex, "Error generating PrimaryImageAspectRatio for {itemName}", item.Name);
                }
            }

            if (options.ContainsField(ItemFields.DisplayPreferencesId))
            {
                dto.DisplayPreferencesId = item.DisplayPreferencesId.ToString("N", CultureInfo.InvariantCulture);
            }

            if (user != null)
            {
                AttachUserSpecificInfo(dto, item, user, options);
            }

            if (item is IHasMediaSources hasMediaSources)
            {
                if (options.ContainsField(ItemFields.MediaSources))
                {
                    dto.MediaSources = _mediaSourceManager().GetStaticMediaSources(item, true, user).ToArray();

                    NormalizeMediaSourceContainers(dto);
                }
            }

            if (options.ContainsField(ItemFields.Studios))
            {
                AttachStudios(dto, item);
            }

            AttachBasicFields(dto, item, owner, options);

            if (options.ContainsField(ItemFields.CanDelete))
            {
                dto.CanDelete = user == null
                    ? item.CanDelete()
                    : item.CanDelete(user);
            }

            if (options.ContainsField(ItemFields.CanDownload))
            {
                dto.CanDownload = user == null
                    ? item.CanDownload()
                    : item.CanDownload(user);
            }

            if (options.ContainsField(ItemFields.Etag))
            {
                dto.Etag = item.GetEtag(user);
            }

            var liveTvManager = _livetvManager();
            var activeRecording = liveTvManager.GetActiveRecordingInfo(item.Path);
            if (activeRecording != null)
            {
                dto.Type = "Recording";
                dto.CanDownload = false;
                dto.RunTimeTicks = null;

                if (!string.IsNullOrEmpty(dto.SeriesName))
                {
                    dto.EpisodeTitle = dto.Name;
                    dto.Name = dto.SeriesName;
                }
                liveTvManager.AddInfoToRecordingDto(item, dto, activeRecording, user);
            }

            return dto;
        }

        private static void NormalizeMediaSourceContainers(BaseItemDto dto)
        {
            foreach (var mediaSource in dto.MediaSources)
            {
                var container = mediaSource.Container;
                if (string.IsNullOrEmpty(container))
                {
                    continue;
                }
                var containers = container.Split(new[] { ',' });
                if (containers.Length < 2)
                {
                    continue;
                }

                var path = mediaSource.Path;
                string fileExtensionContainer = null;

                if (!string.IsNullOrEmpty(path))
                {
                    path = Path.GetExtension(path);
                    if (!string.IsNullOrEmpty(path))
                    {
                        path = Path.GetExtension(path);
                        if (!string.IsNullOrEmpty(path))
                        {
                            path = path.TrimStart('.');
                        }

                        if (!string.IsNullOrEmpty(path) && containers.Contains(path, StringComparer.OrdinalIgnoreCase))
                        {
                            fileExtensionContainer = path;
                        }
                    }
                }

                mediaSource.Container = fileExtensionContainer ?? containers[0];
            }
        }

        public BaseItemDto GetItemByNameDto(BaseItem item, DtoOptions options, List<BaseItem> taggedItems, User user = null)
        {
            var dto = GetBaseItemDtoInternal(item, options, user);

            if (taggedItems != null && options.ContainsField(ItemFields.ItemCounts))
            {
                SetItemByNameInfo(item, dto, taggedItems, user);
            }

            return dto;
        }

        private static void SetItemByNameInfo(BaseItem item, BaseItemDto dto, IList<BaseItem> taggedItems, User user = null)
        {
            if (item is MusicArtist)
            {
                dto.AlbumCount = taggedItems.Count(i => i is MusicAlbum);
                dto.MusicVideoCount = taggedItems.Count(i => i is MusicVideo);
                dto.SongCount = taggedItems.Count(i => i is Audio);
            }
            else if (item is MusicGenre)
            {
                dto.ArtistCount = taggedItems.Count(i => i is MusicArtist);
                dto.AlbumCount = taggedItems.Count(i => i is MusicAlbum);
                dto.MusicVideoCount = taggedItems.Count(i => i is MusicVideo);
                dto.SongCount = taggedItems.Count(i => i is Audio);
            }
            else
            {
                // This populates them all and covers Genre, Person, Studio, Year

                dto.ArtistCount = taggedItems.Count(i => i is MusicArtist);
                dto.AlbumCount = taggedItems.Count(i => i is MusicAlbum);
                dto.EpisodeCount = taggedItems.Count(i => i is Episode);
                dto.MovieCount = taggedItems.Count(i => i is Movie);
                dto.TrailerCount = taggedItems.Count(i => i is Trailer);
                dto.MusicVideoCount = taggedItems.Count(i => i is MusicVideo);
                dto.SeriesCount = taggedItems.Count(i => i is Series);
                dto.ProgramCount = taggedItems.Count(i => i is LiveTvProgram);
                dto.SongCount = taggedItems.Count(i => i is Audio);
            }

            dto.ChildCount = taggedItems.Count;
        }

        /// <summary>
        /// Attaches the user specific info.
        /// </summary>
        private void AttachUserSpecificInfo(BaseItemDto dto, BaseItem item, User user, DtoOptions options)
        {
            if (item.IsFolder)
            {
                var folder = (Folder)item;

                if (options.EnableUserData)
                {
                    dto.UserData = _userDataRepository.GetUserDataDto(item, dto, user, options);
                }

                if (!dto.ChildCount.HasValue && item.SourceType == SourceType.Library)
                {
                    // For these types we can try to optimize and assume these values will be equal
                    if (item is MusicAlbum || item is Season || item is Playlist)
                    {
                        dto.ChildCount = dto.RecursiveItemCount;
                    }

                    if (options.ContainsField(ItemFields.ChildCount))
                    {
                        dto.ChildCount = dto.ChildCount ?? GetChildCount(folder, user);
                    }
                }

                if (options.ContainsField(ItemFields.CumulativeRunTimeTicks))
                {
                    dto.CumulativeRunTimeTicks = item.RunTimeTicks;
                }

                if (options.ContainsField(ItemFields.DateLastMediaAdded))
                {
                    dto.DateLastMediaAdded = folder.DateLastMediaAdded;
                }
            }

            else
            {
                if (options.EnableUserData)
                {
                    dto.UserData = _userDataRepository.GetUserDataDto(item, user);
                }
            }

            if (options.ContainsField(ItemFields.PlayAccess))
            {
                dto.PlayAccess = item.GetPlayAccess(user);
            }

            if (options.ContainsField(ItemFields.BasicSyncInfo))
            {
                var userCanSync = user != null && user.Policy.EnableContentDownloading;
                if (userCanSync && item.SupportsExternalTransfer)
                {
                    dto.SupportsSync = true;
                }
            }
        }

        private static int GetChildCount(Folder folder, User user)
        {
            // Right now this is too slow to calculate for top level folders on a per-user basis
            // Just return something so that apps that are expecting a value won't think the folders are empty
            if (folder is ICollectionFolder || folder is UserView)
            {
                return new Random().Next(1, 10);
            }

            return folder.GetChildCount(user);
        }

        /// <summary>
        /// Gets client-side Id of a server-side BaseItem
        /// </summary>
        /// <param name="item">The item.</param>
        /// <returns>System.String.</returns>
        /// <exception cref="ArgumentNullException">item</exception>
        public string GetDtoId(BaseItem item)
        {
            return item.Id.ToString("N", CultureInfo.InvariantCulture);
        }

        private static void SetBookProperties(BaseItemDto dto, Book item)
        {
            dto.SeriesName = item.SeriesName;
        }
        private static void SetPhotoProperties(BaseItemDto dto, Photo item)
        {
            dto.CameraMake = item.CameraMake;
            dto.CameraModel = item.CameraModel;
            dto.Software = item.Software;
            dto.ExposureTime = item.ExposureTime;
            dto.FocalLength = item.FocalLength;
            dto.ImageOrientation = item.Orientation;
            dto.Aperture = item.Aperture;
            dto.ShutterSpeed = item.ShutterSpeed;

            dto.Latitude = item.Latitude;
            dto.Longitude = item.Longitude;
            dto.Altitude = item.Altitude;
            dto.IsoSpeedRating = item.IsoSpeedRating;

            var album = item.AlbumEntity;

            if (album != null)
            {
                dto.Album = album.Name;
                dto.AlbumId = album.Id;
            }
        }

        private void SetMusicVideoProperties(BaseItemDto dto, MusicVideo item)
        {
            if (!string.IsNullOrEmpty(item.Album))
            {
                var parentAlbumIds = _libraryManager.GetItemIds(new InternalItemsQuery
                {
                    IncludeItemTypes = new[] { typeof(MusicAlbum).Name },
                    Name = item.Album,
                    Limit = 1

                });

                if (parentAlbumIds.Count > 0)
                {
                    dto.AlbumId = parentAlbumIds[0];
                }
            }

            dto.Album = item.Album;
        }

        private string[] GetImageTags(BaseItem item, List<ItemImageInfo> images)
        {
            return images
                .Select(p => GetImageCacheTag(item, p))
                .Where(i => i != null)
                .ToArray();
        }

        private string GetImageCacheTag(BaseItem item, ImageType type)
        {
            try
            {
                return _imageProcessor.GetImageCacheTag(item, type);
            }
            catch (Exception ex)
            {
                _logger.LogError(ex, "Error getting {type} image info", type);
                return null;
            }
        }

        private string GetImageCacheTag(BaseItem item, ItemImageInfo image)
        {
            try
            {
                return _imageProcessor.GetImageCacheTag(item, image);
            }
            catch (Exception ex)
            {
                _logger.LogError(ex, "Error getting {imageType} image info for {path}", image.Type, image.Path);
                return null;
            }
        }

        /// <summary>
        /// Attaches People DTO's to a DTOBaseItem
        /// </summary>
        /// <param name="dto">The dto.</param>
        /// <param name="item">The item.</param>
        /// <returns>Task.</returns>
        private void AttachPeople(BaseItemDto dto, BaseItem item)
        {
            // Ordering by person type to ensure actors and artists are at the front.
            // This is taking advantage of the fact that they both begin with A
            // This should be improved in the future
            var people = _libraryManager.GetPeople(item).OrderBy(i => i.SortOrder ?? int.MaxValue)
                .ThenBy(i =>
                {
                    if (i.IsType(PersonType.Actor))
                    {
                        return 0;
                    }
                    if (i.IsType(PersonType.GuestStar))
                    {
                        return 1;
                    }
                    if (i.IsType(PersonType.Director))
                    {
                        return 2;
                    }
                    if (i.IsType(PersonType.Writer))
                    {
                        return 3;
                    }
                    if (i.IsType(PersonType.Producer))
                    {
                        return 4;
                    }
                    if (i.IsType(PersonType.Composer))
                    {
                        return 4;
                    }

                    return 10;
                })
                .ToList();

            var list = new List<BaseItemPerson>();

            var dictionary = people.Select(p => p.Name)
                .Distinct(StringComparer.OrdinalIgnoreCase).Select(c =>
                {
                    try
                    {
                        return _libraryManager.GetPerson(c);
                    }
                    catch (Exception ex)
                    {
                        _logger.LogError(ex, "Error getting person {Name}", c);
                        return null;
                    }

                }).Where(i => i != null)
                .GroupBy(i => i.Name, StringComparer.OrdinalIgnoreCase)
                .Select(x => x.First())
                .ToDictionary(i => i.Name, StringComparer.OrdinalIgnoreCase);

            for (var i = 0; i < people.Count; i++)
            {
                var person = people[i];

                var baseItemPerson = new BaseItemPerson
                {
                    Name = person.Name,
                    Role = person.Role,
                    Type = person.Type
                };

                if (dictionary.TryGetValue(person.Name, out Person entity))
                {
                    baseItemPerson.PrimaryImageTag = GetImageCacheTag(entity, ImageType.Primary);
                    baseItemPerson.Id = entity.Id.ToString("N", CultureInfo.InvariantCulture);
                    list.Add(baseItemPerson);
                }
            }

            dto.People = list.ToArray();
        }

        /// <summary>
        /// Attaches the studios.
        /// </summary>
        /// <param name="dto">The dto.</param>
        /// <param name="item">The item.</param>
        /// <returns>Task.</returns>
        private void AttachStudios(BaseItemDto dto, BaseItem item)
        {
            dto.Studios = item.Studios
                .Where(i => !string.IsNullOrEmpty(i))
                .Select(i => new NameGuidPair
                {
                    Name = i,
                    Id = _libraryManager.GetStudioId(i)
                })
                .ToArray();
        }

        private void AttachGenreItems(BaseItemDto dto, BaseItem item)
        {
            dto.GenreItems = item.Genres
                .Where(i => !string.IsNullOrEmpty(i))
                .Select(i => new NameGuidPair
                {
                    Name = i,
                    Id = GetGenreId(i, item)
                })
                .ToArray();
        }

        private Guid GetGenreId(string name, BaseItem owner)
        {
            if (owner is IHasMusicGenres)
            {
                return _libraryManager.GetMusicGenreId(name);
            }

            return _libraryManager.GetGenreId(name);
        }

        /// <summary>
        /// Sets simple property values on a DTOBaseItem
        /// </summary>
        /// <param name="dto">The dto.</param>
        /// <param name="item">The item.</param>
        /// <param name="owner">The owner.</param>
        /// <param name="options">The options.</param>
        private void AttachBasicFields(BaseItemDto dto, BaseItem item, BaseItem owner, DtoOptions options)
        {
            if (options.ContainsField(ItemFields.DateCreated))
            {
                dto.DateCreated = item.DateCreated;
            }

            if (options.ContainsField(ItemFields.Settings))
            {
                dto.LockedFields = item.LockedFields;
                dto.LockData = item.IsLocked;
                dto.ForcedSortName = item.ForcedSortName;
            }
            dto.Container = item.Container;

            dto.EndDate = item.EndDate;

            if (options.ContainsField(ItemFields.ExternalUrls))
            {
                dto.ExternalUrls = _providerManager.GetExternalUrls(item).ToArray();
            }

            if (options.ContainsField(ItemFields.Tags))
            {
                dto.Tags = item.Tags;
            }

            var hasAspectRatio = item as IHasAspectRatio;
            if (hasAspectRatio != null)
            {
                dto.AspectRatio = hasAspectRatio.AspectRatio;
            }

            var backdropLimit = options.GetImageLimit(ImageType.Backdrop);
            if (backdropLimit > 0)
            {
                dto.BackdropImageTags = GetImageTags(item, item.GetImages(ImageType.Backdrop).Take(backdropLimit).ToList());
            }

            if (options.ContainsField(ItemFields.ScreenshotImageTags))
            {
                var screenshotLimit = options.GetImageLimit(ImageType.Screenshot);
                if (screenshotLimit > 0)
                {
                    dto.ScreenshotImageTags = GetImageTags(item, item.GetImages(ImageType.Screenshot).Take(screenshotLimit).ToList());
                }
            }

            if (options.ContainsField(ItemFields.Genres))
            {
                dto.Genres = item.Genres;
                AttachGenreItems(dto, item);
            }

            if (options.EnableImages)
            {
                dto.ImageTags = new Dictionary<ImageType, string>();

                // Prevent implicitly captured closure
                var currentItem = item;
                foreach (var image in currentItem.ImageInfos.Where(i => !currentItem.AllowsMultipleImages(i.Type))
                    .ToList())
                {
                    if (options.GetImageLimit(image.Type) > 0)
                    {
                        var tag = GetImageCacheTag(item, image);

                        if (tag != null)
                        {
                            dto.ImageTags[image.Type] = tag;
                        }
                    }
                }
            }

            dto.Id = item.Id;
            dto.IndexNumber = item.IndexNumber;
            dto.ParentIndexNumber = item.ParentIndexNumber;

            if (item.IsFolder)
            {
                dto.IsFolder = true;
            }
            else if (item is IHasMediaSources)
            {
                dto.IsFolder = false;
            }

            dto.MediaType = item.MediaType;

            if (!(item is LiveTvProgram))
            {
                dto.LocationType = item.LocationType;
            }

            dto.Audio = item.Audio;

            if (options.ContainsField(ItemFields.Settings))
            {
                dto.PreferredMetadataCountryCode = item.PreferredMetadataCountryCode;
                dto.PreferredMetadataLanguage = item.PreferredMetadataLanguage;
            }

            dto.CriticRating = item.CriticRating;

            if (item is IHasDisplayOrder hasDisplayOrder)
            {
                dto.DisplayOrder = hasDisplayOrder.DisplayOrder;
            }

            if (item is IHasCollectionType hasCollectionType)
            {
                dto.CollectionType = hasCollectionType.CollectionType;
            }

            if (options.ContainsField(ItemFields.RemoteTrailers))
            {
                dto.RemoteTrailers = item.RemoteTrailers;
            }

            dto.Name = item.Name;
            dto.OfficialRating = item.OfficialRating;

            if (options.ContainsField(ItemFields.Overview))
            {
                dto.Overview = item.Overview;
            }

            if (options.ContainsField(ItemFields.OriginalTitle))
            {
                dto.OriginalTitle = item.OriginalTitle;
            }

            if (options.ContainsField(ItemFields.ParentId))
            {
                dto.ParentId = item.DisplayParentId;
            }

            AddInheritedImages(dto, item, options, owner);

            if (options.ContainsField(ItemFields.Path))
            {
                dto.Path = GetMappedPath(item, owner);
            }

            if (options.ContainsField(ItemFields.EnableMediaSourceDisplay))
            {
                dto.EnableMediaSourceDisplay = item.EnableMediaSourceDisplay;
            }

            dto.PremiereDate = item.PremiereDate;
            dto.ProductionYear = item.ProductionYear;

            if (options.ContainsField(ItemFields.ProviderIds))
            {
                dto.ProviderIds = item.ProviderIds;
            }

            dto.RunTimeTicks = item.RunTimeTicks;

            if (options.ContainsField(ItemFields.SortName))
            {
                dto.SortName = item.SortName;
            }

            if (options.ContainsField(ItemFields.CustomRating))
            {
                dto.CustomRating = item.CustomRating;
            }

            if (options.ContainsField(ItemFields.Taglines))
            {
                if (!string.IsNullOrEmpty(item.Tagline))
                {
                    dto.Taglines = new string[] { item.Tagline };
                }

                if (dto.Taglines == null)
                {
                    dto.Taglines = Array.Empty<string>();
                }
            }

            dto.Type = item.GetClientTypeName();
            if ((item.CommunityRating ?? 0) > 0)
            {
                dto.CommunityRating = item.CommunityRating;
            }

            var supportsPlaceHolders = item as ISupportsPlaceHolders;
            if (supportsPlaceHolders != null && supportsPlaceHolders.IsPlaceHolder)
            {
                dto.IsPlaceHolder = supportsPlaceHolders.IsPlaceHolder;
            }

            // Add audio info
            var audio = item as Audio;
            if (audio != null)
            {
                dto.Album = audio.Album;
                if (audio.ExtraType.HasValue)
                {
                    dto.ExtraType = audio.ExtraType.Value.ToString();
                }

                var albumParent = audio.AlbumEntity;

                if (albumParent != null)
                {
                    dto.AlbumId = albumParent.Id;

                    dto.AlbumPrimaryImageTag = GetImageCacheTag(albumParent, ImageType.Primary);
                }

                //if (options.ContainsField(ItemFields.MediaSourceCount))
                //{
                // Songs always have one
                //}
            }

            var hasArtist = item as IHasArtist;
            if (hasArtist != null)
            {
                dto.Artists = hasArtist.Artists;

                //var artistItems = _libraryManager.GetArtists(new InternalItemsQuery
                //{
                //    EnableTotalRecordCount = false,
                //    ItemIds = new[] { item.Id.ToString("N", CultureInfo.InvariantCulture) }
                //});

                //dto.ArtistItems = artistItems.Items
                //    .Select(i =>
                //    {
                //        var artist = i.Item1;
                //        return new NameIdPair
                //        {
                //            Name = artist.Name,
                //            Id = artist.Id.ToString("N", CultureInfo.InvariantCulture)
                //        };
                //    })
                //    .ToList();

                // Include artists that are not in the database yet, e.g., just added via metadata editor
                //var foundArtists = artistItems.Items.Select(i => i.Item1.Name).ToList();
                dto.ArtistItems = hasArtist.Artists
                    //.Except(foundArtists, new DistinctNameComparer())
                    .Select(i =>
                    {
                        // This should not be necessary but we're seeing some cases of it
                        if (string.IsNullOrEmpty(i))
                        {
                            return null;
                        }

                        var artist = _libraryManager.GetArtist(i, new DtoOptions(false)
                        {
                            EnableImages = false
                        });
                        if (artist != null)
                        {
                            return new NameGuidPair
                            {
                                Name = artist.Name,
                                Id = artist.Id
                            };
                        }

                        return null;

                    }).Where(i => i != null).ToArray();
            }

            var hasAlbumArtist = item as IHasAlbumArtist;
            if (hasAlbumArtist != null)
            {
                dto.AlbumArtist = hasAlbumArtist.AlbumArtists.FirstOrDefault();

                //var artistItems = _libraryManager.GetAlbumArtists(new InternalItemsQuery
                //{
                //    EnableTotalRecordCount = false,
                //    ItemIds = new[] { item.Id.ToString("N", CultureInfo.InvariantCulture) }
                //});

                //dto.AlbumArtists = artistItems.Items
                //    .Select(i =>
                //    {
                //        var artist = i.Item1;
                //        return new NameIdPair
                //        {
                //            Name = artist.Name,
                //            Id = artist.Id.ToString("N", CultureInfo.InvariantCulture)
                //        };
                //    })
                //    .ToList();

                dto.AlbumArtists = hasAlbumArtist.AlbumArtists
                    //.Except(foundArtists, new DistinctNameComparer())
                    .Select(i =>
                    {
                        // This should not be necessary but we're seeing some cases of it
                        if (string.IsNullOrEmpty(i))
                        {
                            return null;
                        }

                        var artist = _libraryManager.GetArtist(i, new DtoOptions(false)
                        {
                            EnableImages = false
                        });
                        if (artist != null)
                        {
                            return new NameGuidPair
                            {
                                Name = artist.Name,
                                Id = artist.Id
                            };
                        }

                        return null;

                    }).Where(i => i != null).ToArray();
            }

            // Add video info
            var video = item as Video;
            if (video != null)
            {
                dto.VideoType = video.VideoType;
                dto.Video3DFormat = video.Video3DFormat;
                dto.IsoType = video.IsoType;

                if (video.HasSubtitles)
                {
                    dto.HasSubtitles = video.HasSubtitles;
                }

                if (video.AdditionalParts.Length != 0)
                {
                    dto.PartCount = video.AdditionalParts.Length + 1;
                }

                if (options.ContainsField(ItemFields.MediaSourceCount))
                {
                    var mediaSourceCount = video.MediaSourceCount;
                    if (mediaSourceCount != 1)
                    {
                        dto.MediaSourceCount = mediaSourceCount;
                    }
                }

                if (options.ContainsField(ItemFields.Chapters))
                {
                    dto.Chapters = _itemRepo.GetChapters(item);
                }

                if (video.ExtraType.HasValue)
                {
                    dto.ExtraType = video.ExtraType.Value.ToString();
                }
            }

            if (options.ContainsField(ItemFields.MediaStreams))
            {
                // Add VideoInfo
                var iHasMediaSources = item as IHasMediaSources;

                if (iHasMediaSources != null)
                {
                    MediaStream[] mediaStreams;

                    if (dto.MediaSources != null && dto.MediaSources.Length > 0)
                    {
                        if (item.SourceType == SourceType.Channel)
                        {
                            mediaStreams = dto.MediaSources[0].MediaStreams.ToArray();
                        }
                        else
                        {
                            string id = item.Id.ToString("N", CultureInfo.InvariantCulture);
                            mediaStreams = dto.MediaSources.Where(i => string.Equals(i.Id, id, StringComparison.OrdinalIgnoreCase))
                                .SelectMany(i => i.MediaStreams)
                                .ToArray();
                        }
                    }
                    else
                    {
                        mediaStreams = _mediaSourceManager().GetStaticMediaSources(item, true)[0].MediaStreams.ToArray();
                    }

                    dto.MediaStreams = mediaStreams;
                }
            }

            BaseItem[] allExtras = null;

            if (options.ContainsField(ItemFields.SpecialFeatureCount))
            {
                if (allExtras == null)
                {
                    allExtras = item.GetExtras().ToArray();
                }

                dto.SpecialFeatureCount = allExtras.Count(i => i.ExtraType.HasValue && BaseItem.DisplayExtraTypes.Contains(i.ExtraType.Value));
            }

            if (options.ContainsField(ItemFields.LocalTrailerCount))
            {
                int trailerCount = 0;
                if (allExtras == null)
                {
                    allExtras = item.GetExtras().ToArray();
                }

<<<<<<< HEAD
                trailerCount += allExtras.Count(i => i.ExtraType.HasValue && i.ExtraType.Value == ExtraType.Trailer);

                if (item is IHasTrailers hasTrailers)
                {
                    trailerCount += hasTrailers.GetTrailerCount();
                }

                dto.LocalTrailerCount = trailerCount;
=======
                dto.LocalTrailerCount = allExtras.Count(i => i.ExtraType.HasValue && i.ExtraType.Value == ExtraType.Trailer) + item.GetTrailers().Count();
>>>>>>> 874f0263
            }

            // Add EpisodeInfo
            if (item is Episode episode)
            {
                dto.IndexNumberEnd = episode.IndexNumberEnd;
                dto.SeriesName = episode.SeriesName;

                if (options.ContainsField(ItemFields.SpecialEpisodeNumbers))
                {
                    dto.AirsAfterSeasonNumber = episode.AirsAfterSeasonNumber;
                    dto.AirsBeforeEpisodeNumber = episode.AirsBeforeEpisodeNumber;
                    dto.AirsBeforeSeasonNumber = episode.AirsBeforeSeasonNumber;
                }

                dto.SeasonName = episode.SeasonName;
                dto.SeasonId = episode.SeasonId;
                dto.SeriesId = episode.SeriesId;

                Series episodeSeries = null;

                if (options.ContainsField(ItemFields.SeriesPrimaryImage))
                {
                    episodeSeries = episodeSeries ?? episode.Series;
                    if (episodeSeries != null)
                    {
                        dto.SeriesPrimaryImageTag = GetImageCacheTag(episodeSeries, ImageType.Primary);
                    }
                }

                if (options.ContainsField(ItemFields.SeriesStudio))
                {
                    episodeSeries = episodeSeries ?? episode.Series;
                    if (episodeSeries != null)
                    {
                        dto.SeriesStudio = episodeSeries.Studios.FirstOrDefault();
                    }
                }
            }

            // Add SeriesInfo
            if (item is Series series)
            {
                dto.AirDays = series.AirDays;
                dto.AirTime = series.AirTime;
                dto.Status = series.Status.HasValue ? series.Status.Value.ToString() : null;
            }

            // Add SeasonInfo
            if (item is Season season)
            {
                dto.SeriesName = season.SeriesName;
                dto.SeriesId = season.SeriesId;

                series = null;

                if (options.ContainsField(ItemFields.SeriesStudio))
                {
                    series = series ?? season.Series;
                    if (series != null)
                    {
                        dto.SeriesStudio = series.Studios.FirstOrDefault();
                    }
                }

                if (options.ContainsField(ItemFields.SeriesPrimaryImage))
                {
                    series = series ?? season.Series;
                    if (series != null)
                    {
                        dto.SeriesPrimaryImageTag = GetImageCacheTag(series, ImageType.Primary);
                    }
                }
            }

            if (item is MusicVideo musicVideo)
            {
                SetMusicVideoProperties(dto, musicVideo);
            }

            if (item is Book book)
            {
                SetBookProperties(dto, book);
            }

            if (options.ContainsField(ItemFields.ProductionLocations))
            {
                if (item.ProductionLocations.Length > 0 || item is Movie)
                {
                    dto.ProductionLocations = item.ProductionLocations;
                }
            }

            if (options.ContainsField(ItemFields.Width))
            {
                var width = item.Width;
                if (width > 0)
                {
                    dto.Width = width;
                }
            }

            if (options.ContainsField(ItemFields.Height))
            {
                var height = item.Height;
                if (height > 0)
                {
                    dto.Height = height;
                }
            }

            if (options.ContainsField(ItemFields.IsHD))
            {
                // Compatibility
                if (item.IsHD)
                {
                    dto.IsHD = true;
                }
            }

            if (item is Photo photo)
            {
                SetPhotoProperties(dto, photo);
            }

            dto.ChannelId = item.ChannelId;

            if (item.SourceType == SourceType.Channel)
            {
                var channel = _libraryManager.GetItemById(item.ChannelId);
                if (channel != null)
                {
                    dto.ChannelName = channel.Name;
                }
            }
        }

        private BaseItem GetImageDisplayParent(BaseItem currentItem, BaseItem originalItem)
        {
            if (currentItem is MusicAlbum musicAlbum)
            {
                var artist = musicAlbum.GetMusicArtist(new DtoOptions(false));
                if (artist != null)
                {
                    return artist;
                }
            }

            var parent = currentItem.DisplayParent ?? currentItem.GetOwner() ?? currentItem.GetParent();

            if (parent == null && !(originalItem is UserRootFolder) && !(originalItem is UserView) && !(originalItem is AggregateFolder) && !(originalItem is ICollectionFolder) && !(originalItem is Channel))
            {
                parent = _libraryManager.GetCollectionFolders(originalItem).FirstOrDefault();
            }

            return parent;
        }

        private void AddInheritedImages(BaseItemDto dto, BaseItem item, DtoOptions options, BaseItem owner)
        {
            if (!item.SupportsInheritedParentImages)
            {
                return;
            }

            var logoLimit = options.GetImageLimit(ImageType.Logo);
            var artLimit = options.GetImageLimit(ImageType.Art);
            var thumbLimit = options.GetImageLimit(ImageType.Thumb);
            var backdropLimit = options.GetImageLimit(ImageType.Backdrop);

            // For now. Emby apps are not using this
            artLimit = 0;

            if (logoLimit == 0 && artLimit == 0 && thumbLimit == 0 && backdropLimit == 0)
            {
                return;
            }

            BaseItem parent = null;
            var isFirst = true;

            var imageTags = dto.ImageTags;

            while (((!(imageTags != null && imageTags.ContainsKey(ImageType.Logo)) && logoLimit > 0) || (!(imageTags != null && imageTags.ContainsKey(ImageType.Art)) && artLimit > 0) || (!(imageTags != null && imageTags.ContainsKey(ImageType.Thumb)) && thumbLimit > 0) || parent is Series) &&
                (parent = parent ?? (isFirst ? GetImageDisplayParent(item, item) ?? owner : parent)) != null)
            {
                if (parent == null)
                {
                    break;
                }

                var allImages = parent.ImageInfos;

                if (logoLimit > 0 && !(imageTags != null && imageTags.ContainsKey(ImageType.Logo)) && dto.ParentLogoItemId == null)
                {
                    var image = allImages.FirstOrDefault(i => i.Type == ImageType.Logo);

                    if (image != null)
                    {
                        dto.ParentLogoItemId = GetDtoId(parent);
                        dto.ParentLogoImageTag = GetImageCacheTag(parent, image);
                    }
                }
                if (artLimit > 0 && !(imageTags != null && imageTags.ContainsKey(ImageType.Art)) && dto.ParentArtItemId == null)
                {
                    var image = allImages.FirstOrDefault(i => i.Type == ImageType.Art);

                    if (image != null)
                    {
                        dto.ParentArtItemId = GetDtoId(parent);
                        dto.ParentArtImageTag = GetImageCacheTag(parent, image);
                    }
                }
                if (thumbLimit > 0 && !(imageTags != null && imageTags.ContainsKey(ImageType.Thumb)) && (dto.ParentThumbItemId == null || parent is Series) && !(parent is ICollectionFolder) && !(parent is UserView))
                {
                    var image = allImages.FirstOrDefault(i => i.Type == ImageType.Thumb);

                    if (image != null)
                    {
                        dto.ParentThumbItemId = GetDtoId(parent);
                        dto.ParentThumbImageTag = GetImageCacheTag(parent, image);
                    }
                }
                if (backdropLimit > 0 && !((dto.BackdropImageTags != null && dto.BackdropImageTags.Length > 0) || (dto.ParentBackdropImageTags != null && dto.ParentBackdropImageTags.Length > 0)))
                {
                    var images = allImages.Where(i => i.Type == ImageType.Backdrop).Take(backdropLimit).ToList();

                    if (images.Count > 0)
                    {
                        dto.ParentBackdropItemId = GetDtoId(parent);
                        dto.ParentBackdropImageTags = GetImageTags(parent, images);
                    }
                }

                isFirst = false;

                if (!parent.SupportsInheritedParentImages)
                {
                    break;
                }

                parent = GetImageDisplayParent(parent, item);
            }
        }

        private string GetMappedPath(BaseItem item, BaseItem ownerItem)
        {
            var path = item.Path;

            if (item.IsFileProtocol)
            {
                path = _libraryManager.GetPathAfterNetworkSubstitution(path, ownerItem ?? item);
            }

            return path;
        }

        /// <summary>
        /// Attaches the primary image aspect ratio.
        /// </summary>
        /// <param name="dto">The dto.</param>
        /// <param name="item">The item.</param>
        /// <returns>Task.</returns>
        public void AttachPrimaryImageAspectRatio(IItemDto dto, BaseItem item)
        {
            dto.PrimaryImageAspectRatio = GetPrimaryImageAspectRatio(item);
        }

        public double? GetPrimaryImageAspectRatio(BaseItem item)
        {
            var imageInfo = item.GetImageInfo(ImageType.Primary, 0);

            if (imageInfo == null)
            {
                return null;
            }

            var supportedEnhancers = _imageProcessor.GetSupportedEnhancers(item, ImageType.Primary).ToArray();

            ImageDimensions size;

            var defaultAspectRatio = item.GetDefaultPrimaryImageAspectRatio();

            if (defaultAspectRatio > 0)
            {
                if (supportedEnhancers.Length == 0)
                {
                    return defaultAspectRatio;
                }

                int dummyWidth = 200;
                int dummyHeight = Convert.ToInt32(dummyWidth / defaultAspectRatio);
                size = new ImageDimensions(dummyWidth, dummyHeight);
            }
            else
            {
                if (!imageInfo.IsLocalFile)
                {
                    return null;
                }

                try
                {
                    size = _imageProcessor.GetImageDimensions(item, imageInfo);

                    if (size.Width <= 0 || size.Height <= 0)
                    {
                        return null;
                    }
                }
                catch (Exception ex)
                {
                    _logger.LogError(ex, "Failed to determine primary image aspect ratio for {0}", imageInfo.Path);
                    return null;
                }
            }

            foreach (var enhancer in supportedEnhancers)
            {
                try
                {
                    size = enhancer.GetEnhancedImageSize(item, ImageType.Primary, 0, size);
                }
                catch (Exception ex)
                {
                    _logger.LogError(ex, "Error in image enhancer: {0}", enhancer.GetType().Name);
                }
            }

            var width = size.Width;
            var height = size.Height;

            if (width <= 0 || height <= 0)
            {
                return null;
            }

            return width / height;
        }
    }
}<|MERGE_RESOLUTION|>--- conflicted
+++ resolved
@@ -1073,7 +1073,7 @@
                     allExtras = item.GetExtras().ToArray();
                 }
 
-<<<<<<< HEAD
+
                 trailerCount += allExtras.Count(i => i.ExtraType.HasValue && i.ExtraType.Value == ExtraType.Trailer);
 
                 if (item is IHasTrailers hasTrailers)
@@ -1082,9 +1082,6 @@
                 }
 
                 dto.LocalTrailerCount = trailerCount;
-=======
-                dto.LocalTrailerCount = allExtras.Count(i => i.ExtraType.HasValue && i.ExtraType.Value == ExtraType.Trailer) + item.GetTrailers().Count();
->>>>>>> 874f0263
             }
 
             // Add EpisodeInfo
