--- conflicted
+++ resolved
@@ -26,14 +26,14 @@
 {
     public class SchedulesDirect : IListingsProvider
     {
+        private const string ApiUrl = "https://json.schedulesdirect.org/20141201";
+
         private readonly ILogger<SchedulesDirect> _logger;
         private readonly IJsonSerializer _jsonSerializer;
         private readonly IHttpClientFactory _httpClientFactory;
         private readonly SemaphoreSlim _tokenSemaphore = new SemaphoreSlim(1, 1);
         private readonly IApplicationHost _appHost;
 
-        private const string ApiUrl = "https://json.schedulesdirect.org/20141201";
-
         public SchedulesDirect(
             ILogger<SchedulesDirect> logger,
             IJsonSerializer jsonSerializer,
@@ -63,7 +63,7 @@
 
             while (start <= end)
             {
-                dates.Add(start.ToString("yyyy-MM-dd"));
+                dates.Add(start.ToString("yyyy-MM-dd", CultureInfo.InvariantCulture));
                 start = start.AddDays(1);
             }
 
@@ -352,13 +352,14 @@
 
             if (!string.IsNullOrWhiteSpace(details.originalAirDate))
             {
-                info.OriginalAirDate = DateTime.Parse(details.originalAirDate);
+                info.OriginalAirDate = DateTime.Parse(details.originalAirDate, CultureInfo.InvariantCulture);
                 info.ProductionYear = info.OriginalAirDate.Value.Year;
             }
 
             if (details.movie != null)
             {
-                if (!string.IsNullOrEmpty(details.movie.year) && int.TryParse(details.movie.year, out int year))
+                if (!string.IsNullOrEmpty(details.movie.year)
+                    && int.TryParse(details.movie.year, out int year))
                 {
                     info.ProductionYear = year;
                 }
@@ -503,15 +504,9 @@
             {
                 using var httpResponse = await Send(options, false, info, cancellationToken).ConfigureAwait(false);
                 await using var response = await httpResponse.Content.ReadAsStreamAsync().ConfigureAwait(false);
-<<<<<<< HEAD
 
                 var root = await _jsonSerializer.DeserializeFromStreamAsync<List<ScheduleDirect.Headends>>(response).ConfigureAwait(false);
 
-=======
-
-                var root = await _jsonSerializer.DeserializeFromStreamAsync<List<ScheduleDirect.Headends>>(response).ConfigureAwait(false);
-
->>>>>>> 6d154041
                 if (root != null)
                 {
                     foreach (ScheduleDirect.Headends headend in root)
@@ -563,7 +558,7 @@
                 return null;
             }
 
-            NameValuePair savedToken = null;
+            NameValuePair savedToken;
             if (!_tokens.TryGetValue(username, out savedToken))
             {
                 savedToken = new NameValuePair();
