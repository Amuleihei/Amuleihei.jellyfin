#pragma warning disable CS1591

using System;
using System.Buffers;
using System.Collections.Generic;
using System.Globalization;
using System.IO;
using System.Linq;
using System.Net;
using System.Net.Http;
using System.Net.Sockets;
using System.Text.Json;
using System.Text.Json.Serialization;
using System.Threading;
using System.Threading.Tasks;
using Jellyfin.Networking.Configuration;
using MediaBrowser.Common.Configuration;
using MediaBrowser.Common.Extensions;
using MediaBrowser.Common.Json;
using MediaBrowser.Common.Net;
using MediaBrowser.Common.Udp;
using MediaBrowser.Controller;
using MediaBrowser.Controller.Configuration;
using MediaBrowser.Controller.Library;
using MediaBrowser.Controller.LiveTv;
using MediaBrowser.Model.Configuration;
using MediaBrowser.Model.Dto;
using MediaBrowser.Model.Entities;
using MediaBrowser.Model.IO;
using MediaBrowser.Model.LiveTv;
using MediaBrowser.Model.MediaInfo;
using Microsoft.Extensions.Caching.Memory;
using Microsoft.Extensions.Logging;

namespace Emby.Server.Implementations.LiveTv.TunerHosts.HdHomerun
{
    public class HdHomerunHost : BaseTunerHost, ITunerHost, IConfigurableTunerHost
    {
        private readonly IHttpClientFactory _httpClientFactory;
        private readonly IServerApplicationHost _appHost;
        private readonly INetworkManager _networkManager;
        private readonly IStreamHelper _streamHelper;

        private readonly JsonSerializerOptions _jsonOptions;

        private readonly Dictionary<string, DiscoverResponse> _modelCache = new Dictionary<string, DiscoverResponse>();
        private readonly NetworkConfiguration _config;

        public HdHomerunHost(
            IServerConfigurationManager config,
            ILogger<HdHomerunHost> logger,
            IFileSystem fileSystem,
            IHttpClientFactory httpClientFactory,
            IServerApplicationHost appHost,
            INetworkManager networkManager,
            IStreamHelper streamHelper,
            IMemoryCache memoryCache)
            : base(config, logger, fileSystem, memoryCache)
        {
            _httpClientFactory = httpClientFactory;
            _appHost = appHost;
            _networkManager = networkManager;
            _streamHelper = streamHelper;

<<<<<<< HEAD
            _config = config.GetNetworkConfiguration();
=======
            _jsonOptions = JsonDefaults.GetOptions();
>>>>>>> 7acee407
        }

        public string Name => "HD Homerun";

        public override string Type => "hdhomerun";

        protected override string ChannelIdPrefix => "hdhr_";

        private string GetChannelId(TunerHostInfo info, Channels i)
            => ChannelIdPrefix + i.GuideNumber;

        internal async Task<List<Channels>> GetLineup(TunerHostInfo info, CancellationToken cancellationToken)
        {
            var model = await GetModelInfo(info, false, cancellationToken).ConfigureAwait(false);

            using var response = await _httpClientFactory.CreateClient(NamedClient.Default).GetAsync(model.LineupURL, HttpCompletionOption.ResponseHeadersRead, cancellationToken).ConfigureAwait(false);
            await using var stream = await response.Content.ReadAsStreamAsync(cancellationToken).ConfigureAwait(false);
            var lineup = await JsonSerializer.DeserializeAsync<List<Channels>>(stream, _jsonOptions, cancellationToken)
                .ConfigureAwait(false) ?? new List<Channels>();

            if (info.ImportFavoritesOnly)
            {
                lineup = lineup.Where(i => i.Favorite).ToList();
            }

            return lineup.Where(i => !i.DRM).ToList();
        }

        private class HdHomerunChannelInfo : ChannelInfo
        {
            public bool IsLegacyTuner { get; set; }
        }

        protected override async Task<List<ChannelInfo>> GetChannelsInternal(TunerHostInfo info, CancellationToken cancellationToken)
        {
            var lineup = await GetLineup(info, cancellationToken).ConfigureAwait(false);

            return lineup.Select(i => new HdHomerunChannelInfo
            {
                Name = i.GuideName,
                Number = i.GuideNumber,
                Id = GetChannelId(info, i),
                IsFavorite = i.Favorite,
                TunerHostId = info.Id,
                IsHD = i.HD,
                AudioCodec = i.AudioCodec,
                VideoCodec = i.VideoCodec,
                ChannelType = ChannelType.TV,
                IsLegacyTuner = (i.URL ?? string.Empty).StartsWith("hdhomerun", StringComparison.OrdinalIgnoreCase),
                Path = i.URL
            }).Cast<ChannelInfo>().ToList();
        }

        internal async Task<DiscoverResponse> GetModelInfo(TunerHostInfo info, bool throwAllExceptions, CancellationToken cancellationToken)
        {
            var cacheKey = info.Id;

            lock (_modelCache)
            {
                if (!string.IsNullOrEmpty(cacheKey))
                {
                    if (_modelCache.TryGetValue(cacheKey, out DiscoverResponse response))
                    {
                        return response;
                    }
                }
            }

            try
            {
                using var response = await _httpClientFactory.CreateClient(NamedClient.Default)
                    .GetAsync(GetApiUrl(info) + "/discover.json", HttpCompletionOption.ResponseHeadersRead, cancellationToken)
                    .ConfigureAwait(false);
                response.EnsureSuccessStatusCode();
                await using var stream = await response.Content.ReadAsStreamAsync(cancellationToken).ConfigureAwait(false);
                var discoverResponse = await JsonSerializer.DeserializeAsync<DiscoverResponse>(stream, _jsonOptions, cancellationToken)
                    .ConfigureAwait(false);

                if (!string.IsNullOrEmpty(cacheKey))
                {
                    lock (_modelCache)
                    {
                        _modelCache[cacheKey] = discoverResponse;
                    }
                }

                return discoverResponse;
            }
            catch (HttpRequestException ex)
            {
                if (!throwAllExceptions && ex.StatusCode.HasValue && ex.StatusCode.Value == HttpStatusCode.NotFound)
                {
                    const string DefaultValue = "HDHR";
                    var response = new DiscoverResponse
                    {
                        ModelNumber = DefaultValue
                    };
                    if (!string.IsNullOrEmpty(cacheKey))
                    {
                        // HDHR4 doesn't have this api
                        lock (_modelCache)
                        {
                            _modelCache[cacheKey] = response;
                        }
                    }

                    return response;
                }

                throw;
            }
        }

        private async Task<List<LiveTvTunerInfo>> GetTunerInfosHttp(TunerHostInfo info, CancellationToken cancellationToken)
        {
            var model = await GetModelInfo(info, false, cancellationToken).ConfigureAwait(false);

            using var response = await _httpClientFactory.CreateClient(NamedClient.Default)
                .GetAsync(string.Format(CultureInfo.InvariantCulture, "{0}/tuners.html", GetApiUrl(info)), HttpCompletionOption.ResponseHeadersRead, cancellationToken)
                .ConfigureAwait(false);
            await using var stream = await response.Content.ReadAsStreamAsync(cancellationToken).ConfigureAwait(false);
            using var sr = new StreamReader(stream, System.Text.Encoding.UTF8);
            var tuners = new List<LiveTvTunerInfo>();
            while (!sr.EndOfStream)
            {
                string line = StripXML(sr.ReadLine());
                if (line.Contains("Channel", StringComparison.Ordinal))
                {
                    LiveTvTunerStatus status;
                    var index = line.IndexOf("Channel", StringComparison.OrdinalIgnoreCase);
                    var name = line.Substring(0, index - 1);
                    var currentChannel = line.Substring(index + 7);
                    if (currentChannel != "none")
                    {
                        status = LiveTvTunerStatus.LiveTv;
                    }
                    else
                    {
                        status = LiveTvTunerStatus.Available;
                    }

                    tuners.Add(new LiveTvTunerInfo
                    {
                        Name = name,
                        SourceType = string.IsNullOrWhiteSpace(model.ModelNumber) ? Name : model.ModelNumber,
                        ProgramName = currentChannel,
                        Status = status
                    });
                }
            }

            return tuners;
        }

        private static string StripXML(string source)
        {
            if (string.IsNullOrEmpty(source))
            {
                return string.Empty;
            }

            char[] buffer = new char[source.Length];
            int bufferIndex = 0;
            bool inside = false;

            for (int i = 0; i < source.Length; i++)
            {
                char let = source[i];
                if (let == '<')
                {
                    inside = true;
                    continue;
                }

                if (let == '>')
                {
                    inside = false;
                    continue;
                }

                if (!inside)
                {
                    buffer[bufferIndex++] = let;
                }
            }

            return new string(buffer, 0, bufferIndex);
        }

        private async Task<List<LiveTvTunerInfo>> GetTunerInfosUdp(TunerHostInfo info, CancellationToken cancellationToken)
        {
            var model = await GetModelInfo(info, false, cancellationToken).ConfigureAwait(false);

            var tuners = new List<LiveTvTunerInfo>();

            var uri = new Uri(GetApiUrl(info));

            using (var manager = new HdHomerunManager())
            {
                IPObject ipInfo;
                if (_config.HDHomeRunIP6Enabled)
                {
                    ipInfo = IPHost.Parse(uri.Host);
                }
                else
                {
                    // Legacy HdHomeruns are IPv4 only.
                    // IPHost.Parse will remove any IPv6 responses from the DNS lookup.
                    ipInfo = IPHost.Parse(uri.Host, AddressFamily.InterNetwork);
                }

                for (int i = 0; i < model.TunerCount; ++i)
                {
                    var name = string.Format(CultureInfo.InvariantCulture, "Tuner {0}", i + 1);
                    var currentChannel = "none"; // @todo Get current channel and map back to Station Id
                    var isAvailable = await manager.CheckTunerAvailability(ipInfo.Address, i, cancellationToken).ConfigureAwait(false);
                    var status = isAvailable ? LiveTvTunerStatus.Available : LiveTvTunerStatus.LiveTv;
                    tuners.Add(new LiveTvTunerInfo
                    {
                        Name = name,
                        SourceType = string.IsNullOrWhiteSpace(model.ModelNumber) ? Name : model.ModelNumber,
                        ProgramName = currentChannel,
                        Status = status
                    });
                }
            }

            return tuners;
        }

        public async Task<List<LiveTvTunerInfo>> GetTunerInfos(CancellationToken cancellationToken)
        {
            var list = new List<LiveTvTunerInfo>();

            foreach (var host in GetConfiguration().TunerHosts
                .Where(i => string.Equals(i.Type, Type, StringComparison.OrdinalIgnoreCase)))
            {
                try
                {
                    list.AddRange(await GetTunerInfos(host, cancellationToken).ConfigureAwait(false));
                }
                catch (Exception ex)
                {
                    Logger.LogError(ex, "Error getting tuner info");
                }
            }

            return list;
        }

        public async Task<List<LiveTvTunerInfo>> GetTunerInfos(TunerHostInfo info, CancellationToken cancellationToken)
        {
            // TODO Need faster way to determine UDP vs HTTP
            var channels = await GetChannels(info, true, cancellationToken).ConfigureAwait(false);

            var hdHomerunChannelInfo = channels.FirstOrDefault() as HdHomerunChannelInfo;

            if (hdHomerunChannelInfo == null || hdHomerunChannelInfo.IsLegacyTuner)
            {
                return await GetTunerInfosUdp(info, cancellationToken).ConfigureAwait(false);
            }

            return await GetTunerInfosHttp(info, cancellationToken).ConfigureAwait(false);
        }

        private static string GetApiUrl(TunerHostInfo info)
        {
            var url = info.Url;

            if (string.IsNullOrWhiteSpace(url))
            {
                throw new ArgumentException("Invalid tuner info");
            }

            if (!url.StartsWith("http", StringComparison.OrdinalIgnoreCase))
            {
                url = "http://" + url;
            }

            return new Uri(url).AbsoluteUri.TrimEnd('/');
        }

        protected EncodingOptions GetEncodingOptions()
        {
            return Config.GetConfiguration<EncodingOptions>("encoding");
        }

        private static string GetHdHrIdFromChannelId(string channelId)
        {
            return channelId.Split('_')[1];
        }

        private MediaSourceInfo GetMediaSource(TunerHostInfo info, string channelId, ChannelInfo channelInfo, string profile)
        {
            int? width = null;
            int? height = null;
            bool isInterlaced = true;
            string videoCodec = null;

            int? videoBitrate = null;

            var isHd = channelInfo.IsHD ?? true;

            if (string.Equals(profile, "mobile", StringComparison.OrdinalIgnoreCase))
            {
                width = 1280;
                height = 720;
                isInterlaced = false;
                videoCodec = "h264";
                videoBitrate = 2000000;
            }
            else if (string.Equals(profile, "heavy", StringComparison.OrdinalIgnoreCase))
            {
                width = 1920;
                height = 1080;
                isInterlaced = false;
                videoCodec = "h264";
                videoBitrate = 15000000;
            }
            else if (string.Equals(profile, "internet720", StringComparison.OrdinalIgnoreCase))
            {
                width = 1280;
                height = 720;
                isInterlaced = false;
                videoCodec = "h264";
                videoBitrate = 8000000;
            }
            else if (string.Equals(profile, "internet540", StringComparison.OrdinalIgnoreCase))
            {
                width = 960;
                height = 540;
                isInterlaced = false;
                videoCodec = "h264";
                videoBitrate = 2500000;
            }
            else if (string.Equals(profile, "internet480", StringComparison.OrdinalIgnoreCase))
            {
                width = 848;
                height = 480;
                isInterlaced = false;
                videoCodec = "h264";
                videoBitrate = 2000000;
            }
            else if (string.Equals(profile, "internet360", StringComparison.OrdinalIgnoreCase))
            {
                width = 640;
                height = 360;
                isInterlaced = false;
                videoCodec = "h264";
                videoBitrate = 1500000;
            }
            else if (string.Equals(profile, "internet240", StringComparison.OrdinalIgnoreCase))
            {
                width = 432;
                height = 240;
                isInterlaced = false;
                videoCodec = "h264";
                videoBitrate = 1000000;
            }
            else
            {
                // This is for android tv's 1200 condition. Remove once not needed anymore so that we can avoid possible side effects of dummying up this data
                if (isHd)
                {
                    width = 1920;
                    height = 1080;
                }
            }

            if (string.IsNullOrWhiteSpace(videoCodec))
            {
                videoCodec = channelInfo.VideoCodec;
            }

            string audioCodec = channelInfo.AudioCodec;

            if (!videoBitrate.HasValue)
            {
                videoBitrate = isHd ? 15000000 : 2000000;
            }

            int? audioBitrate = isHd ? 448000 : 192000;

            // normalize
            if (string.Equals(videoCodec, "mpeg2", StringComparison.OrdinalIgnoreCase))
            {
                videoCodec = "mpeg2video";
            }

            string nal = null;
            if (string.Equals(videoCodec, "h264", StringComparison.OrdinalIgnoreCase))
            {
                nal = "0";
            }

            var url = GetApiUrl(info);

            var id = profile;
            if (string.IsNullOrWhiteSpace(id))
            {
                id = "native";
            }

            id += "_" + channelId.GetMD5().ToString("N", CultureInfo.InvariantCulture) + "_" + url.GetMD5().ToString("N", CultureInfo.InvariantCulture);

            var mediaSource = new MediaSourceInfo
            {
                Path = url,
                Protocol = MediaProtocol.Udp,
                MediaStreams = new List<MediaStream>
                        {
                            new MediaStream
                            {
                                Type = MediaStreamType.Video,
                                // Set the index to -1 because we don't know the exact index of the video stream within the container
                                Index = -1,
                                IsInterlaced = isInterlaced,
                                Codec = videoCodec,
                                Width = width,
                                Height = height,
                                BitRate = videoBitrate,
                                NalLengthSize = nal
                            },
                            new MediaStream
                            {
                                Type = MediaStreamType.Audio,
                                // Set the index to -1 because we don't know the exact index of the audio stream within the container
                                Index = -1,
                                Codec = audioCodec,
                                BitRate = audioBitrate
                            }
                        },
                RequiresOpening = true,
                RequiresClosing = true,
                BufferMs = 0,
                Container = "ts",
                Id = id,
                SupportsDirectPlay = false,
                SupportsDirectStream = true,
                SupportsTranscoding = true,
                IsInfiniteStream = true,
                IgnoreDts = true,
                // IgnoreIndex = true,
                // ReadAtNativeFramerate = true
            };

            mediaSource.InferTotalBitrate();

            return mediaSource;
        }

        protected override async Task<List<MediaSourceInfo>> GetChannelStreamMediaSources(TunerHostInfo info, ChannelInfo channelInfo, CancellationToken cancellationToken)
        {
            var list = new List<MediaSourceInfo>();

            var channelId = channelInfo.Id;
            var hdhrId = GetHdHrIdFromChannelId(channelId);

            var hdHomerunChannelInfo = channelInfo as HdHomerunChannelInfo;

            var isLegacyTuner = hdHomerunChannelInfo != null && hdHomerunChannelInfo.IsLegacyTuner;

            if (isLegacyTuner)
            {
                list.Add(GetMediaSource(info, hdhrId, channelInfo, "native"));
            }
            else
            {
                var modelInfo = await GetModelInfo(info, false, cancellationToken).ConfigureAwait(false);

                if (modelInfo != null && modelInfo.SupportsTranscoding)
                {
                    if (info.AllowHWTranscoding)
                    {
                        list.Add(GetMediaSource(info, hdhrId, channelInfo, "heavy"));

                        list.Add(GetMediaSource(info, hdhrId, channelInfo, "internet540"));
                        list.Add(GetMediaSource(info, hdhrId, channelInfo, "internet480"));
                        list.Add(GetMediaSource(info, hdhrId, channelInfo, "internet360"));
                        list.Add(GetMediaSource(info, hdhrId, channelInfo, "internet240"));
                        list.Add(GetMediaSource(info, hdhrId, channelInfo, "mobile"));
                    }

                    list.Add(GetMediaSource(info, hdhrId, channelInfo, "native"));
                }

                if (list.Count == 0)
                {
                    list.Add(GetMediaSource(info, hdhrId, channelInfo, "native"));
                }
            }

            return list;
        }

        protected override async Task<ILiveStream> GetChannelStream(TunerHostInfo info, ChannelInfo channelInfo, string streamId, List<ILiveStream> currentLiveStreams, CancellationToken cancellationToken)
        {
            var tunerCount = info.TunerCount;

            if (tunerCount > 0)
            {
                var tunerHostId = info.Id;
                var liveStreams = currentLiveStreams.Where(i => string.Equals(i.TunerHostId, tunerHostId, StringComparison.OrdinalIgnoreCase));

                if (liveStreams.Count() >= tunerCount)
                {
                    throw new LiveTvConflictException("HDHomeRun simultaneous stream limit has been reached.");
                }
            }

            var profile = streamId.Split('_')[0];

            Logger.LogInformation("GetChannelStream: channel id: {0}. stream id: {1} profile: {2}", channelInfo.Id, streamId, profile);

            var hdhrId = GetHdHrIdFromChannelId(channelInfo.Id);

            var hdhomerunChannel = channelInfo as HdHomerunChannelInfo;

            var modelInfo = await GetModelInfo(info, false, cancellationToken).ConfigureAwait(false);

            if (!modelInfo.SupportsTranscoding)
            {
                profile = "native";
            }

            var mediaSource = GetMediaSource(info, hdhrId, channelInfo, profile);

            if (hdhomerunChannel != null && hdhomerunChannel.IsLegacyTuner)
            {
                return new HdHomerunUdpStream(
                    mediaSource,
                    info,
                    streamId,
                    new LegacyHdHomerunChannelCommands(hdhomerunChannel.Path),
                    modelInfo.TunerCount,
                    FileSystem,
                    Logger,
                    Config,
                    _appHost,
                    _networkManager,
                    _streamHelper);
            }

            var enableHttpStream = true;
            if (enableHttpStream)
            {
                mediaSource.Protocol = MediaProtocol.Http;

                var httpUrl = channelInfo.Path;

                // If raw was used, the tuner doesn't support params
                if (!string.IsNullOrWhiteSpace(profile) && !string.Equals(profile, "native", StringComparison.OrdinalIgnoreCase))
                {
                    httpUrl += "?transcode=" + profile;
                }

                mediaSource.Path = httpUrl;

                return new SharedHttpStream(
                    mediaSource,
                    info,
                    streamId,
                    FileSystem,
                    _httpClientFactory,
                    Logger,
                    Config,
                    _appHost,
                    _streamHelper);
            }

            return new HdHomerunUdpStream(
                mediaSource,
                info,
                streamId,
                new HdHomerunChannelCommands(hdhomerunChannel.Number, profile),
                modelInfo.TunerCount,
                FileSystem,
                Logger,
                Config,
                _appHost,
                _networkManager,
                _streamHelper);
        }

        public async Task Validate(TunerHostInfo info)
        {
            lock (_modelCache)
            {
                _modelCache.Clear();
            }

            try
            {
                // Test it by pulling down the lineup
                var modelInfo = await GetModelInfo(info, true, CancellationToken.None).ConfigureAwait(false);
                info.DeviceId = modelInfo.DeviceID;
            }
            catch (HttpRequestException ex)
            {
                if (ex.StatusCode.HasValue && ex.StatusCode.Value == System.Net.HttpStatusCode.NotFound)
                {
                    // HDHR4 doesn't have this api
                    return;
                }

                throw;
            }
        }

        public async Task<List<TunerHostInfo>> DiscoverDevices(int discoveryDurationMs, CancellationToken cancellationToken)
        {
            const int HdHomeRunPort = 65001;

            lock (_modelCache)
            {
                _modelCache.Clear();
            }

            cancellationToken = CancellationTokenSource.CreateLinkedTokenSource(new CancellationTokenSource(discoveryDurationMs).Token, cancellationToken).Token;
            var list = new List<TunerHostInfo>();

            // Create udp broadcast discovery message
            byte[] discBytes = { 0, 2, 0, 12, 1, 4, 255, 255, 255, 255, 2, 4, 255, 255, 255, 255, 115, 204, 125, 143 };

            var receiveBuffer = ArrayPool<byte>.Shared.Rent(8192);
            try
            {
                var configuration = Config.GetNetworkConfiguration();
                using var udpSocket = UdpHelper.CreateUdpBroadcastSocket(
                    UdpHelper.GetPort(configuration.HDHomerunPortRange ?? configuration.UDPPortRange),
                    Logger,
                    _networkManager.IsIP4Enabled,
                    _config.HDHomeRunIP6Enabled);

                await udpSocket.SendToAsync(
                    discBytes,
                    SocketFlags.None,
                    UdpHelper.GetMulticastEndPoint(
                        HdHomeRunPort,
                        null,
                        _config.HDHomeRunIP6Enabled)).ConfigureAwait(false);

                try
                {
                    while (!cancellationToken.IsCancellationRequested)
                    {
                        var response = await udpSocket.ReceiveFromAsync(
                            receiveBuffer,
                            SocketFlags.None,
                            new IPEndPoint(_config.HDHomeRunIP6Enabled ? IPAddress.IPv6Any : IPAddress.Any, 0))
                            .ConfigureAwait(false);

                        // Ignore excluded devices/ranges.
                        if (!_networkManager.IsExcluded(response.RemoteEndPoint))
                        {
                            continue;
                        }

                        // check to make sure we have enough bytes received to be a valid message and make sure the 2nd byte is the discover reply byte
                        if (response.ReceivedBytes > 13 && receiveBuffer[1] == 3)
                        {
                            var deviceAddress = "http://" + ((IPEndPoint)response.RemoteEndPoint).Address.ToString();

                            var info = await TryGetTunerHostInfo(deviceAddress, cancellationToken).ConfigureAwait(false);

                            if (info != null)
                            {
                                list.Add(info);
                            }
                        }
                    }
                }
                catch (OperationCanceledException)
                {
                }
                finally
                {
                    ArrayPool<byte>.Shared.Return(receiveBuffer);
                }
            }
            catch (Exception ex)
            {
                // Socket timeout indicates all messages have been received.
                Logger.LogError(ex, "Error while sending discovery message");
            }

            return list;
        }

        internal async Task<TunerHostInfo> TryGetTunerHostInfo(string url, CancellationToken cancellationToken)
        {
            var hostInfo = new TunerHostInfo
            {
                Type = Type,
                Url = url
            };

            var modelInfo = await GetModelInfo(hostInfo, false, cancellationToken).ConfigureAwait(false);

            hostInfo.DeviceId = modelInfo.DeviceID;
            hostInfo.FriendlyName = modelInfo.FriendlyName;
            hostInfo.TunerCount = modelInfo.TunerCount;

            return hostInfo;
        }
    }
}<|MERGE_RESOLUTION|>--- conflicted
+++ resolved
@@ -62,11 +62,9 @@
             _networkManager = networkManager;
             _streamHelper = streamHelper;
 
-<<<<<<< HEAD
+            _jsonOptions = JsonDefaults.GetOptions();
+
             _config = config.GetNetworkConfiguration();
-=======
-            _jsonOptions = JsonDefaults.GetOptions();
->>>>>>> 7acee407
         }
 
         public string Name => "HD Homerun";
