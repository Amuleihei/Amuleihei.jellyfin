#pragma warning disable CS1591

using System;
using System.Buffers;
using System.Collections.Generic;
using System.Globalization;
using System.IO;
using System.Linq;
using System.Net;
using System.Net.Http;
<<<<<<< HEAD
using System.Net.Sockets;
=======
using System.Text.Json;
>>>>>>> af78b9c2
using System.Threading;
using System.Threading.Tasks;
using MediaBrowser.Common.Configuration;
using MediaBrowser.Common.Extensions;
using MediaBrowser.Common.Net;
using MediaBrowser.Controller;
using MediaBrowser.Controller.Configuration;
using MediaBrowser.Controller.Library;
using MediaBrowser.Controller.LiveTv;
using MediaBrowser.Model.Configuration;
using MediaBrowser.Model.Dto;
using MediaBrowser.Model.Entities;
using MediaBrowser.Model.IO;
using MediaBrowser.Model.LiveTv;
using MediaBrowser.Model.MediaInfo;
using MediaBrowser.Model.Net;
using Microsoft.Extensions.Caching.Memory;
using Microsoft.Extensions.Logging;

namespace Emby.Server.Implementations.LiveTv.TunerHosts.HdHomerun
{
    public class HdHomerunHost : BaseTunerHost, ITunerHost, IConfigurableTunerHost
    {
        private readonly IHttpClient _httpClient;
        private readonly IServerApplicationHost _appHost;
        private readonly INetworkManager _networkManager;
        private readonly IStreamHelper _streamHelper;

        public HdHomerunHost(
            IServerConfigurationManager config,
            ILogger<HdHomerunHost> logger,
            IFileSystem fileSystem,
            IHttpClient httpClient,
            IServerApplicationHost appHost,
            INetworkManager networkManager,
            IStreamHelper streamHelper,
            IMemoryCache memoryCache)
            : base(config, logger, fileSystem, memoryCache)
        {
            _httpClient = httpClient;
            _appHost = appHost;
            _networkManager = networkManager;
            _streamHelper = streamHelper;
        }

        public string Name => "HD Homerun";

        public override string Type => "hdhomerun";

        protected override string ChannelIdPrefix => "hdhr_";

        private string GetChannelId(TunerHostInfo info, Channels i)
            => ChannelIdPrefix + i.GuideNumber;

        private async Task<List<Channels>> GetLineup(TunerHostInfo info, CancellationToken cancellationToken)
        {
            var model = await GetModelInfo(info, false, cancellationToken).ConfigureAwait(false);

            var options = new HttpRequestOptions
            {
                Url = model.LineupURL,
                CancellationToken = cancellationToken,
                BufferContent = false
            };

            using var response = await _httpClient.SendAsync(options, HttpMethod.Get).ConfigureAwait(false);
            await using var stream = response.Content;
            var lineup = await JsonSerializer.DeserializeAsync<List<Channels>>(stream, cancellationToken: cancellationToken)
                .ConfigureAwait(false) ?? new List<Channels>();

            if (info.ImportFavoritesOnly)
            {
                lineup = lineup.Where(i => i.Favorite).ToList();
            }

            return lineup.Where(i => !i.DRM).ToList();
        }

        private class HdHomerunChannelInfo : ChannelInfo
        {
            public bool IsLegacyTuner { get; set; }
        }

        protected override async Task<List<ChannelInfo>> GetChannelsInternal(TunerHostInfo info, CancellationToken cancellationToken)
        {
            var lineup = await GetLineup(info, cancellationToken).ConfigureAwait(false);

            return lineup.Select(i => new HdHomerunChannelInfo
            {
                Name = i.GuideName,
                Number = i.GuideNumber,
                Id = GetChannelId(info, i),
                IsFavorite = i.Favorite,
                TunerHostId = info.Id,
                IsHD = i.HD == 1,
                AudioCodec = i.AudioCodec,
                VideoCodec = i.VideoCodec,
                ChannelType = ChannelType.TV,
                IsLegacyTuner = (i.URL ?? string.Empty).StartsWith("hdhomerun", StringComparison.OrdinalIgnoreCase),
                Path = i.URL
            }).Cast<ChannelInfo>().ToList();
        }

        private readonly Dictionary<string, DiscoverResponse> _modelCache = new Dictionary<string, DiscoverResponse>();

        private async Task<DiscoverResponse> GetModelInfo(TunerHostInfo info, bool throwAllExceptions, CancellationToken cancellationToken)
        {
            var cacheKey = info.Id;

            lock (_modelCache)
            {
                if (!string.IsNullOrEmpty(cacheKey))
                {
                    if (_modelCache.TryGetValue(cacheKey, out DiscoverResponse response))
                    {
                        return response;
                    }
                }
            }

            try
            {
<<<<<<< HEAD
                using (var response = await _httpClient.SendAsync(
                    new HttpRequestOptions()
                    {
                        Url = string.Format(CultureInfo.InvariantCulture, "{0}/discover.json", GetApiUrl(info)),
                        CancellationToken = cancellationToken,
                        BufferContent = false
                    }, HttpMethod.Get).ConfigureAwait(false))
                using (var stream = response.Content)
                {
                    var discoverResponse = await JsonSerializer.DeserializeFromStreamAsync<DiscoverResponse>(stream).ConfigureAwait(false);
=======
                using var response = await _httpClient.SendAsync(
                    new HttpRequestOptions
                {
                    Url = string.Format(CultureInfo.InvariantCulture, "{0}/discover.json", GetApiUrl(info)),
                    CancellationToken = cancellationToken,
                    BufferContent = false
                }, HttpMethod.Get).ConfigureAwait(false);
                await using var stream = response.Content;
                var discoverResponse = await JsonSerializer.DeserializeAsync<DiscoverResponse>(stream, cancellationToken: cancellationToken)
                    .ConfigureAwait(false);
>>>>>>> af78b9c2

                if (!string.IsNullOrEmpty(cacheKey))
                {
                    lock (_modelCache)
                    {
                        _modelCache[cacheKey] = discoverResponse;
                    }
                }

                return discoverResponse;
            }
            catch (HttpException ex)
            {
                if (!throwAllExceptions && ex.StatusCode.HasValue && ex.StatusCode.Value == HttpStatusCode.NotFound)
                {
                    var defaultValue = "HDHR";
                    var response = new DiscoverResponse
                    {
                        ModelNumber = defaultValue
                    };
                    if (!string.IsNullOrEmpty(cacheKey))
                    {
                        // HDHR4 doesn't have this api
                        lock (_modelCache)
                        {
                            _modelCache[cacheKey] = response;
                        }
                    }

                    return response;
                }

                throw;
            }
        }

        private async Task<List<LiveTvTunerInfo>> GetTunerInfosHttp(TunerHostInfo info, CancellationToken cancellationToken)
        {
            var model = await GetModelInfo(info, false, cancellationToken).ConfigureAwait(false);

            using (var response = await _httpClient.SendAsync(new HttpRequestOptions()
            {
                Url = string.Format("{0}/tuners.html", GetApiUrl(info)),
                CancellationToken = cancellationToken,
                BufferContent = false
            }, HttpMethod.Get).ConfigureAwait(false))
            using (var stream = response.Content)
            using (var sr = new StreamReader(stream, System.Text.Encoding.UTF8))
            {
                var tuners = new List<LiveTvTunerInfo>();
                while (!sr.EndOfStream)
                {
                    string line = StripXML(sr.ReadLine());
                    if (line.Contains("Channel", StringComparison.Ordinal))
                    {
                        LiveTvTunerStatus status;
                        var index = line.IndexOf("Channel", StringComparison.OrdinalIgnoreCase);
                        var name = line.Substring(0, index - 1);
                        var currentChannel = line.Substring(index + 7);
                        if (currentChannel != "none")
                        {
                            status = LiveTvTunerStatus.LiveTv;
                        }
                        else
                        {
                            status = LiveTvTunerStatus.Available;
                        }

                        tuners.Add(new LiveTvTunerInfo
                        {
                            Name = name,
                            SourceType = string.IsNullOrWhiteSpace(model.ModelNumber) ? Name : model.ModelNumber,
                            ProgramName = currentChannel,
                            Status = status
                        });
                    }
                }

                return tuners;
            }
        }

        private static string StripXML(string source)
        {
            if (string.IsNullOrEmpty(source))
            {
                return string.Empty;
            }

            char[] buffer = new char[source.Length];
            int bufferIndex = 0;
            bool inside = false;

            for (int i = 0; i < source.Length; i++)
            {
                char let = source[i];
                if (let == '<')
                {
                    inside = true;
                    continue;
                }

                if (let == '>')
                {
                    inside = false;
                    continue;
                }

                if (!inside)
                {
                    buffer[bufferIndex] = let;
                    bufferIndex++;
                }
            }

            return new string(buffer, 0, bufferIndex);
        }

        private async Task<List<LiveTvTunerInfo>> GetTunerInfosUdp(TunerHostInfo info, CancellationToken cancellationToken)
        {
            var model = await GetModelInfo(info, false, cancellationToken).ConfigureAwait(false);

            var tuners = new List<LiveTvTunerInfo>();

            var uri = new Uri(GetApiUrl(info));

            using (var manager = new HdHomerunManager())
            {
                // Legacy HdHomeruns are IPv4 only
                var ipInfo = IPAddress.Parse(uri.Host);

                for (int i = 0; i < model.TunerCount; ++i)
                {
                    var name = string.Format(CultureInfo.InvariantCulture, "Tuner {0}", i + 1);
                    var currentChannel = "none"; // @todo Get current channel and map back to Station Id
                    var isAvailable = await manager.CheckTunerAvailability(ipInfo, i, cancellationToken).ConfigureAwait(false);
                    var status = isAvailable ? LiveTvTunerStatus.Available : LiveTvTunerStatus.LiveTv;
                    tuners.Add(new LiveTvTunerInfo
                    {
                        Name = name,
                        SourceType = string.IsNullOrWhiteSpace(model.ModelNumber) ? Name : model.ModelNumber,
                        ProgramName = currentChannel,
                        Status = status
                    });
                }
            }

            return tuners;
        }

        public async Task<List<LiveTvTunerInfo>> GetTunerInfos(CancellationToken cancellationToken)
        {
            var list = new List<LiveTvTunerInfo>();

            foreach (var host in GetConfiguration().TunerHosts
                .Where(i => string.Equals(i.Type, Type, StringComparison.OrdinalIgnoreCase)))
            {
                try
                {
                    list.AddRange(await GetTunerInfos(host, cancellationToken).ConfigureAwait(false));
                }
                catch (Exception ex)
                {
                    Logger.LogError(ex, "Error getting tuner info");
                }
            }

            return list;
        }

        public async Task<List<LiveTvTunerInfo>> GetTunerInfos(TunerHostInfo info, CancellationToken cancellationToken)
        {
            // TODO Need faster way to determine UDP vs HTTP
            var channels = await GetChannels(info, true, cancellationToken).ConfigureAwait(false);

            var hdHomerunChannelInfo = channels.FirstOrDefault() as HdHomerunChannelInfo;

            if (hdHomerunChannelInfo == null || hdHomerunChannelInfo.IsLegacyTuner)
            {
                return await GetTunerInfosUdp(info, cancellationToken).ConfigureAwait(false);
            }

            return await GetTunerInfosHttp(info, cancellationToken).ConfigureAwait(false);
        }

        private static string GetApiUrl(TunerHostInfo info)
        {
            var url = info.Url;

            if (string.IsNullOrWhiteSpace(url))
            {
                throw new ArgumentException("Invalid tuner info");
            }

            if (!url.StartsWith("http", StringComparison.OrdinalIgnoreCase))
            {
                url = "http://" + url;
            }

            return new Uri(url).AbsoluteUri.TrimEnd('/');
        }

        private class Channels
        {
            public string GuideNumber { get; set; }

            public string GuideName { get; set; }

            public string VideoCodec { get; set; }

            public string AudioCodec { get; set; }

            public string URL { get; set; }

            public bool Favorite { get; set; }

            public bool DRM { get; set; }

            public int HD { get; set; }
        }

        protected EncodingOptions GetEncodingOptions()
        {
            return Config.GetConfiguration<EncodingOptions>("encoding");
        }

        private static string GetHdHrIdFromChannelId(string channelId)
        {
            return channelId.Split('_')[1];
        }

        private MediaSourceInfo GetMediaSource(TunerHostInfo info, string channelId, ChannelInfo channelInfo, string profile)
        {
            int? width = null;
            int? height = null;
            bool isInterlaced = true;
            string videoCodec = null;

            int? videoBitrate = null;

            var isHd = channelInfo.IsHD ?? true;

            if (string.Equals(profile, "mobile", StringComparison.OrdinalIgnoreCase))
            {
                width = 1280;
                height = 720;
                isInterlaced = false;
                videoCodec = "h264";
                videoBitrate = 2000000;
            }
            else if (string.Equals(profile, "heavy", StringComparison.OrdinalIgnoreCase))
            {
                width = 1920;
                height = 1080;
                isInterlaced = false;
                videoCodec = "h264";
                videoBitrate = 15000000;
            }
            else if (string.Equals(profile, "internet720", StringComparison.OrdinalIgnoreCase))
            {
                width = 1280;
                height = 720;
                isInterlaced = false;
                videoCodec = "h264";
                videoBitrate = 8000000;
            }
            else if (string.Equals(profile, "internet540", StringComparison.OrdinalIgnoreCase))
            {
                width = 960;
                height = 540;
                isInterlaced = false;
                videoCodec = "h264";
                videoBitrate = 2500000;
            }
            else if (string.Equals(profile, "internet480", StringComparison.OrdinalIgnoreCase))
            {
                width = 848;
                height = 480;
                isInterlaced = false;
                videoCodec = "h264";
                videoBitrate = 2000000;
            }
            else if (string.Equals(profile, "internet360", StringComparison.OrdinalIgnoreCase))
            {
                width = 640;
                height = 360;
                isInterlaced = false;
                videoCodec = "h264";
                videoBitrate = 1500000;
            }
            else if (string.Equals(profile, "internet240", StringComparison.OrdinalIgnoreCase))
            {
                width = 432;
                height = 240;
                isInterlaced = false;
                videoCodec = "h264";
                videoBitrate = 1000000;
            }
            else
            {
                // This is for android tv's 1200 condition. Remove once not needed anymore so that we can avoid possible side effects of dummying up this data
                if (isHd)
                {
                    width = 1920;
                    height = 1080;
                }
            }

            if (string.IsNullOrWhiteSpace(videoCodec))
            {
                videoCodec = channelInfo.VideoCodec;
            }

            string audioCodec = channelInfo.AudioCodec;

            if (!videoBitrate.HasValue)
            {
                videoBitrate = isHd ? 15000000 : 2000000;
            }

            int? audioBitrate = isHd ? 448000 : 192000;

            // normalize
            if (string.Equals(videoCodec, "mpeg2", StringComparison.OrdinalIgnoreCase))
            {
                videoCodec = "mpeg2video";
            }

            string nal = null;
            if (string.Equals(videoCodec, "h264", StringComparison.OrdinalIgnoreCase))
            {
                nal = "0";
            }

            var url = GetApiUrl(info);

            var id = profile;
            if (string.IsNullOrWhiteSpace(id))
            {
                id = "native";
            }

            id += "_" + channelId.GetMD5().ToString("N", CultureInfo.InvariantCulture) + "_" + url.GetMD5().ToString("N", CultureInfo.InvariantCulture);

            var mediaSource = new MediaSourceInfo
            {
                Path = url,
                Protocol = MediaProtocol.Udp,
                MediaStreams = new List<MediaStream>
                        {
                            new MediaStream
                            {
                                Type = MediaStreamType.Video,
                                // Set the index to -1 because we don't know the exact index of the video stream within the container
                                Index = -1,
                                IsInterlaced = isInterlaced,
                                Codec = videoCodec,
                                Width = width,
                                Height = height,
                                BitRate = videoBitrate,
                                NalLengthSize = nal
                            },
                            new MediaStream
                            {
                                Type = MediaStreamType.Audio,
                                // Set the index to -1 because we don't know the exact index of the audio stream within the container
                                Index = -1,
                                Codec = audioCodec,
                                BitRate = audioBitrate
                            }
                        },
                RequiresOpening = true,
                RequiresClosing = true,
                BufferMs = 0,
                Container = "ts",
                Id = id,
                SupportsDirectPlay = false,
                SupportsDirectStream = true,
                SupportsTranscoding = true,
                IsInfiniteStream = true,
                IgnoreDts = true,
                // IgnoreIndex = true,
                // ReadAtNativeFramerate = true
            };

            mediaSource.InferTotalBitrate();

            return mediaSource;
        }

        protected override async Task<List<MediaSourceInfo>> GetChannelStreamMediaSources(TunerHostInfo info, ChannelInfo channelInfo, CancellationToken cancellationToken)
        {
            var list = new List<MediaSourceInfo>();

            var channelId = channelInfo.Id;
            var hdhrId = GetHdHrIdFromChannelId(channelId);

            var hdHomerunChannelInfo = channelInfo as HdHomerunChannelInfo;

            var isLegacyTuner = hdHomerunChannelInfo != null && hdHomerunChannelInfo.IsLegacyTuner;

            if (isLegacyTuner)
            {
                list.Add(GetMediaSource(info, hdhrId, channelInfo, "native"));
            }
            else
            {
                var modelInfo = await GetModelInfo(info, false, cancellationToken).ConfigureAwait(false);

                if (modelInfo != null && modelInfo.SupportsTranscoding)
                {
                    if (info.AllowHWTranscoding)
                    {
                        list.Add(GetMediaSource(info, hdhrId, channelInfo, "heavy"));

                        list.Add(GetMediaSource(info, hdhrId, channelInfo, "internet540"));
                        list.Add(GetMediaSource(info, hdhrId, channelInfo, "internet480"));
                        list.Add(GetMediaSource(info, hdhrId, channelInfo, "internet360"));
                        list.Add(GetMediaSource(info, hdhrId, channelInfo, "internet240"));
                        list.Add(GetMediaSource(info, hdhrId, channelInfo, "mobile"));
                    }

                    list.Add(GetMediaSource(info, hdhrId, channelInfo, "native"));
                }

                if (list.Count == 0)
                {
                    list.Add(GetMediaSource(info, hdhrId, channelInfo, "native"));
                }
            }

            return list;
        }

        protected override async Task<ILiveStream> GetChannelStream(TunerHostInfo info, ChannelInfo channelInfo, string streamId, List<ILiveStream> currentLiveStreams, CancellationToken cancellationToken)
        {
            var profile = streamId.Split('_')[0];

            Logger.LogInformation("GetChannelStream: channel id: {0}. stream id: {1} profile: {2}", channelInfo.Id, streamId, profile);

            var hdhrId = GetHdHrIdFromChannelId(channelInfo.Id);

            var hdhomerunChannel = channelInfo as HdHomerunChannelInfo;

            var modelInfo = await GetModelInfo(info, false, cancellationToken).ConfigureAwait(false);

            if (!modelInfo.SupportsTranscoding)
            {
                profile = "native";
            }

            var mediaSource = GetMediaSource(info, hdhrId, channelInfo, profile);

            if (hdhomerunChannel != null && hdhomerunChannel.IsLegacyTuner)
            {
                return new HdHomerunUdpStream(
                    mediaSource,
                    info,
                    streamId,
                    new LegacyHdHomerunChannelCommands(hdhomerunChannel.Path),
                    modelInfo.TunerCount,
                    FileSystem,
                    Logger,
                    Config,
                    _appHost,
                    _networkManager,
                    _streamHelper);
            }

            var enableHttpStream = true;
            if (enableHttpStream)
            {
                mediaSource.Protocol = MediaProtocol.Http;

                var httpUrl = channelInfo.Path;

                // If raw was used, the tuner doesn't support params
                if (!string.IsNullOrWhiteSpace(profile) && !string.Equals(profile, "native", StringComparison.OrdinalIgnoreCase))
                {
                    httpUrl += "?transcode=" + profile;
                }

                mediaSource.Path = httpUrl;

                return new SharedHttpStream(
                    mediaSource,
                    info,
                    streamId,
                    FileSystem,
                    _httpClient,
                    Logger,
                    Config,
                    _appHost,
                    _streamHelper);
            }

            return new HdHomerunUdpStream(
                mediaSource,
                info,
                streamId,
                new HdHomerunChannelCommands(hdhomerunChannel.Number, profile),
                modelInfo.TunerCount,
                FileSystem,
                Logger,
                Config,
                _appHost,
                _networkManager,
                _streamHelper);
        }

        public async Task Validate(TunerHostInfo info)
        {
            lock (_modelCache)
            {
                _modelCache.Clear();
            }

            try
            {
                // Test it by pulling down the lineup
                var modelInfo = await GetModelInfo(info, true, CancellationToken.None).ConfigureAwait(false);
                info.DeviceId = modelInfo.DeviceID;
            }
            catch (HttpException ex)
            {
                if (ex.StatusCode.HasValue && ex.StatusCode.Value == System.Net.HttpStatusCode.NotFound)
                {
                    // HDHR4 doesn't have this api
                    return;
                }

                throw;
            }
        }

        public class DiscoverResponse
        {
            public string FriendlyName { get; set; }

            public string ModelNumber { get; set; }

            public string FirmwareName { get; set; }

            public string FirmwareVersion { get; set; }

            public string DeviceID { get; set; }

            public string DeviceAuth { get; set; }

            public string BaseURL { get; set; }

            public string LineupURL { get; set; }

            public int TunerCount { get; set; }

            public bool SupportsTranscoding
            {
                get
                {
                    var model = ModelNumber ?? string.Empty;

                    if (model.IndexOf("hdtc", StringComparison.OrdinalIgnoreCase) != -1)
                    {
                        return true;
                    }

                    return false;
                }
            }
        }

        public async Task<List<TunerHostInfo>> DiscoverDevices(int discoveryDurationMs, CancellationToken cancellationToken)
        {
            lock (_modelCache)
            {
                _modelCache.Clear();
            }

            var timeLimitedCancellation = new CancellationTokenSource(discoveryDurationMs).Token;
            cancellationToken = CancellationTokenSource.CreateLinkedTokenSource(timeLimitedCancellation, cancellationToken).Token;

            var list = new List<TunerHostInfo>();

            byte[] discBytes = { 0, 2, 0, 12, 1, 4, 255, 255, 255, 255, 2, 4, 255, 255, 255, 255, 115, 204, 125, 143 };
            using (var udpClient = _networkManager.CreateUdpBroadcastSocket(0))
            {
                try
                {
                    await udpClient.SendToAsync(discBytes, SocketFlags.None, new IPEndPoint(IPAddress.Broadcast, 65001)).ConfigureAwait(false);
                    var receiveBuffer = ArrayPool<byte>.Shared.Rent(8192);

                    try
                    {
                        while (!cancellationToken.IsCancellationRequested)
                        {
                            var result = await udpClient.ReceiveFromAsync(receiveBuffer, SocketFlags.None, new IPEndPoint(IPAddress.Any, 0)).ConfigureAwait(false);

                            // Ignore excluded devices/ranges.
                            if (!_networkManager.IsExcluded(result.RemoteEndPoint))
                            {
                                continue;
                            }

                            // check to make sure we have enough bytes received to be a valid message and make sure the 2nd byte is the discover reply byte
                            if (result.ReceivedBytes > 13 && receiveBuffer[1] == 3)
                            {
                                var deviceAddress = "http://" + ((IPEndPoint)result.RemoteEndPoint).Address.ToString();

                                var info = await TryGetTunerHostInfo(deviceAddress, cancellationToken).ConfigureAwait(false);
                                if (info != null)
                                {
                                    list.Add(info);
                                }
                            }
                        }
                    }
                    catch (OperationCanceledException)
                    {
                    }
                    finally
                    {
                        ArrayPool<byte>.Shared.Return(receiveBuffer);
                    }
                }
                catch (Exception ex)
                {
                    // Socket timeout indicates all messages have been received.
                    Logger.LogError(ex, "Error while sending discovery message");
                }
            }

            return list;
        }

        private async Task<TunerHostInfo> TryGetTunerHostInfo(string url, CancellationToken cancellationToken)
        {
            var hostInfo = new TunerHostInfo
            {
                Type = Type,
                Url = url
            };

            var modelInfo = await GetModelInfo(hostInfo, false, cancellationToken).ConfigureAwait(false);

            hostInfo.DeviceId = modelInfo.DeviceID;
            hostInfo.FriendlyName = modelInfo.FriendlyName;

            return hostInfo;
        }
    }
}<|MERGE_RESOLUTION|>--- conflicted
+++ resolved
@@ -8,11 +8,7 @@
 using System.Linq;
 using System.Net;
 using System.Net.Http;
-<<<<<<< HEAD
-using System.Net.Sockets;
-=======
 using System.Text.Json;
->>>>>>> af78b9c2
 using System.Threading;
 using System.Threading.Tasks;
 using MediaBrowser.Common.Configuration;
@@ -135,7 +131,6 @@
 
             try
             {
-<<<<<<< HEAD
                 using (var response = await _httpClient.SendAsync(
                     new HttpRequestOptions()
                     {
@@ -146,18 +141,6 @@
                 using (var stream = response.Content)
                 {
                     var discoverResponse = await JsonSerializer.DeserializeFromStreamAsync<DiscoverResponse>(stream).ConfigureAwait(false);
-=======
-                using var response = await _httpClient.SendAsync(
-                    new HttpRequestOptions
-                {
-                    Url = string.Format(CultureInfo.InvariantCulture, "{0}/discover.json", GetApiUrl(info)),
-                    CancellationToken = cancellationToken,
-                    BufferContent = false
-                }, HttpMethod.Get).ConfigureAwait(false);
-                await using var stream = response.Content;
-                var discoverResponse = await JsonSerializer.DeserializeAsync<DiscoverResponse>(stream, cancellationToken: cancellationToken)
-                    .ConfigureAwait(false);
->>>>>>> af78b9c2
 
                 if (!string.IsNullOrEmpty(cacheKey))
                 {
