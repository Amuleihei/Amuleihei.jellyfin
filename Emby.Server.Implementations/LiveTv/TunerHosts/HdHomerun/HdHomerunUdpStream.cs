--- conflicted
+++ resolved
@@ -58,26 +58,6 @@
             EnableStreamSharing = true;
         }
 
-        /// <summary>
-        /// Returns an unused UDP port number in the range specified.
-        /// Temporarily placed here until future network PR merged.
-        /// </summary>
-        /// <param name="range">Upper and Lower boundary of ports to select.</param>
-        /// <returns>System.Int32.</returns>
-        private static int GetUdpPortFromRange((int Min, int Max) range)
-        {
-            var properties = IPGlobalProperties.GetIPGlobalProperties();
-
-            // Get active udp listeners.
-            var udpListenerPorts = properties.GetActiveUdpListeners()
-                        .Where(n => n.Port >= range.Min && n.Port <= range.Max)
-                        .Select(n => n.Port);
-
-            return Enumerable
-                .Range(range.Min, range.Max)
-                .FirstOrDefault(i => !udpListenerPorts.Contains(i));
-        }
-
         public override async Task Open(CancellationToken openCancellationToken)
         {
             LiveStreamCancellationTokenSource.Token.ThrowIfCancellationRequested();
@@ -85,13 +65,8 @@
             var mediaSource = OriginalMediaSource;
 
             var uri = new Uri(mediaSource.Path);
-<<<<<<< HEAD
             var localPort = UdpHelper.GetPort(_portRange);
             Logger.LogDebug("Using udp port {0}", localPort);
-=======
-            // Temporary code to reduce PR size. This will be updated by a future network pr.
-            var localPort = GetUdpPortFromRange((49152, 65535));
->>>>>>> a57b99bf
 
             Directory.CreateDirectory(Path.GetDirectoryName(TempFilePath));
 
@@ -106,11 +81,7 @@
             {
                 try
                 {
-<<<<<<< HEAD
                     await tcpClient.ConnectAsync(remote.Address, HdHomerunManager.HdHomeRunPort).ConfigureAwait(false);
-=======
-                    await tcpClient.ConnectAsync(remoteAddress, HdHomerunManager.HdHomeRunPort).ConfigureAwait(false);
->>>>>>> a57b99bf
                     localAddress = ((IPEndPoint)tcpClient.Client.LocalEndPoint).Address;
                     tcpClient.Close();
                 }
@@ -121,15 +92,11 @@
                 }
             }
 
-<<<<<<< HEAD
-            var udpClient = new UdpClient(localPort, _networkManager.IsIP6Enabled ? AddressFamily.InterNetworkV6 : AddressFamily.InterNetwork);
-=======
             if (localAddress.IsIPv4MappedToIPv6) {
                 localAddress = localAddress.MapToIPv4();
             }
 
-            var udpClient = new UdpClient(localPort, AddressFamily.InterNetwork);
->>>>>>> a57b99bf
+            var udpClient = new UdpClient(localPort, _networkManager.IsIP6Enabled ? AddressFamily.InterNetworkV6 : AddressFamily.InterNetwork);
             var hdHomerunManager = new HdHomerunManager();
 
             try
