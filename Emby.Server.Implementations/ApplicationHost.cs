--- conflicted
+++ resolved
@@ -552,14 +552,7 @@
 
             ServiceCollection.AddSingleton<IBlurayExaminer, BdInfoExaminer>();
 
-<<<<<<< HEAD
-            serviceCollection.AddSingleton<IItemRepository, SqliteItemRepository>();
-=======
-            ServiceCollection.AddSingleton<IUserDataRepository, SqliteUserDataRepository>();
-            ServiceCollection.AddSingleton<IUserDataManager, UserDataManager>();
-
             ServiceCollection.AddSingleton<IItemRepository, SqliteItemRepository>();
->>>>>>> 8510333b
 
             ServiceCollection.AddSingleton<IAuthenticationRepository, AuthenticationRepository>();
 
