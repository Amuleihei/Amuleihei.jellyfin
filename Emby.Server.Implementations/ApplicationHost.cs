--- conflicted
+++ resolved
@@ -1492,12 +1492,8 @@
                     CancellationToken = cancellationToken
                 }).ConfigureAwait(false))
                 {
-<<<<<<< HEAD
                     string res = await response.ReadToEndAsync().ConfigureAwait(false);
-                    return GetLocalApiUrl(res.Trim());
-=======
-                    return GetWanApiUrl(response.ReadToEnd().Trim());
->>>>>>> cc2edc4d
+                    return GetWanApiUrl(res.Trim());
                 }
             }
             catch (Exception ex)
