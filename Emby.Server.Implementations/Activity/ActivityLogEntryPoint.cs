using System;
using System.Collections.Generic;
using System.Globalization;
using System.Linq;
using System.Text;
using System.Threading.Tasks;
<<<<<<< HEAD
using Jellyfin.Data;
using MediaBrowser.Common.Plugins;
using MediaBrowser.Common.Updates;
using MediaBrowser.Controller.Authentication;
using MediaBrowser.Controller.Devices;
=======
using Jellyfin.Data.Entities;
using MediaBrowser.Common.Plugins;
using MediaBrowser.Common.Updates;
using MediaBrowser.Controller.Authentication;
>>>>>>> 8c49259a
using MediaBrowser.Controller.Library;
using MediaBrowser.Controller.Plugins;
using MediaBrowser.Controller.Session;
using MediaBrowser.Controller.Subtitles;
using MediaBrowser.Model.Activity;
using MediaBrowser.Model.Dto;
using MediaBrowser.Model.Entities;
using MediaBrowser.Model.Events;
using MediaBrowser.Model.Globalization;
using MediaBrowser.Model.Notifications;
using MediaBrowser.Model.Tasks;
using MediaBrowser.Model.Updates;
using Microsoft.Extensions.Logging;

namespace Emby.Server.Implementations.Activity
{
    /// <summary>
    /// Entry point for the activity logger.
    /// </summary>
    public sealed class ActivityLogEntryPoint : IServerEntryPoint
    {
        private readonly ILogger<ActivityLogEntryPoint> _logger;
        private readonly IInstallationManager _installationManager;
        private readonly ISessionManager _sessionManager;
        private readonly ITaskManager _taskManager;
        private readonly IActivityManager _activityManager;
        private readonly ILocalizationManager _localization;
        private readonly ISubtitleManager _subManager;
        private readonly IUserManager _userManager;

        /// <summary>
        /// Initializes a new instance of the <see cref="ActivityLogEntryPoint"/> class.
        /// </summary>
        /// <param name="logger">The logger.</param>
        /// <param name="sessionManager">The session manager.</param>
        /// <param name="taskManager">The task manager.</param>
        /// <param name="activityManager">The activity manager.</param>
        /// <param name="localization">The localization manager.</param>
        /// <param name="installationManager">The installation manager.</param>
        /// <param name="subManager">The subtitle manager.</param>
        /// <param name="userManager">The user manager.</param>
        public ActivityLogEntryPoint(
            ILogger<ActivityLogEntryPoint> logger,
            ISessionManager sessionManager,
            ITaskManager taskManager,
            IActivityManager activityManager,
            ILocalizationManager localization,
            IInstallationManager installationManager,
            ISubtitleManager subManager,
            IUserManager userManager)
        {
            _logger = logger;
            _sessionManager = sessionManager;
            _taskManager = taskManager;
            _activityManager = activityManager;
            _localization = localization;
            _installationManager = installationManager;
            _subManager = subManager;
            _userManager = userManager;
        }

        /// <inheritdoc />
        public Task RunAsync()
        {
            _taskManager.TaskCompleted += OnTaskCompleted;

            _installationManager.PluginInstalled += OnPluginInstalled;
            _installationManager.PluginUninstalled += OnPluginUninstalled;
            _installationManager.PluginUpdated += OnPluginUpdated;
            _installationManager.PackageInstallationFailed += OnPackageInstallationFailed;

            _sessionManager.SessionStarted += OnSessionStarted;
            _sessionManager.AuthenticationFailed += OnAuthenticationFailed;
            _sessionManager.AuthenticationSucceeded += OnAuthenticationSucceeded;
            _sessionManager.SessionEnded += OnSessionEnded;
            _sessionManager.PlaybackStart += OnPlaybackStart;
            _sessionManager.PlaybackStopped += OnPlaybackStopped;

            _subManager.SubtitleDownloadFailure += OnSubtitleDownloadFailure;

            _userManager.UserCreated += OnUserCreated;
            _userManager.UserPasswordChanged += OnUserPasswordChanged;
            _userManager.UserDeleted += OnUserDeleted;
            _userManager.UserPolicyUpdated += OnUserPolicyUpdated;
            _userManager.UserLockedOut += OnUserLockedOut;

            return Task.CompletedTask;
        }

<<<<<<< HEAD
        private async void OnCameraImageUploaded(object sender, GenericEventArgs<CameraImageUploadInfo> e)
        {
            await CreateLogEntry(new ActivityLog(
                string.Format(
                    CultureInfo.InvariantCulture,
                    _localization.GetLocalizedString("CameraImageUploadedFrom"),
                    e.Argument.Device.Name),
                NotificationType.CameraImageUploaded.ToString(),
                Guid.Empty,
                DateTime.UtcNow,
                LogLevel.Trace))
                .ConfigureAwait(false);
        }

        private async void OnUserLockedOut(object sender, GenericEventArgs<MediaBrowser.Controller.Entities.User> e)
        {
            await CreateLogEntry(new ActivityLog(
                string.Format(
                    CultureInfo.InvariantCulture,
                    _localization.GetLocalizedString("UserLockedOutWithName"),
                    e.Argument.Name),
                NotificationType.UserLockedOut.ToString(),
                e.Argument.Id,
                DateTime.UtcNow,
                LogLevel.Trace))
=======
        private async void OnUserLockedOut(object sender, GenericEventArgs<MediaBrowser.Controller.Entities.User> e)
        {
            await CreateLogEntry(new ActivityLog(
                    string.Format(
                        CultureInfo.InvariantCulture,
                        _localization.GetLocalizedString("UserLockedOutWithName"),
                        e.Argument.Name),
                    NotificationType.UserLockedOut.ToString(),
                    e.Argument.Id))
>>>>>>> 8c49259a
                .ConfigureAwait(false);
        }

        private async void OnSubtitleDownloadFailure(object sender, SubtitleDownloadFailureEventArgs e)
        {
            await CreateLogEntry(new ActivityLog(
                string.Format(
                    CultureInfo.InvariantCulture,
                    _localization.GetLocalizedString("SubtitleDownloadFailureFromForItem"),
                    e.Provider,
<<<<<<< HEAD
                    Emby.Notifications.NotificationEntryPoint.GetItemName(e.Item)),
                "SubtitleDownloadFailure",
                Guid.Empty,
                DateTime.UtcNow,
                LogLevel.Trace)
=======
                    Notifications.NotificationEntryPoint.GetItemName(e.Item)),
                "SubtitleDownloadFailure",
                Guid.Empty)
>>>>>>> 8c49259a
            {
                ItemId = e.Item.Id.ToString("N", CultureInfo.InvariantCulture),
                ShortOverview = e.Exception.Message
            }).ConfigureAwait(false);
        }

        private async void OnPlaybackStopped(object sender, PlaybackStopEventArgs e)
        {
            var item = e.MediaInfo;

            if (item == null)
            {
                _logger.LogWarning("PlaybackStopped reported with null media info.");
                return;
            }

            if (e.Item != null && e.Item.IsThemeMedia)
            {
                // Don't report theme song or local trailer playback
                return;
            }

            if (e.Users.Count == 0)
            {
                return;
            }

            var user = e.Users[0];

            await CreateLogEntry(new ActivityLog(
                string.Format(
                    CultureInfo.InvariantCulture,
                    _localization.GetLocalizedString("UserStoppedPlayingItemWithValues"),
                    user.Name,
                    GetItemName(item),
                    e.DeviceName),
                GetPlaybackStoppedNotificationType(item.MediaType),
<<<<<<< HEAD
                user.Id,
                DateTime.UtcNow,
                LogLevel.Trace))
=======
                user.Id))
>>>>>>> 8c49259a
                .ConfigureAwait(false);
        }

        private async void OnPlaybackStart(object sender, PlaybackProgressEventArgs e)
        {
            var item = e.MediaInfo;

            if (item == null)
            {
                _logger.LogWarning("PlaybackStart reported with null media info.");
                return;
            }

            if (e.Item != null && e.Item.IsThemeMedia)
            {
                // Don't report theme song or local trailer playback
                return;
            }

            if (e.Users.Count == 0)
            {
                return;
            }

            var user = e.Users.First();

            await CreateLogEntry(new ActivityLog(
                string.Format(
                    CultureInfo.InvariantCulture,
                    _localization.GetLocalizedString("UserStartedPlayingItemWithValues"),
                    user.Name,
                    GetItemName(item),
                    e.DeviceName),
                GetPlaybackNotificationType(item.MediaType),
<<<<<<< HEAD
                user.Id,
                DateTime.UtcNow,
                LogLevel.Trace))
=======
                user.Id))
>>>>>>> 8c49259a
                .ConfigureAwait(false);
        }

        private static string GetItemName(BaseItemDto item)
        {
            var name = item.Name;

            if (!string.IsNullOrEmpty(item.SeriesName))
            {
                name = item.SeriesName + " - " + name;
            }

            if (item.Artists != null && item.Artists.Count > 0)
            {
                name = item.Artists[0] + " - " + name;
            }

            return name;
        }

        private static string GetPlaybackNotificationType(string mediaType)
        {
            if (string.Equals(mediaType, MediaType.Audio, StringComparison.OrdinalIgnoreCase))
            {
                return NotificationType.AudioPlayback.ToString();
            }

            if (string.Equals(mediaType, MediaType.Video, StringComparison.OrdinalIgnoreCase))
            {
                return NotificationType.VideoPlayback.ToString();
            }

            return null;
        }

        private static string GetPlaybackStoppedNotificationType(string mediaType)
        {
            if (string.Equals(mediaType, MediaType.Audio, StringComparison.OrdinalIgnoreCase))
            {
                return NotificationType.AudioPlaybackStopped.ToString();
            }

            if (string.Equals(mediaType, MediaType.Video, StringComparison.OrdinalIgnoreCase))
            {
                return NotificationType.VideoPlaybackStopped.ToString();
            }

            return null;
        }

        private async void OnSessionEnded(object sender, SessionEventArgs e)
        {
            var session = e.SessionInfo;

            if (string.IsNullOrEmpty(session.UserName))
            {
                return;
            }

            await CreateLogEntry(new ActivityLog(
                string.Format(
                    CultureInfo.InvariantCulture,
                    _localization.GetLocalizedString("UserOfflineFromDevice"),
                    session.UserName,
<<<<<<< HEAD
                    session.DeviceName);
            }

            await CreateLogEntry(new ActivityLog(
                name,
                "SessionEnded",
                session.UserId,
                DateTime.UtcNow,
                LogLevel.Trace)
=======
                    session.DeviceName),
                "SessionEnded",
                session.UserId)
>>>>>>> 8c49259a
            {
                ShortOverview = string.Format(
                    CultureInfo.InvariantCulture,
                    _localization.GetLocalizedString("LabelIpAddressValue"),
                    session.RemoteEndPoint),
            }).ConfigureAwait(false);
        }

        private async void OnAuthenticationSucceeded(object sender, GenericEventArgs<AuthenticationResult> e)
        {
            var user = e.Argument.User;

            await CreateLogEntry(new ActivityLog(
                string.Format(
                    CultureInfo.InvariantCulture,
                    _localization.GetLocalizedString("AuthenticationSucceededWithUserName"),
                    user.Name),
                "AuthenticationSucceeded",
<<<<<<< HEAD
                user.Id,
                DateTime.UtcNow,
                LogLevel.Trace)
=======
                user.Id)
>>>>>>> 8c49259a
            {
                ShortOverview = string.Format(
                    CultureInfo.InvariantCulture,
                    _localization.GetLocalizedString("LabelIpAddressValue"),
                    e.Argument.SessionInfo.RemoteEndPoint),
            }).ConfigureAwait(false);
        }

        private async void OnAuthenticationFailed(object sender, GenericEventArgs<AuthenticationRequest> e)
        {
            await CreateLogEntry(new ActivityLog(
                string.Format(
                    CultureInfo.InvariantCulture,
                    _localization.GetLocalizedString("FailedLoginAttemptWithUserName"),
                    e.Argument.Username),
                "AuthenticationFailed",
<<<<<<< HEAD
                Guid.Empty,
                DateTime.UtcNow,
                LogLevel.Error)
            {
=======
                Guid.Empty)
            {
                LogSeverity = LogLevel.Error,
>>>>>>> 8c49259a
                ShortOverview = string.Format(
                    CultureInfo.InvariantCulture,
                    _localization.GetLocalizedString("LabelIpAddressValue"),
                    e.Argument.RemoteEndPoint),
            }).ConfigureAwait(false);
        }

        private async void OnUserPolicyUpdated(object sender, GenericEventArgs<MediaBrowser.Controller.Entities.User> e)
        {
            await CreateLogEntry(new ActivityLog(
                string.Format(
                    CultureInfo.InvariantCulture,
                    _localization.GetLocalizedString("UserPolicyUpdatedWithName"),
                    e.Argument.Name),
                "UserPolicyUpdated",
<<<<<<< HEAD
                e.Argument.Id,
                DateTime.UtcNow,
                LogLevel.Trace))
=======
                e.Argument.Id))
>>>>>>> 8c49259a
                .ConfigureAwait(false);
        }

        private async void OnUserDeleted(object sender, GenericEventArgs<MediaBrowser.Controller.Entities.User> e)
        {
            await CreateLogEntry(new ActivityLog(
                string.Format(
                    CultureInfo.InvariantCulture,
                    _localization.GetLocalizedString("UserDeletedWithName"),
                    e.Argument.Name),
                "UserDeleted",
<<<<<<< HEAD
                Guid.Empty,
                DateTime.UtcNow,
                LogLevel.Trace))
=======
                Guid.Empty))
>>>>>>> 8c49259a
                .ConfigureAwait(false);
        }

        private async void OnUserPasswordChanged(object sender, GenericEventArgs<MediaBrowser.Controller.Entities.User> e)
        {
            await CreateLogEntry(new ActivityLog(
                string.Format(
                    CultureInfo.InvariantCulture,
                    _localization.GetLocalizedString("UserPasswordChangedWithName"),
                    e.Argument.Name),
                "UserPasswordChanged",
<<<<<<< HEAD
                e.Argument.Id,
                DateTime.UtcNow,
                LogLevel.Trace)).ConfigureAwait(false);
=======
                e.Argument.Id))
                .ConfigureAwait(false);
>>>>>>> 8c49259a
        }

        private async void OnUserCreated(object sender, GenericEventArgs<MediaBrowser.Controller.Entities.User> e)
        {
            await CreateLogEntry(new ActivityLog(
                string.Format(
                    CultureInfo.InvariantCulture,
                    _localization.GetLocalizedString("UserCreatedWithName"),
                    e.Argument.Name),
                "UserCreated",
<<<<<<< HEAD
                e.Argument.Id,
                DateTime.UtcNow,
                LogLevel.Trace))
=======
                e.Argument.Id))
>>>>>>> 8c49259a
                .ConfigureAwait(false);
        }

        private async void OnSessionStarted(object sender, SessionEventArgs e)
        {
            var session = e.SessionInfo;

            if (string.IsNullOrEmpty(session.UserName))
            {
                return;
            }

            await CreateLogEntry(new ActivityLog(
                string.Format(
                    CultureInfo.InvariantCulture,
                    _localization.GetLocalizedString("UserOnlineFromDevice"),
                    session.UserName,
<<<<<<< HEAD
                    session.DeviceName);
            }

            await CreateLogEntry(new ActivityLog(
                name,
                "SessionStarted",
                session.UserId,
                DateTime.UtcNow,
                LogLevel.Trace)
=======
                    session.DeviceName),
                "SessionStarted",
                session.UserId)
>>>>>>> 8c49259a
            {
                ShortOverview = string.Format(
                    CultureInfo.InvariantCulture,
                    _localization.GetLocalizedString("LabelIpAddressValue"),
                    session.RemoteEndPoint)
            }).ConfigureAwait(false);
        }

        private async void OnPluginUpdated(object sender, GenericEventArgs<(IPlugin, VersionInfo)> e)
        {
            await CreateLogEntry(new ActivityLog(
                string.Format(
                    CultureInfo.InvariantCulture,
                    _localization.GetLocalizedString("PluginUpdatedWithName"),
                    e.Argument.Item1.Name),
                NotificationType.PluginUpdateInstalled.ToString(),
<<<<<<< HEAD
                Guid.Empty,
                DateTime.UtcNow,
                LogLevel.Trace)
=======
                Guid.Empty)
>>>>>>> 8c49259a
            {
                ShortOverview = string.Format(
                    CultureInfo.InvariantCulture,
                    _localization.GetLocalizedString("VersionNumber"),
                    e.Argument.Item2.version),
                Overview = e.Argument.Item2.changelog
            }).ConfigureAwait(false);
        }

        private async void OnPluginUninstalled(object sender, GenericEventArgs<IPlugin> e)
        {
            await CreateLogEntry(new ActivityLog(
                string.Format(
                    CultureInfo.InvariantCulture,
                    _localization.GetLocalizedString("PluginUninstalledWithName"),
                    e.Argument.Name),
                NotificationType.PluginUninstalled.ToString(),
<<<<<<< HEAD
                Guid.Empty,
                DateTime.UtcNow,
                LogLevel.Trace))
=======
                Guid.Empty))
>>>>>>> 8c49259a
                .ConfigureAwait(false);
        }

        private async void OnPluginInstalled(object sender, GenericEventArgs<VersionInfo> e)
        {
            await CreateLogEntry(new ActivityLog(
                string.Format(
                    CultureInfo.InvariantCulture,
                    _localization.GetLocalizedString("PluginInstalledWithName"),
                    e.Argument.name),
                NotificationType.PluginInstalled.ToString(),
<<<<<<< HEAD
                Guid.Empty,
                DateTime.UtcNow,
                LogLevel.Trace)
=======
                Guid.Empty)
>>>>>>> 8c49259a
            {
                ShortOverview = string.Format(
                    CultureInfo.InvariantCulture,
                    _localization.GetLocalizedString("VersionNumber"),
                    e.Argument.version)
            }).ConfigureAwait(false);
        }

        private async void OnPackageInstallationFailed(object sender, InstallationFailedEventArgs e)
        {
            var installationInfo = e.InstallationInfo;

            await CreateLogEntry(new ActivityLog(
                string.Format(
                    CultureInfo.InvariantCulture,
                    _localization.GetLocalizedString("NameInstallFailed"),
                    installationInfo.Name),
                NotificationType.InstallationFailed.ToString(),
<<<<<<< HEAD
                Guid.Empty,
                DateTime.UtcNow,
                LogLevel.Trace)
=======
                Guid.Empty)
>>>>>>> 8c49259a
            {
                ShortOverview = string.Format(
                    CultureInfo.InvariantCulture,
                    _localization.GetLocalizedString("VersionNumber"),
                    installationInfo.Version),
                Overview = e.Exception.Message
            }).ConfigureAwait(false);
        }

        private async void OnTaskCompleted(object sender, TaskCompletionEventArgs e)
        {
            var result = e.Result;
            var task = e.Task;

            if (task.ScheduledTask is IConfigurableScheduledTask activityTask
                && !activityTask.IsLogged)
            {
                return;
            }

            var time = result.EndTimeUtc - result.StartTimeUtc;
            var runningTime = string.Format(
                CultureInfo.InvariantCulture,
                _localization.GetLocalizedString("LabelRunningTimeValue"),
                ToUserFriendlyString(time));

            if (result.Status == TaskCompletionStatus.Failed)
            {
                var vals = new List<string>();

                if (!string.IsNullOrEmpty(e.Result.ErrorMessage))
                {
                    vals.Add(e.Result.ErrorMessage);
                }

                if (!string.IsNullOrEmpty(e.Result.LongErrorMessage))
                {
                    vals.Add(e.Result.LongErrorMessage);
                }

                await CreateLogEntry(new ActivityLog(
                    string.Format(CultureInfo.InvariantCulture, _localization.GetLocalizedString("ScheduledTaskFailedWithName"), task.Name),
                    NotificationType.TaskFailed.ToString(),
<<<<<<< HEAD
                    Guid.Empty,
                    DateTime.UtcNow,
                    LogLevel.Error)
                {
=======
                    Guid.Empty)
                {
                    LogSeverity = LogLevel.Error,
>>>>>>> 8c49259a
                    Overview = string.Join(Environment.NewLine, vals),
                    ShortOverview = runningTime
                }).ConfigureAwait(false);
            }
        }

        private async Task CreateLogEntry(ActivityLog entry)
            => await _activityManager.CreateAsync(entry).ConfigureAwait(false);

        /// <inheritdoc />
        public void Dispose()
        {
            _taskManager.TaskCompleted -= OnTaskCompleted;

            _installationManager.PluginInstalled -= OnPluginInstalled;
            _installationManager.PluginUninstalled -= OnPluginUninstalled;
            _installationManager.PluginUpdated -= OnPluginUpdated;
            _installationManager.PackageInstallationFailed -= OnPackageInstallationFailed;

            _sessionManager.SessionStarted -= OnSessionStarted;
            _sessionManager.AuthenticationFailed -= OnAuthenticationFailed;
            _sessionManager.AuthenticationSucceeded -= OnAuthenticationSucceeded;
            _sessionManager.SessionEnded -= OnSessionEnded;

            _sessionManager.PlaybackStart -= OnPlaybackStart;
            _sessionManager.PlaybackStopped -= OnPlaybackStopped;

            _subManager.SubtitleDownloadFailure -= OnSubtitleDownloadFailure;

            _userManager.UserCreated -= OnUserCreated;
            _userManager.UserPasswordChanged -= OnUserPasswordChanged;
            _userManager.UserDeleted -= OnUserDeleted;
            _userManager.UserPolicyUpdated -= OnUserPolicyUpdated;
            _userManager.UserLockedOut -= OnUserLockedOut;
        }

        /// <summary>
        /// Constructs a user-friendly string for this TimeSpan instance.
        /// </summary>
        private static string ToUserFriendlyString(TimeSpan span)
        {
            const int DaysInYear = 365;
            const int DaysInMonth = 30;

            // Get each non-zero value from TimeSpan component
            var values = new List<string>();

            // Number of years
            int days = span.Days;
            if (days >= DaysInYear)
            {
                int years = days / DaysInYear;
                values.Add(CreateValueString(years, "year"));
                days %= DaysInYear;
            }

            // Number of months
            if (days >= DaysInMonth)
            {
                int months = days / DaysInMonth;
                values.Add(CreateValueString(months, "month"));
                days = days % DaysInMonth;
            }

            // Number of days
            if (days >= 1)
            {
                values.Add(CreateValueString(days, "day"));
            }

            // Number of hours
            if (span.Hours >= 1)
            {
                values.Add(CreateValueString(span.Hours, "hour"));
            }

            // Number of minutes
            if (span.Minutes >= 1)
            {
                values.Add(CreateValueString(span.Minutes, "minute"));
            }

            // Number of seconds (include when 0 if no other components included)
            if (span.Seconds >= 1 || values.Count == 0)
            {
                values.Add(CreateValueString(span.Seconds, "second"));
            }

            // Combine values into string
            var builder = new StringBuilder();
            for (int i = 0; i < values.Count; i++)
            {
                if (builder.Length > 0)
                {
                    builder.Append(i == values.Count - 1 ? " and " : ", ");
                }

                builder.Append(values[i]);
            }

            // Return result
            return builder.ToString();
        }

        /// <summary>
        /// Constructs a string description of a time-span value.
        /// </summary>
        /// <param name="value">The value of this item.</param>
        /// <param name="description">The name of this item (singular form).</param>
        private static string CreateValueString(int value, string description)
        {
            return string.Format(
                CultureInfo.InvariantCulture,
                "{0:#,##0} {1}",
                value,
                value == 1 ? description : string.Format(CultureInfo.InvariantCulture, "{0}s", description));
        }
    }
}<|MERGE_RESOLUTION|>--- conflicted
+++ resolved
@@ -4,18 +4,11 @@
 using System.Linq;
 using System.Text;
 using System.Threading.Tasks;
-<<<<<<< HEAD
 using Jellyfin.Data;
 using MediaBrowser.Common.Plugins;
 using MediaBrowser.Common.Updates;
 using MediaBrowser.Controller.Authentication;
 using MediaBrowser.Controller.Devices;
-=======
-using Jellyfin.Data.Entities;
-using MediaBrowser.Common.Plugins;
-using MediaBrowser.Common.Updates;
-using MediaBrowser.Controller.Authentication;
->>>>>>> 8c49259a
 using MediaBrowser.Controller.Library;
 using MediaBrowser.Controller.Plugins;
 using MediaBrowser.Controller.Session;
@@ -105,65 +98,40 @@
             return Task.CompletedTask;
         }
 
-<<<<<<< HEAD
-        private async void OnCameraImageUploaded(object sender, GenericEventArgs<CameraImageUploadInfo> e)
-        {
-            await CreateLogEntry(new ActivityLog(
-                string.Format(
+        private void OnCameraImageUploaded(object sender, GenericEventArgs<CameraImageUploadInfo> e)
+        {
+            CreateLogEntry(new ActivityLogEntry
+            {
+                Name = string.Format(
                     CultureInfo.InvariantCulture,
                     _localization.GetLocalizedString("CameraImageUploadedFrom"),
                     e.Argument.Device.Name),
-                NotificationType.CameraImageUploaded.ToString(),
-                Guid.Empty,
-                DateTime.UtcNow,
-                LogLevel.Trace))
-                .ConfigureAwait(false);
-        }
-
-        private async void OnUserLockedOut(object sender, GenericEventArgs<MediaBrowser.Controller.Entities.User> e)
+                Type = NotificationType.CameraImageUploaded.ToString()
+            });
+        }
+
+        private void OnUserLockedOut(object sender, GenericEventArgs<User> e)
         {
             await CreateLogEntry(new ActivityLog(
                 string.Format(
                     CultureInfo.InvariantCulture,
                     _localization.GetLocalizedString("UserLockedOutWithName"),
                     e.Argument.Name),
-                NotificationType.UserLockedOut.ToString(),
-                e.Argument.Id,
-                DateTime.UtcNow,
-                LogLevel.Trace))
-=======
-        private async void OnUserLockedOut(object sender, GenericEventArgs<MediaBrowser.Controller.Entities.User> e)
-        {
-            await CreateLogEntry(new ActivityLog(
-                    string.Format(
-                        CultureInfo.InvariantCulture,
-                        _localization.GetLocalizedString("UserLockedOutWithName"),
-                        e.Argument.Name),
-                    NotificationType.UserLockedOut.ToString(),
-                    e.Argument.Id))
->>>>>>> 8c49259a
-                .ConfigureAwait(false);
-        }
-
-        private async void OnSubtitleDownloadFailure(object sender, SubtitleDownloadFailureEventArgs e)
-        {
-            await CreateLogEntry(new ActivityLog(
-                string.Format(
+                Type = NotificationType.UserLockedOut.ToString(),
+                UserId = e.Argument.Id
+            });
+        }
+
+        private void OnSubtitleDownloadFailure(object sender, SubtitleDownloadFailureEventArgs e)
+        {
+            CreateLogEntry(new ActivityLogEntry
+            {
+                Name = string.Format(
                     CultureInfo.InvariantCulture,
                     _localization.GetLocalizedString("SubtitleDownloadFailureFromForItem"),
                     e.Provider,
-<<<<<<< HEAD
                     Emby.Notifications.NotificationEntryPoint.GetItemName(e.Item)),
-                "SubtitleDownloadFailure",
-                Guid.Empty,
-                DateTime.UtcNow,
-                LogLevel.Trace)
-=======
-                    Notifications.NotificationEntryPoint.GetItemName(e.Item)),
-                "SubtitleDownloadFailure",
-                Guid.Empty)
->>>>>>> 8c49259a
-            {
+                Type = "SubtitleDownloadFailure",
                 ItemId = e.Item.Id.ToString("N", CultureInfo.InvariantCulture),
                 ShortOverview = e.Exception.Message
             }).ConfigureAwait(false);
@@ -199,15 +167,9 @@
                     user.Name,
                     GetItemName(item),
                     e.DeviceName),
-                GetPlaybackStoppedNotificationType(item.MediaType),
-<<<<<<< HEAD
-                user.Id,
-                DateTime.UtcNow,
-                LogLevel.Trace))
-=======
-                user.Id))
->>>>>>> 8c49259a
-                .ConfigureAwait(false);
+                Type = GetPlaybackStoppedNotificationType(item.MediaType),
+                UserId = user.Id
+            });
         }
 
         private async void OnPlaybackStart(object sender, PlaybackProgressEventArgs e)
@@ -240,15 +202,9 @@
                     user.Name,
                     GetItemName(item),
                     e.DeviceName),
-                GetPlaybackNotificationType(item.MediaType),
-<<<<<<< HEAD
-                user.Id,
-                DateTime.UtcNow,
-                LogLevel.Trace))
-=======
-                user.Id))
->>>>>>> 8c49259a
-                .ConfigureAwait(false);
+                Type = GetPlaybackNotificationType(item.MediaType),
+                UserId = user.Id
+            });
         }
 
         private static string GetItemName(BaseItemDto item)
@@ -312,21 +268,10 @@
                     CultureInfo.InvariantCulture,
                     _localization.GetLocalizedString("UserOfflineFromDevice"),
                     session.UserName,
-<<<<<<< HEAD
                     session.DeviceName);
             }
 
-            await CreateLogEntry(new ActivityLog(
-                name,
-                "SessionEnded",
-                session.UserId,
-                DateTime.UtcNow,
-                LogLevel.Trace)
-=======
-                    session.DeviceName),
-                "SessionEnded",
-                session.UserId)
->>>>>>> 8c49259a
+            CreateLogEntry(new ActivityLogEntry
             {
                 ShortOverview = string.Format(
                     CultureInfo.InvariantCulture,
@@ -344,15 +289,7 @@
                     CultureInfo.InvariantCulture,
                     _localization.GetLocalizedString("AuthenticationSucceededWithUserName"),
                     user.Name),
-                "AuthenticationSucceeded",
-<<<<<<< HEAD
-                user.Id,
-                DateTime.UtcNow,
-                LogLevel.Trace)
-=======
-                user.Id)
->>>>>>> 8c49259a
-            {
+                Type = "AuthenticationSucceeded",
                 ShortOverview = string.Format(
                     CultureInfo.InvariantCulture,
                     _localization.GetLocalizedString("LabelIpAddressValue"),
@@ -367,17 +304,7 @@
                     CultureInfo.InvariantCulture,
                     _localization.GetLocalizedString("FailedLoginAttemptWithUserName"),
                     e.Argument.Username),
-                "AuthenticationFailed",
-<<<<<<< HEAD
-                Guid.Empty,
-                DateTime.UtcNow,
-                LogLevel.Error)
-            {
-=======
-                Guid.Empty)
-            {
-                LogSeverity = LogLevel.Error,
->>>>>>> 8c49259a
+                Type = "AuthenticationFailed",
                 ShortOverview = string.Format(
                     CultureInfo.InvariantCulture,
                     _localization.GetLocalizedString("LabelIpAddressValue"),
@@ -392,15 +319,9 @@
                     CultureInfo.InvariantCulture,
                     _localization.GetLocalizedString("UserPolicyUpdatedWithName"),
                     e.Argument.Name),
-                "UserPolicyUpdated",
-<<<<<<< HEAD
-                e.Argument.Id,
-                DateTime.UtcNow,
-                LogLevel.Trace))
-=======
-                e.Argument.Id))
->>>>>>> 8c49259a
-                .ConfigureAwait(false);
+                Type = "UserPolicyUpdated",
+                UserId = e.Argument.Id
+            });
         }
 
         private async void OnUserDeleted(object sender, GenericEventArgs<MediaBrowser.Controller.Entities.User> e)
@@ -410,15 +331,8 @@
                     CultureInfo.InvariantCulture,
                     _localization.GetLocalizedString("UserDeletedWithName"),
                     e.Argument.Name),
-                "UserDeleted",
-<<<<<<< HEAD
-                Guid.Empty,
-                DateTime.UtcNow,
-                LogLevel.Trace))
-=======
-                Guid.Empty))
->>>>>>> 8c49259a
-                .ConfigureAwait(false);
+                Type = "UserDeleted"
+            });
         }
 
         private async void OnUserPasswordChanged(object sender, GenericEventArgs<MediaBrowser.Controller.Entities.User> e)
@@ -428,15 +342,9 @@
                     CultureInfo.InvariantCulture,
                     _localization.GetLocalizedString("UserPasswordChangedWithName"),
                     e.Argument.Name),
-                "UserPasswordChanged",
-<<<<<<< HEAD
-                e.Argument.Id,
-                DateTime.UtcNow,
-                LogLevel.Trace)).ConfigureAwait(false);
-=======
-                e.Argument.Id))
-                .ConfigureAwait(false);
->>>>>>> 8c49259a
+                Type = "UserPasswordChanged",
+                UserId = e.Argument.Id
+            });
         }
 
         private async void OnUserCreated(object sender, GenericEventArgs<MediaBrowser.Controller.Entities.User> e)
@@ -446,15 +354,9 @@
                     CultureInfo.InvariantCulture,
                     _localization.GetLocalizedString("UserCreatedWithName"),
                     e.Argument.Name),
-                "UserCreated",
-<<<<<<< HEAD
-                e.Argument.Id,
-                DateTime.UtcNow,
-                LogLevel.Trace))
-=======
-                e.Argument.Id))
->>>>>>> 8c49259a
-                .ConfigureAwait(false);
+                Type = "UserCreated",
+                UserId = e.Argument.Id
+            });
         }
 
         private async void OnSessionStarted(object sender, SessionEventArgs e)
@@ -471,21 +373,10 @@
                     CultureInfo.InvariantCulture,
                     _localization.GetLocalizedString("UserOnlineFromDevice"),
                     session.UserName,
-<<<<<<< HEAD
                     session.DeviceName);
             }
 
-            await CreateLogEntry(new ActivityLog(
-                name,
-                "SessionStarted",
-                session.UserId,
-                DateTime.UtcNow,
-                LogLevel.Trace)
-=======
-                    session.DeviceName),
-                "SessionStarted",
-                session.UserId)
->>>>>>> 8c49259a
+            CreateLogEntry(new ActivityLogEntry
             {
                 ShortOverview = string.Format(
                     CultureInfo.InvariantCulture,
@@ -501,15 +392,7 @@
                     CultureInfo.InvariantCulture,
                     _localization.GetLocalizedString("PluginUpdatedWithName"),
                     e.Argument.Item1.Name),
-                NotificationType.PluginUpdateInstalled.ToString(),
-<<<<<<< HEAD
-                Guid.Empty,
-                DateTime.UtcNow,
-                LogLevel.Trace)
-=======
-                Guid.Empty)
->>>>>>> 8c49259a
-            {
+                Type = NotificationType.PluginUpdateInstalled.ToString(),
                 ShortOverview = string.Format(
                     CultureInfo.InvariantCulture,
                     _localization.GetLocalizedString("VersionNumber"),
@@ -525,15 +408,8 @@
                     CultureInfo.InvariantCulture,
                     _localization.GetLocalizedString("PluginUninstalledWithName"),
                     e.Argument.Name),
-                NotificationType.PluginUninstalled.ToString(),
-<<<<<<< HEAD
-                Guid.Empty,
-                DateTime.UtcNow,
-                LogLevel.Trace))
-=======
-                Guid.Empty))
->>>>>>> 8c49259a
-                .ConfigureAwait(false);
+                Type = NotificationType.PluginUninstalled.ToString()
+            });
         }
 
         private async void OnPluginInstalled(object sender, GenericEventArgs<VersionInfo> e)
@@ -543,15 +419,7 @@
                     CultureInfo.InvariantCulture,
                     _localization.GetLocalizedString("PluginInstalledWithName"),
                     e.Argument.name),
-                NotificationType.PluginInstalled.ToString(),
-<<<<<<< HEAD
-                Guid.Empty,
-                DateTime.UtcNow,
-                LogLevel.Trace)
-=======
-                Guid.Empty)
->>>>>>> 8c49259a
-            {
+                Type = NotificationType.PluginInstalled.ToString(),
                 ShortOverview = string.Format(
                     CultureInfo.InvariantCulture,
                     _localization.GetLocalizedString("VersionNumber"),
@@ -568,15 +436,7 @@
                     CultureInfo.InvariantCulture,
                     _localization.GetLocalizedString("NameInstallFailed"),
                     installationInfo.Name),
-                NotificationType.InstallationFailed.ToString(),
-<<<<<<< HEAD
-                Guid.Empty,
-                DateTime.UtcNow,
-                LogLevel.Trace)
-=======
-                Guid.Empty)
->>>>>>> 8c49259a
-            {
+                Type = NotificationType.InstallationFailed.ToString(),
                 ShortOverview = string.Format(
                     CultureInfo.InvariantCulture,
                     _localization.GetLocalizedString("VersionNumber"),
@@ -616,19 +476,13 @@
                     vals.Add(e.Result.LongErrorMessage);
                 }
 
-                await CreateLogEntry(new ActivityLog(
-                    string.Format(CultureInfo.InvariantCulture, _localization.GetLocalizedString("ScheduledTaskFailedWithName"), task.Name),
-                    NotificationType.TaskFailed.ToString(),
-<<<<<<< HEAD
-                    Guid.Empty,
-                    DateTime.UtcNow,
-                    LogLevel.Error)
+                CreateLogEntry(new ActivityLogEntry
                 {
-=======
-                    Guid.Empty)
-                {
-                    LogSeverity = LogLevel.Error,
->>>>>>> 8c49259a
+                    Name = string.Format(
+                        CultureInfo.InvariantCulture,
+                        _localization.GetLocalizedString("ScheduledTaskFailedWithName"),
+                        task.Name),
+                    Type = NotificationType.TaskFailed.ToString(),
                     Overview = string.Join(Environment.NewLine, vals),
                     ShortOverview = runningTime
                 }).ConfigureAwait(false);
