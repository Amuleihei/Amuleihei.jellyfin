<Project Sdk="Microsoft.NET.Sdk">

  <!-- ProjectGuid is only included as a requirement for SonarQube analysis -->
  <PropertyGroup>
    <ProjectGuid>{E383961B-9356-4D5D-8233-9A1079D03055}</ProjectGuid>
  </PropertyGroup>

  <ItemGroup>
    <ProjectReference Include="..\Emby.Naming\Emby.Naming.csproj" />
    <ProjectReference Include="..\Emby.Notifications\Emby.Notifications.csproj" />
    <ProjectReference Include="..\Jellyfin.Api\Jellyfin.Api.csproj" />
    <ProjectReference Include="..\Jellyfin.Networking\Jellyfin.Networking.csproj" />
    <ProjectReference Include="..\MediaBrowser.Model\MediaBrowser.Model.csproj" />
    <ProjectReference Include="..\MediaBrowser.Common\MediaBrowser.Common.csproj" />
    <ProjectReference Include="..\MediaBrowser.Controller\MediaBrowser.Controller.csproj" />
    <ProjectReference Include="..\MediaBrowser.Providers\MediaBrowser.Providers.csproj" />
    <ProjectReference Include="..\MediaBrowser.XbmcMetadata\MediaBrowser.XbmcMetadata.csproj" />
    <ProjectReference Include="..\Emby.Dlna\Emby.Dlna.csproj" />
    <ProjectReference Include="..\MediaBrowser.LocalMetadata\MediaBrowser.LocalMetadata.csproj" />
    <ProjectReference Include="..\Emby.Photos\Emby.Photos.csproj" />
    <ProjectReference Include="..\Emby.Drawing\Emby.Drawing.csproj" />
    <ProjectReference Include="..\MediaBrowser.MediaEncoding\MediaBrowser.MediaEncoding.csproj" />
  </ItemGroup>

  <ItemGroup>
    <PackageReference Include="Jellyfin.XmlTv" Version="10.6.2" />
    <PackageReference Include="Microsoft.AspNetCore.Hosting" Version="2.2.7" />
    <PackageReference Include="Microsoft.AspNetCore.Hosting.Abstractions" Version="2.2.0" />
    <PackageReference Include="Microsoft.AspNetCore.Hosting.Server.Abstractions" Version="2.2.0" />
    <PackageReference Include="Microsoft.AspNetCore.Http" Version="2.2.2" />
    <PackageReference Include="Microsoft.AspNetCore.Http.Extensions" Version="2.2.0" />
    <PackageReference Include="Microsoft.AspNetCore.ResponseCompression" Version="2.2.0" />
    <PackageReference Include="Microsoft.AspNetCore.Server.Kestrel" Version="2.2.0" />
    <PackageReference Include="Microsoft.AspNetCore.WebSockets" Version="2.2.1" />
    <PackageReference Include="Microsoft.Extensions.DependencyInjection" Version="5.0.1" />
    <PackageReference Include="Microsoft.Extensions.Caching.Memory" Version="5.0.0" />
    <PackageReference Include="Microsoft.Extensions.Configuration.Abstractions" Version="5.0.0" />
    <PackageReference Include="Microsoft.Extensions.Hosting.Abstractions" Version="5.0.0" />
<<<<<<< HEAD
    <PackageReference Include="prometheus-net.DotNetRuntime" Version="3.4.0" />
    <PackageReference Include="ServiceStack.Text.Core" Version="5.10.0" />
=======
    <PackageReference Include="Mono.Nat" Version="3.0.1" />
    <PackageReference Include="prometheus-net.DotNetRuntime" Version="3.4.1" />
    <PackageReference Include="ServiceStack.Text.Core" Version="5.10.2" />
>>>>>>> 21d2e9ff
    <PackageReference Include="sharpcompress" Version="0.26.0" />
    <PackageReference Include="SQLitePCL.pretty.netstandard" Version="2.1.0" />
    <PackageReference Include="DotNet.Glob" Version="3.1.0" />
  </ItemGroup>

  <ItemGroup>
    <Compile Include="..\SharedVersion.cs" />
  </ItemGroup>

  <PropertyGroup>
    <TargetFramework>net5.0</TargetFramework>
    <GenerateAssemblyInfo>false</GenerateAssemblyInfo>
    <GenerateDocumentationFile>true</GenerateDocumentationFile>
    <TreatWarningsAsErrors Condition=" '$(Configuration)' == 'Release'">true</TreatWarningsAsErrors>
    <!-- https://github.com/microsoft/ApplicationInsights-dotnet/issues/2047 -->
    <NoWarn>AD0001</NoWarn>
  </PropertyGroup>

  <!-- Code Analyzers-->
  <ItemGroup Condition=" '$(Configuration)' == 'Debug' ">
    <PackageReference Include="Microsoft.CodeAnalysis.FxCopAnalyzers" Version="2.9.8" PrivateAssets="All" />
    <PackageReference Include="SerilogAnalyzer" Version="0.15.0" PrivateAssets="All" />
    <PackageReference Include="StyleCop.Analyzers" Version="1.1.118" PrivateAssets="All" />
    <PackageReference Include="SmartAnalyzers.MultithreadingAnalyzer" Version="1.1.31" PrivateAssets="All" />
  </ItemGroup>

  <PropertyGroup Condition=" '$(Configuration)' == 'Debug' ">
    <CodeAnalysisRuleSet>../jellyfin.ruleset</CodeAnalysisRuleSet>
  </PropertyGroup>

  <ItemGroup>
    <EmbeddedResource Include="Localization\iso6392.txt" />
    <EmbeddedResource Include="Localization\countries.json" />
    <EmbeddedResource Include="Localization\Core\*.json" />
    <EmbeddedResource Include="Localization\Ratings\*.csv" />
  </ItemGroup>

</Project><|MERGE_RESOLUTION|>--- conflicted
+++ resolved
@@ -36,14 +36,8 @@
     <PackageReference Include="Microsoft.Extensions.Caching.Memory" Version="5.0.0" />
     <PackageReference Include="Microsoft.Extensions.Configuration.Abstractions" Version="5.0.0" />
     <PackageReference Include="Microsoft.Extensions.Hosting.Abstractions" Version="5.0.0" />
-<<<<<<< HEAD
-    <PackageReference Include="prometheus-net.DotNetRuntime" Version="3.4.0" />
-    <PackageReference Include="ServiceStack.Text.Core" Version="5.10.0" />
-=======
-    <PackageReference Include="Mono.Nat" Version="3.0.1" />
     <PackageReference Include="prometheus-net.DotNetRuntime" Version="3.4.1" />
     <PackageReference Include="ServiceStack.Text.Core" Version="5.10.2" />
->>>>>>> 21d2e9ff
     <PackageReference Include="sharpcompress" Version="0.26.0" />
     <PackageReference Include="SQLitePCL.pretty.netstandard" Version="2.1.0" />
     <PackageReference Include="DotNet.Glob" Version="3.1.0" />
