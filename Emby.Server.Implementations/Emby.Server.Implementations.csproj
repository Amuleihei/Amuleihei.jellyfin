<Project Sdk="Microsoft.NET.Sdk">

  <!-- ProjectGuid is only included as a requirement for SonarQube analysis -->
  <PropertyGroup>
    <ProjectGuid>{E383961B-9356-4D5D-8233-9A1079D03055}</ProjectGuid>
  </PropertyGroup>

  <ItemGroup>         
    <ProjectReference Include="..\Emby.Naming\Emby.Naming.csproj" />
    <ProjectReference Include="..\Emby.Notifications\Emby.Notifications.csproj" />
    <ProjectReference Include="..\Jellyfin.Api\Jellyfin.Api.csproj" />
    <ProjectReference Include="..\Jellyfin.Data\Jellyfin.Data.csproj" />
    <ProjectReference Include="..\MediaBrowser.Model\MediaBrowser.Model.csproj" />
    <ProjectReference Include="..\MediaBrowser.Common\MediaBrowser.Common.csproj" />
    <ProjectReference Include="..\MediaBrowser.Controller\MediaBrowser.Controller.csproj" />
    <ProjectReference Include="..\MediaBrowser.Providers\MediaBrowser.Providers.csproj" />
    <ProjectReference Include="..\MediaBrowser.WebDashboard\MediaBrowser.WebDashboard.csproj" />
    <ProjectReference Include="..\MediaBrowser.XbmcMetadata\MediaBrowser.XbmcMetadata.csproj" />
    <ProjectReference Include="..\Emby.Dlna\Emby.Dlna.csproj" />
    <ProjectReference Include="..\MediaBrowser.Api\MediaBrowser.Api.csproj" />
    <ProjectReference Include="..\MediaBrowser.LocalMetadata\MediaBrowser.LocalMetadata.csproj" />
    <ProjectReference Include="..\Emby.Photos\Emby.Photos.csproj" />
    <ProjectReference Include="..\Emby.Drawing\Emby.Drawing.csproj" />
    <ProjectReference Include="..\MediaBrowser.MediaEncoding\MediaBrowser.MediaEncoding.csproj" />
  </ItemGroup>

  <ItemGroup>
    <PackageReference Include="IPNetwork2" Version="2.5.211" />
    <PackageReference Include="Jellyfin.XmlTv" Version="10.6.2" />
    <PackageReference Include="Microsoft.AspNetCore.Hosting" Version="2.2.7" />
    <PackageReference Include="Microsoft.AspNetCore.Hosting.Abstractions" Version="2.2.0" />
    <PackageReference Include="Microsoft.AspNetCore.Hosting.Server.Abstractions" Version="2.2.0" />
    <PackageReference Include="Microsoft.AspNetCore.Http" Version="2.2.2" />
    <PackageReference Include="Microsoft.AspNetCore.Http.Extensions" Version="2.2.0" />
    <PackageReference Include="Microsoft.AspNetCore.ResponseCompression" Version="2.2.0" />
    <PackageReference Include="Microsoft.AspNetCore.Server.Kestrel" Version="2.2.0" />
    <PackageReference Include="Microsoft.AspNetCore.WebSockets" Version="2.2.1" />
    <PackageReference Include="Microsoft.Extensions.DependencyInjection" Version="3.1.6" />
    <PackageReference Include="Microsoft.Extensions.Caching.Memory" Version="3.1.6" />
    <PackageReference Include="Microsoft.Extensions.Configuration.Abstractions" Version="3.1.6" />
    <PackageReference Include="Microsoft.Extensions.Hosting.Abstractions" Version="3.1.6" />
    <PackageReference Include="Mono.Nat" Version="2.0.2" />
    <PackageReference Include="prometheus-net.DotNetRuntime" Version="3.3.1" />
    <PackageReference Include="ServiceStack.Text.Core" Version="5.9.0" />
    <PackageReference Include="sharpcompress" Version="0.26.0" />
    <PackageReference Include="SQLitePCL.pretty.netstandard" Version="2.1.0" />
    <PackageReference Include="DotNet.Glob" Version="3.0.9" />
  </ItemGroup>

  <ItemGroup>
    <Compile Include="..\SharedVersion.cs" />
  </ItemGroup>

  <PropertyGroup>
    <TargetFramework>netstandard2.1</TargetFramework>
    <GenerateAssemblyInfo>false</GenerateAssemblyInfo>
    <GenerateDocumentationFile>true</GenerateDocumentationFile>
<<<<<<< HEAD
    <TreatWarningsAsErrors Condition=" '$(Configuration)' == 'Release'">false</TreatWarningsAsErrors>
=======
    <TreatWarningsAsErrors Condition=" '$(Configuration)' == 'Release'">true</TreatWarningsAsErrors>
>>>>>>> 237cb4e3
  </PropertyGroup>

  <!-- Code Analyzers-->
  <ItemGroup Condition=" '$(Configuration)' == 'Debug' ">
    <PackageReference Include="Microsoft.CodeAnalysis.FxCopAnalyzers" Version="2.9.8" PrivateAssets="All" />
    <PackageReference Include="SerilogAnalyzer" Version="0.15.0" PrivateAssets="All" />
    <PackageReference Include="StyleCop.Analyzers" Version="1.1.118" PrivateAssets="All" />
    <PackageReference Include="SmartAnalyzers.MultithreadingAnalyzer" Version="1.1.31" PrivateAssets="All" />
  </ItemGroup>

  <PropertyGroup Condition=" '$(Configuration)' == 'Debug' ">
    <CodeAnalysisRuleSet>../jellyfin.ruleset</CodeAnalysisRuleSet>
  </PropertyGroup>

  <ItemGroup>
    <EmbeddedResource Include="Localization\iso6392.txt" />
    <EmbeddedResource Include="Localization\countries.json" />
    <EmbeddedResource Include="Localization\Core\*.json" />
    <EmbeddedResource Include="Localization\Ratings\*.csv" />
  </ItemGroup>

</Project><|MERGE_RESOLUTION|>--- conflicted
+++ resolved
@@ -55,11 +55,7 @@
     <TargetFramework>netstandard2.1</TargetFramework>
     <GenerateAssemblyInfo>false</GenerateAssemblyInfo>
     <GenerateDocumentationFile>true</GenerateDocumentationFile>
-<<<<<<< HEAD
-    <TreatWarningsAsErrors Condition=" '$(Configuration)' == 'Release'">false</TreatWarningsAsErrors>
-=======
     <TreatWarningsAsErrors Condition=" '$(Configuration)' == 'Release'">true</TreatWarningsAsErrors>
->>>>>>> 237cb4e3
   </PropertyGroup>
 
   <!-- Code Analyzers-->
