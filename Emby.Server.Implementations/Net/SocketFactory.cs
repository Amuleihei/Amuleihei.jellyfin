--- conflicted
+++ resolved
@@ -190,6 +190,7 @@
             }
             catch (SocketException)
             {
+
             }
 
             try
@@ -200,11 +201,11 @@
             }
             catch (SocketException)
             {
-            }
-
-            try
-            {
-<<<<<<< HEAD
+
+            }
+
+            try
+            {
                 IPAddress localIp;
                 if (addr.AddressFamily == AddressFamily.InterNetwork)
                 {
@@ -218,10 +219,6 @@
                     retVal.SetSocketOption(SocketOptionLevel.IPv6, SocketOptionName.MulticastTimeToLive, multicastTimeToLive);
                     retVal.SetSocketOption(SocketOptionLevel.IPv6, SocketOptionName.AddMembership, new IPv6MulticastOption(addr));
                 }
-=======
-                // retVal.SetSocketOption(SocketOptionLevel.Socket, SocketOptionName.Broadcast, true);
-                retVal.SetSocketOption(SocketOptionLevel.IP, SocketOptionName.MulticastTimeToLive, multicastTimeToLive);
->>>>>>> 75b7fea0
 
                 retVal.MulticastLoopback = true;
                 return new UdpSocket(retVal, localPort, localIp);
