#pragma warning disable CS1591

using System;
using System.Net;
using System.Net.Sockets;
using MediaBrowser.Model.Net;
using Rssdp.Infrastructure;

namespace Emby.Server.Implementations.Net
{
    /// <summary>
    /// Implementation of SocketFactory class.
    /// </summary>
    public class SocketFactory : ISocketFactory
    {
        /// <summary>
        /// Creates an UDP Socket.
        /// </summary>
        /// <param name="localPort">UDP port to bind.</param>
        /// <param name="addr">Address to use</param>
        /// <returns>Socket interface object.</returns>
        public ISocket CreateUdpBroadcastSocket(int localPort, IPAddress addr)
        {
            if (localPort < 0)
            {
                throw new ArgumentException("localPort cannot be less than zero.", nameof(localPort));
            }

            Socket retVal;
            if (addr.AddressFamily == AddressFamily.InterNetworkV6)
            {
                // IPv6 is enabled so create a dual IP4/IP6 socket
                retVal = new Socket(AddressFamily.InterNetworkV6, SocketType.Dgram, ProtocolType.Udp);
                retVal.SetSocketOption(SocketOptionLevel.IPv6, SocketOptionName.IPv6Only, false);
                retVal.DualMode = true;

                if (addr.Equals(IPAddress.IPv6Any))
                {
                    // Simulate a broadcast on IP6.
                    retVal.SetSocketOption(SocketOptionLevel.IPv6, SocketOptionName.MulticastLoopback, true);
                    retVal.SetSocketOption(
                        SocketOptionLevel.IPv6,
                        SocketOptionName.AddMembership,
                        new IPv6MulticastOption(IPAddress.Parse(SsdpConstants.MulticastLocalAdminAddressV6)));
                }
            }
            else
            {
                retVal = new Socket(AddressFamily.InterNetwork, SocketType.Dgram, ProtocolType.Udp);
            }

            try
            {
<<<<<<< HEAD
                // seeing occasional exceptions thrown on qnap
                // System.Net.Sockets.SocketException (0x80004005): Protocol not available
=======
                retVal.EnableBroadcast = true;
>>>>>>> 107cf21f
                retVal.SetSocketOption(SocketOptionLevel.Socket, SocketOptionName.ReuseAddress, true);
            }
            catch (SocketException)
            {
            }

            try
            {
                // Without this an access denied occurs on some systems.
                retVal.EnableBroadcast = true;

                retVal.SetSocketOption(SocketOptionLevel.Socket, SocketOptionName.Broadcast, 1);
                return new UdpSocket(retVal, localPort, addr);
            }
            catch
            {
                retVal?.Dispose();

                throw;
            }
        }

        /// <summary>
        /// Creates a new UDP acceptSocket that is a member of the SSDP multicast local admin group and binds it to the specified local port.
        /// </summary>
        /// <param name="localIpAddress">IP Address to bind.</param>
        /// <param name="localPort">UDP port to bind.</param>
        /// <returns>An implementation of the <see cref="ISocket"/> interface used by RSSDP components to perform acceptSocket operations.</returns>
        public ISocket CreateSsdpUdpSocket(IPAddress localIpAddress, int localPort)
        {
            if (localPort < 0)
            {
                throw new ArgumentException("localPort cannot be less than zero.", nameof(localPort));
            }

            Socket retVal;

            if (localIpAddress.Equals(IPAddress.IPv6Any))
            {
                // IPv6 is enabled so create a dual IP4/IP6 socket
                retVal = new Socket(AddressFamily.InterNetworkV6, SocketType.Dgram, ProtocolType.Udp);
                retVal.SetSocketOption(SocketOptionLevel.IPv6, SocketOptionName.IPv6Only, false);
                retVal.DualMode = true;
                localIpAddress = IPAddress.Any;
            }
            else
            {
                retVal = new Socket(localIpAddress.AddressFamily, SocketType.Dgram, ProtocolType.Udp);
            }

            try
            {
<<<<<<< HEAD
                // seeing occasional exceptions thrown on qnap
                // System.Net.Sockets.SocketException (0x80004005): Protocol not available
=======
                retVal.EnableBroadcast = true;
>>>>>>> 107cf21f
                retVal.SetSocketOption(SocketOptionLevel.Socket, SocketOptionName.ReuseAddress, true);
            }
            catch (SocketException)
            {
            }

            try
            {
                // Without this an access denied occurs on some systems.
                retVal.EnableBroadcast = true;
                if (localIpAddress.AddressFamily == AddressFamily.InterNetwork)
                {
                    retVal.SetSocketOption(SocketOptionLevel.IP, SocketOptionName.MulticastTimeToLive, SsdpConstants.SsdpDefaultMulticastTimeToLive);
                    retVal.SetSocketOption(
                        SocketOptionLevel.IP,
                        SocketOptionName.AddMembership,
                        new MulticastOption(IPAddress.Parse(SsdpConstants.MulticastLocalAdminAddress), localIpAddress));
                }
                else
                {
                    retVal.SetSocketOption(SocketOptionLevel.IPv6, SocketOptionName.MulticastTimeToLive, SsdpConstants.SsdpDefaultMulticastTimeToLive);
                    retVal.SetSocketOption(
                        SocketOptionLevel.IPv6,
                        SocketOptionName.AddMembership,
                        new IPv6MulticastOption(IPAddress.Parse(SsdpConstants.MulticastLocalAdminAddressV6)));
                }

                return new UdpSocket(retVal, localPort, localIpAddress);
            }
            catch
            {
                retVal?.Dispose();

                throw;
            }
        }

        /// <summary>
        /// Creates a new UDP acceptSocket that is a member of the specified multicast IP address, and binds it to the specified local port.
        /// </summary>
        /// <param name="ipAddress">The multicast IP address to make the acceptSocket a member of.</param>
        /// <param name="multicastTimeToLive">The multicast time to live value for the acceptSocket.</param>
        /// <param name="localPort">The number of the local port to bind to.</param>
        /// <returns>Socket interface object.</returns>
        public ISocket CreateUdpMulticastSocket(string ipAddress, int multicastTimeToLive, int localPort)
        {
            if (ipAddress == null)
            {
                throw new ArgumentNullException(nameof(ipAddress));
            }

            if (ipAddress.Length == 0)
            {
                throw new ArgumentException("ipAddress cannot be an empty string.", nameof(ipAddress));
            }

            if (multicastTimeToLive <= 0)
            {
                throw new ArgumentException("multicastTimeToLive cannot be zero or less.", nameof(multicastTimeToLive));
            }

            if (localPort < 0)
            {
                throw new ArgumentException("localPort cannot be less than zero.", nameof(localPort));
            }

            IPAddress addr = IPAddress.Parse(ipAddress);
            Socket retVal;

            if (addr.AddressFamily == AddressFamily.InterNetworkV6)
            {
                // IPv6 is enabled so create a dual IP4/IP6 socket
                retVal = new Socket(AddressFamily.InterNetworkV6, SocketType.Dgram, ProtocolType.Udp);
                retVal.SetSocketOption(SocketOptionLevel.IPv6, SocketOptionName.IPv6Only, false);
                retVal.DualMode = true;
            }
            else
            {
                retVal = new Socket(addr.AddressFamily, SocketType.Dgram, ProtocolType.Udp);
            }

            try
            {
                // not supported on all platforms. throws on ubuntu with .net core 2.0
                retVal.ExclusiveAddressUse = false;
            }
            catch (SocketException)
            {

            }

            try
            {
                // seeing occasional exceptions thrown on qnap
                // System.Net.Sockets.SocketException (0x80004005): Protocol not available
                retVal.SetSocketOption(SocketOptionLevel.Socket, SocketOptionName.ReuseAddress, true);
            }
            catch (SocketException)
            {

            }

            try
            {
<<<<<<< HEAD
                // Without this an access denied occurs on some systems.
                retVal.EnableBroadcast = true;

                IPAddress localIp;
                if (addr.AddressFamily == AddressFamily.InterNetwork)
                {
                    localIp = IPAddress.Any;
                    retVal.SetSocketOption(SocketOptionLevel.IP, SocketOptionName.MulticastTimeToLive, multicastTimeToLive);
                    retVal.SetSocketOption(SocketOptionLevel.IP, SocketOptionName.AddMembership, new MulticastOption(addr, localIp));
                }
                else
                {
                    localIp = IPAddress.IPv6Any;
                    retVal.SetSocketOption(SocketOptionLevel.IPv6, SocketOptionName.MulticastTimeToLive, multicastTimeToLive);
                    retVal.SetSocketOption(SocketOptionLevel.IPv6, SocketOptionName.AddMembership, new IPv6MulticastOption(addr));
                }
=======
                retVal.EnableBroadcast = true;
                // retVal.SetSocketOption(SocketOptionLevel.Socket, SocketOptionName.Broadcast, true);
                retVal.SetSocketOption(SocketOptionLevel.IP, SocketOptionName.MulticastTimeToLive, multicastTimeToLive);
>>>>>>> 107cf21f

                retVal.MulticastLoopback = true;
                return new UdpSocket(retVal, localPort, localIp);
            }
            catch
            {
                retVal?.Dispose();

                throw;
            }
        }
    }
}<|MERGE_RESOLUTION|>--- conflicted
+++ resolved
@@ -51,12 +51,9 @@
 
             try
             {
-<<<<<<< HEAD
+                retVal.EnableBroadcast = true;
                 // seeing occasional exceptions thrown on qnap
                 // System.Net.Sockets.SocketException (0x80004005): Protocol not available
-=======
-                retVal.EnableBroadcast = true;
->>>>>>> 107cf21f
                 retVal.SetSocketOption(SocketOptionLevel.Socket, SocketOptionName.ReuseAddress, true);
             }
             catch (SocketException)
@@ -109,12 +106,9 @@
 
             try
             {
-<<<<<<< HEAD
+                retVal.EnableBroadcast = true;
                 // seeing occasional exceptions thrown on qnap
                 // System.Net.Sockets.SocketException (0x80004005): Protocol not available
-=======
-                retVal.EnableBroadcast = true;
->>>>>>> 107cf21f
                 retVal.SetSocketOption(SocketOptionLevel.Socket, SocketOptionName.ReuseAddress, true);
             }
             catch (SocketException)
@@ -219,7 +213,6 @@
 
             try
             {
-<<<<<<< HEAD
                 // Without this an access denied occurs on some systems.
                 retVal.EnableBroadcast = true;
 
@@ -236,11 +229,6 @@
                     retVal.SetSocketOption(SocketOptionLevel.IPv6, SocketOptionName.MulticastTimeToLive, multicastTimeToLive);
                     retVal.SetSocketOption(SocketOptionLevel.IPv6, SocketOptionName.AddMembership, new IPv6MulticastOption(addr));
                 }
-=======
-                retVal.EnableBroadcast = true;
-                // retVal.SetSocketOption(SocketOptionLevel.Socket, SocketOptionName.Broadcast, true);
-                retVal.SetSocketOption(SocketOptionLevel.IP, SocketOptionName.MulticastTimeToLive, multicastTimeToLive);
->>>>>>> 107cf21f
 
                 retVal.MulticastLoopback = true;
                 return new UdpSocket(retVal, localPort, localIp);
