--- conflicted
+++ resolved
@@ -91,11 +91,7 @@
 
             if (!string.IsNullOrEmpty(PublishedServerUrl))
             {
-<<<<<<< HEAD
                 config.Add(UdpServer.AddressOverrideConfigKey, PublishedServerUrl.TrimEnd('/'));
-=======
-                config.Add(UdpServer.AddressOverrideConfigKey, PublishedServerUrl);
->>>>>>> b54f7991
             }
 
             if (FFmpegPath != null)
