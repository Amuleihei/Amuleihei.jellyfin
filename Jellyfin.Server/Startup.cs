--- conflicted
+++ resolved
@@ -1,7 +1,4 @@
-<<<<<<< HEAD
-=======
 using System;
->>>>>>> 224c4882
 using System.Net;
 using System.Net.Http;
 using System.Net.Http.Headers;
@@ -75,36 +72,22 @@
             var acceptJsonHeader = new MediaTypeWithQualityHeaderValue(MediaTypeNames.Application.Json, 1.0);
             var acceptXmlHeader = new MediaTypeWithQualityHeaderValue(MediaTypeNames.Application.Xml, 0.9);
             var acceptAnyHeader = new MediaTypeWithQualityHeaderValue("*/*", 0.8);
-<<<<<<< HEAD
-            services.AddHttpClient(NamedClient.Default, c =>
-=======
             Func<IServiceProvider, HttpMessageHandler> defaultHttpClientHandlerDelegate = (_) => new SocketsHttpHandler()
             {
                 AutomaticDecompression = DecompressionMethods.All,
-                RequestHeaderEncodingSelector = (_, _) => Encoding.UTF8
+                RequestHeaderEncodingSelector = (_, _) => Encoding.UTF8,
+                ConnectCallback = HttpClientExtension.OnConnect
             };
 
             services
                 .AddHttpClient(NamedClient.Default, c =>
->>>>>>> 224c4882
                 {
                     c.DefaultRequestHeaders.UserAgent.Add(productHeader);
                     c.DefaultRequestHeaders.Accept.Add(acceptJsonHeader);
                     c.DefaultRequestHeaders.Accept.Add(acceptXmlHeader);
                     c.DefaultRequestHeaders.Accept.Add(acceptAnyHeader);
                 })
-<<<<<<< HEAD
-                .ConfigurePrimaryHttpMessageHandler(x =>
-                {
-                    return new SocketsHttpHandler
-                    {
-                        AutomaticDecompression = DecompressionMethods.All,
-                        ConnectCallback = HttpClientExtension.OnConnect,
-                    };
-                });
-=======
                 .ConfigurePrimaryHttpMessageHandler(defaultHttpClientHandlerDelegate);
->>>>>>> 224c4882
 
             services.AddHttpClient(NamedClient.MusicBrainz, c =>
                 {
@@ -122,7 +105,7 @@
                     c.DefaultRequestHeaders.Accept.Add(acceptXmlHeader);
                     c.DefaultRequestHeaders.Accept.Add(acceptAnyHeader);
                 })
-                .ConfigurePrimaryHttpMessageHandler(x => new DefaultHttpClientHandler());
+                .ConfigurePrimaryHttpMessageHandler(defaultHttpClientHandlerDelegate);
 
             services.AddHealthChecks()
                 .AddDbContextCheck<JellyfinDb>();
