--- conflicted
+++ resolved
@@ -5,7 +5,6 @@
 using Jellyfin.Server.Extensions;
 using Jellyfin.Server.Middleware;
 using Jellyfin.Server.Models;
-using MediaBrowser.Common;
 using MediaBrowser.Common.Net;
 using MediaBrowser.Controller;
 using MediaBrowser.Controller.Configuration;
@@ -46,20 +45,14 @@
         {
             services.AddResponseCompression();
             services.AddHttpContextAccessor();
-<<<<<<< HEAD
-            services.AddJellyfinApi(
-                _serverConfigurationManager.Configuration.BaseUrl.TrimStart('/'),
-                _applicationHost.GetApiPluginAssemblies(),
-                _serverConfigurationManager.Configuration.CorsHosts);
-=======
             services.AddHttpsRedirection(options =>
             {
                 options.HttpsPort = _serverApplicationHost.HttpsPort;
             });
             services.AddJellyfinApi(
                 _serverConfigurationManager.Configuration.BaseUrl.TrimStart('/'),
-                _serverApplicationHost.GetApiPluginAssemblies());
->>>>>>> a2d6ea2e
+                _serverApplicationHost.GetApiPluginAssemblies(),
+                _serverConfigurationManager.Configuration.CorsHosts);
 
             services.AddJellyfinApiSwagger();
 
