using System;
using System.Collections.Generic;
using System.IO;
using System.Linq;
using Emby.Server.Implementations;
using Emby.Server.Implementations.Serialization;
using MediaBrowser.Common.Configuration;
using MediaBrowser.Model.Configuration;
using Microsoft.Extensions.DependencyInjection;
using Microsoft.Extensions.Logging;

namespace Jellyfin.Server.Migrations
{
    /// <summary>
    /// The class that knows which migrations to apply and how to apply them.
    /// </summary>
    public sealed class MigrationRunner
    {
        /// <summary>
        /// The list of known pre-startup migrations, in order of applicability.
        /// </summary>
        private static readonly Type[] _preStartupMigrationTypes =
        {
            typeof(PreStartupRoutines.CreateNetworkConfiguration),
            typeof(PreStartupRoutines.MigrateMusicBrainzTimeout),
            typeof(PreStartupRoutines.MigrateNetworkConfiguration)
        };

        /// <summary>
        /// The list of known migrations, in order of applicability.
        /// </summary>
        private static readonly Type[] _migrationTypes =
        {
            typeof(Routines.DisableTranscodingThrottling),
            typeof(Routines.CreateUserLoggingConfigFile),
            typeof(Routines.MigrateActivityLogDb),
            typeof(Routines.RemoveDuplicateExtras),
            typeof(Routines.AddDefaultPluginRepository),
            typeof(Routines.MigrateUserDb),
            typeof(Routines.ReaddDefaultPluginRepository),
            typeof(Routines.MigrateDisplayPreferencesDb),
            typeof(Routines.RemoveDownloadImagesInAdvance),
            typeof(Routines.MigrateAuthenticationDb),
            typeof(Routines.FixPlaylistOwner),
            typeof(Routines.MigrateRatingLevels),
            typeof(Routines.AddDefaultCastReceivers),
            typeof(Routines.UpdateDefaultPluginRepository),
            typeof(Routines.FixAudioData),
<<<<<<< HEAD
            typeof(Routines.ChangeTypeOfTypedBaseItemsOwnerIdToGuid)
=======
            typeof(Routines.MoveTrickplayFiles)
>>>>>>> ae1dd5b1
        };

        /// <summary>
        /// Run all needed migrations.
        /// </summary>
        /// <param name="host">CoreAppHost that hosts current version.</param>
        /// <param name="loggerFactory">Factory for making the logger.</param>
        public static void Run(CoreAppHost host, ILoggerFactory loggerFactory)
        {
            var logger = loggerFactory.CreateLogger<MigrationRunner>();
            var migrations = _migrationTypes
                .Select(m => ActivatorUtilities.CreateInstance(host.ServiceProvider, m))
                .OfType<IMigrationRoutine>()
                .ToArray();

            var migrationOptions = host.ConfigurationManager.GetConfiguration<MigrationOptions>(MigrationsListStore.StoreKey);
            HandleStartupWizardCondition(migrations, migrationOptions, host.ConfigurationManager.Configuration.IsStartupWizardCompleted, logger);
            PerformMigrations(migrations, migrationOptions, options => host.ConfigurationManager.SaveConfiguration(MigrationsListStore.StoreKey, options), logger);
        }

        /// <summary>
        /// Run all needed pre-startup migrations.
        /// </summary>
        /// <param name="appPaths">Application paths.</param>
        /// <param name="loggerFactory">Factory for making the logger.</param>
        public static void RunPreStartup(ServerApplicationPaths appPaths, ILoggerFactory loggerFactory)
        {
            var logger = loggerFactory.CreateLogger<MigrationRunner>();
            var migrations = _preStartupMigrationTypes
                .Select(m => Activator.CreateInstance(m, appPaths, loggerFactory))
                .OfType<IMigrationRoutine>()
                .ToArray();

            var xmlSerializer = new MyXmlSerializer();
            var migrationConfigPath = Path.Join(appPaths.ConfigurationDirectoryPath, MigrationsListStore.StoreKey.ToLowerInvariant() + ".xml");
            var migrationOptions = File.Exists(migrationConfigPath)
                 ? (MigrationOptions)xmlSerializer.DeserializeFromFile(typeof(MigrationOptions), migrationConfigPath)!
                 : new MigrationOptions();

            // We have to deserialize it manually since the configuration manager may overwrite it
            var serverConfig = File.Exists(appPaths.SystemConfigurationFilePath)
                ? (ServerConfiguration)xmlSerializer.DeserializeFromFile(typeof(ServerConfiguration), appPaths.SystemConfigurationFilePath)!
                : new ServerConfiguration();

            HandleStartupWizardCondition(migrations, migrationOptions, serverConfig.IsStartupWizardCompleted, logger);
            PerformMigrations(migrations, migrationOptions, options => xmlSerializer.SerializeToFile(options, migrationConfigPath), logger);
        }

        private static void HandleStartupWizardCondition(IEnumerable<IMigrationRoutine> migrations, MigrationOptions migrationOptions, bool isStartWizardCompleted, ILogger logger)
        {
            if (isStartWizardCompleted)
            {
                return;
            }

            // If startup wizard is not finished, this is a fresh install.
            var onlyOldInstalls = migrations.Where(m => !m.PerformOnNewInstall).ToArray();
            logger.LogInformation("Marking following migrations as applied because this is a fresh install: {@OnlyOldInstalls}", onlyOldInstalls.Select(m => m.Name));
            migrationOptions.Applied.AddRange(onlyOldInstalls.Select(m => (m.Id, m.Name)));
        }

        private static void PerformMigrations(IMigrationRoutine[] migrations, MigrationOptions migrationOptions, Action<MigrationOptions> saveConfiguration, ILogger logger)
        {
            // save already applied migrations, and skip them thereafter
            saveConfiguration(migrationOptions);
            var appliedMigrationIds = migrationOptions.Applied.Select(m => m.Id).ToHashSet();

            for (var i = 0; i < migrations.Length; i++)
            {
                var migrationRoutine = migrations[i];
                if (appliedMigrationIds.Contains(migrationRoutine.Id))
                {
                    logger.LogDebug("Skipping migration '{Name}' since it is already applied", migrationRoutine.Name);
                    continue;
                }

                logger.LogInformation("Applying migration '{Name}'", migrationRoutine.Name);

                try
                {
                    migrationRoutine.Perform();
                }
                catch (Exception ex)
                {
                    logger.LogError(ex, "Could not apply migration '{Name}'", migrationRoutine.Name);
                    throw;
                }

                // Mark the migration as completed
                logger.LogInformation("Migration '{Name}' applied successfully", migrationRoutine.Name);
                migrationOptions.Applied.Add((migrationRoutine.Id, migrationRoutine.Name));
                saveConfiguration(migrationOptions);
                logger.LogDebug("Migration '{Name}' marked as applied in configuration.", migrationRoutine.Name);
            }
        }
    }
}<|MERGE_RESOLUTION|>--- conflicted
+++ resolved
@@ -46,11 +46,8 @@
             typeof(Routines.AddDefaultCastReceivers),
             typeof(Routines.UpdateDefaultPluginRepository),
             typeof(Routines.FixAudioData),
-<<<<<<< HEAD
+            typeof(Routines.MoveTrickplayFiles),
             typeof(Routines.ChangeTypeOfTypedBaseItemsOwnerIdToGuid)
-=======
-            typeof(Routines.MoveTrickplayFiles)
->>>>>>> ae1dd5b1
         };
 
         /// <summary>
