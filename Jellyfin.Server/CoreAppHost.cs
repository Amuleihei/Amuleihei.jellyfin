using System;
using System.Collections.Generic;
using System.Reflection;
using Emby.Drawing;
using Emby.Server.Implementations;
using Jellyfin.Drawing.Skia;
using Jellyfin.Server.Implementations;
using Jellyfin.Server.Implementations.Activity;
using Jellyfin.Server.Implementations.Events;
using Jellyfin.Server.Implementations.Users;
using MediaBrowser.Common.Net;
using MediaBrowser.Controller;
using MediaBrowser.Controller.Drawing;
using MediaBrowser.Controller.Events;
using MediaBrowser.Controller.Library;
using MediaBrowser.Model.Activity;
using MediaBrowser.Model.IO;
using Microsoft.Extensions.DependencyInjection;
using Microsoft.Extensions.Logging;

namespace Jellyfin.Server
{
    /// <summary>
    /// Implementation of the abstract <see cref="ApplicationHost" /> class.
    /// </summary>
    public class CoreAppHost : ApplicationHost
    {
        /// <summary>
        /// Initializes a new instance of the <see cref="CoreAppHost" /> class.
        /// </summary>
        /// <param name="applicationPaths">The <see cref="ServerApplicationPaths" /> to be used by the <see cref="CoreAppHost" />.</param>
        /// <param name="loggerFactory">The <see cref="ILoggerFactory" /> to be used by the <see cref="CoreAppHost" />.</param>
        /// <param name="options">The <see cref="StartupOptions" /> to be used by the <see cref="CoreAppHost" />.</param>
        /// <param name="fileSystem">The <see cref="IFileSystem" /> to be used by the <see cref="CoreAppHost" />.</param>
        /// <param name="networkManager">The <see cref="INetworkManager" /> to be used by the <see cref="CoreAppHost" />.</param>
        /// <param name="collection">The <see cref="IServiceCollection"/> to be used by the <see cref="CoreAppHost"/>.</param>
        public CoreAppHost(
            IServerApplicationPaths applicationPaths,
            ILoggerFactory loggerFactory,
            IStartupOptions options,
            IFileSystem fileSystem,
            INetworkManager networkManager,
            IServiceCollection collection)
            : base(
                applicationPaths,
                loggerFactory,
                options,
                fileSystem,
                networkManager,
                collection)
        {
        }

        /// <inheritdoc/>
        protected override void RegisterServices()
        {
            // Register an image encoder
            bool useSkiaEncoder = SkiaEncoder.IsNativeLibAvailable();
            Type imageEncoderType = useSkiaEncoder
                ? typeof(SkiaEncoder)
                : typeof(NullImageEncoder);
            ServiceCollection.AddSingleton(typeof(IImageEncoder), imageEncoderType);

            // Log a warning if the Skia encoder could not be used
            if (!useSkiaEncoder)
            {
                Logger.LogWarning($"Skia not available. Will fallback to {nameof(NullImageEncoder)}.");
            }

            // TODO: Set up scoping and use AddDbContextPool,
            // can't register as Transient since tracking transient in GC is funky
            // serviceCollection.AddDbContext<JellyfinDb>(
            //     options => options
            //         .UseSqlite($"Filename={Path.Combine(ApplicationPaths.DataPath, "jellyfin.db")}"),
            //     ServiceLifetime.Transient);

            ServiceCollection.AddEventServices();
            ServiceCollection.AddSingleton<IEventManager, EventManager>();
            ServiceCollection.AddSingleton<JellyfinDbProvider>();

<<<<<<< HEAD
            serviceCollection.AddSingleton<IActivityManager, ActivityManager>();
            serviceCollection.AddSingleton<IUserManager, UserManager>();
            serviceCollection.AddSingleton<IUserDataManager, UserDataManager>();
            serviceCollection.AddSingleton<IDisplayPreferencesManager, DisplayPreferencesManager>();
=======
            ServiceCollection.AddSingleton<IActivityManager, ActivityManager>();
            ServiceCollection.AddSingleton<IUserManager, UserManager>();
            ServiceCollection.AddSingleton<IDisplayPreferencesManager, DisplayPreferencesManager>();
>>>>>>> 8510333b

            base.RegisterServices();
        }

        /// <inheritdoc />
        protected override void RestartInternal() => Program.Restart();

        /// <inheritdoc />
        protected override IEnumerable<Assembly> GetAssembliesWithPartsInternal()
        {
            // Jellyfin.Server
            yield return typeof(CoreAppHost).Assembly;

            // Jellyfin.Server.Implementations
            yield return typeof(JellyfinDb).Assembly;
        }

        /// <inheritdoc />
        protected override void ShutdownInternal() => Program.Shutdown();
    }
}<|MERGE_RESOLUTION|>--- conflicted
+++ resolved
@@ -78,16 +78,10 @@
             ServiceCollection.AddSingleton<IEventManager, EventManager>();
             ServiceCollection.AddSingleton<JellyfinDbProvider>();
 
-<<<<<<< HEAD
-            serviceCollection.AddSingleton<IActivityManager, ActivityManager>();
-            serviceCollection.AddSingleton<IUserManager, UserManager>();
-            serviceCollection.AddSingleton<IUserDataManager, UserDataManager>();
-            serviceCollection.AddSingleton<IDisplayPreferencesManager, DisplayPreferencesManager>();
-=======
             ServiceCollection.AddSingleton<IActivityManager, ActivityManager>();
             ServiceCollection.AddSingleton<IUserManager, UserManager>();
+            ServiceCollection.AddSingleton<IUserDataManager, UserDataManager>();
             ServiceCollection.AddSingleton<IDisplayPreferencesManager, DisplayPreferencesManager>();
->>>>>>> 8510333b
 
             base.RegisterServices();
         }
