using System;
using System.Collections.Generic;
using System.IO;
using System.Linq;
using System.Reflection;
using Jellyfin.Api;
using Jellyfin.Api.Auth;
using Jellyfin.Api.Auth.FirstTimeSetupOrElevatedPolicy;
using Jellyfin.Api.Auth.RequiresElevationPolicy;
using Jellyfin.Api.Constants;
using Jellyfin.Api.Controllers;
using Jellyfin.Server.Formatters;
<<<<<<< HEAD
=======
using MediaBrowser.Common.Json;
>>>>>>> ab459795
using MediaBrowser.Model.Entities;
using Microsoft.AspNetCore.Authentication;
using Microsoft.AspNetCore.Authorization;
using Microsoft.Extensions.DependencyInjection;
using Microsoft.OpenApi.Models;
using Swashbuckle.AspNetCore.SwaggerGen;

namespace Jellyfin.Server.Extensions
{
    /// <summary>
    /// API specific extensions for the service collection.
    /// </summary>
    public static class ApiServiceCollectionExtensions
    {
        /// <summary>
        /// Adds jellyfin API authorization policies to the DI container.
        /// </summary>
        /// <param name="serviceCollection">The service collection.</param>
        /// <returns>The updated service collection.</returns>
        public static IServiceCollection AddJellyfinApiAuthorization(this IServiceCollection serviceCollection)
        {
            serviceCollection.AddSingleton<IAuthorizationHandler, FirstTimeSetupOrElevatedHandler>();
            serviceCollection.AddSingleton<IAuthorizationHandler, RequiresElevationHandler>();
            return serviceCollection.AddAuthorizationCore(options =>
            {
                options.AddPolicy(
                    Policies.RequiresElevation,
                    policy =>
                    {
                        policy.AddAuthenticationSchemes(AuthenticationSchemes.CustomAuthentication);
                        policy.AddRequirements(new RequiresElevationRequirement());
                    });
                options.AddPolicy(
                    Policies.FirstTimeSetupOrElevated,
                    policy =>
                    {
                        policy.AddAuthenticationSchemes(AuthenticationSchemes.CustomAuthentication);
                        policy.AddRequirements(new FirstTimeSetupOrElevatedRequirement());
                    });
            });
        }

        /// <summary>
        /// Adds custom legacy authentication to the service collection.
        /// </summary>
        /// <param name="serviceCollection">The service collection.</param>
        /// <returns>The updated service collection.</returns>
        public static AuthenticationBuilder AddCustomAuthentication(this IServiceCollection serviceCollection)
        {
            return serviceCollection.AddAuthentication(AuthenticationSchemes.CustomAuthentication)
                .AddScheme<AuthenticationSchemeOptions, CustomAuthenticationHandler>(AuthenticationSchemes.CustomAuthentication, null);
        }

        /// <summary>
        /// Extension method for adding the jellyfin API to the service collection.
        /// </summary>
        /// <param name="serviceCollection">The service collection.</param>
        /// <param name="baseUrl">The base url for the API.</param>
        /// <returns>The MVC builder.</returns>
        public static IMvcBuilder AddJellyfinApi(this IServiceCollection serviceCollection, string baseUrl)
        {
            return serviceCollection.AddMvc(opts =>
                {
                    opts.UseGeneralRoutePrefix(baseUrl);
                    opts.OutputFormatters.Insert(0, new CamelCaseJsonProfileFormatter());
                    opts.OutputFormatters.Insert(0, new PascalCaseJsonProfileFormatter());
                })

                // Clear app parts to avoid other assemblies being picked up
                .ConfigureApplicationPartManager(a => a.ApplicationParts.Clear())
                .AddApplicationPart(typeof(StartupController).Assembly)
                .AddJsonOptions(options =>
                {
                    // Update all properties that are set in JsonDefaults
                    var jsonOptions = JsonDefaults.PascalCase;

                    // From JsonDefaults
                    options.JsonSerializerOptions.ReadCommentHandling = jsonOptions.ReadCommentHandling;
                    options.JsonSerializerOptions.WriteIndented = jsonOptions.WriteIndented;
                    options.JsonSerializerOptions.Converters.Clear();
                    foreach (var converter in jsonOptions.Converters)
                    {
                        options.JsonSerializerOptions.Converters.Add(converter);
                    }

                    // From JsonDefaults.PascalCase
                    options.JsonSerializerOptions.PropertyNamingPolicy = jsonOptions.PropertyNamingPolicy;
                })
                .AddControllersAsServices();
        }

        /// <summary>
        /// Adds Swagger to the service collection.
        /// </summary>
        /// <param name="serviceCollection">The service collection.</param>
        /// <returns>The updated service collection.</returns>
        public static IServiceCollection AddJellyfinApiSwagger(this IServiceCollection serviceCollection)
        {
            return serviceCollection.AddSwaggerGen(c =>
            {
                c.SwaggerDoc("api-docs", new OpenApiInfo { Title = "Jellyfin API", Version = "v1" });

                // Add all xml doc files to swagger generator.
                var xmlFiles = Directory.GetFiles(
                    AppContext.BaseDirectory,
                    "*.xml",
                    SearchOption.TopDirectoryOnly);

                foreach (var xmlFile in xmlFiles)
                {
                    c.IncludeXmlComments(xmlFile);
                }

                // Order actions by route path, then by http method.
                c.OrderActionsBy(description =>
                    $"{description.ActionDescriptor.RouteValues["controller"]}_{description.HttpMethod}");

                // Use method name as operationId
                c.CustomOperationIds(description =>
                    description.TryGetMethodInfo(out MethodInfo methodInfo) ? methodInfo.Name : null);

<<<<<<< HEAD
                // Add types not supported by System.Text.Json
                // TODO: Remove this once these types are supported by System.Text.Json and Swashbuckle
                // See: https://github.com/domaindrivendev/Swashbuckle.AspNetCore/issues/1667
                c.MapSwaggerGenTypes();
            });
        }

        private static void MapSwaggerGenTypes(this SwaggerGenOptions options)
        {
            // BaseItemDto.ImageTags
=======
                // TODO - remove when all types are supported in System.Text.Json
                c.AddSwaggerTypeMappings();
            });
        }

        private static void AddSwaggerTypeMappings(this SwaggerGenOptions options)
        {
            /*
             * TODO remove when System.Text.Json supports non-string keys.
             * Used in Jellyfin.Api.Controller.GetChannels.
             */
>>>>>>> ab459795
            options.MapType<Dictionary<ImageType, string>>(() =>
                new OpenApiSchema
                {
                    Type = "object",
                    Properties = typeof(ImageType).GetEnumNames().ToDictionary(
                        name => name,
                        name => new OpenApiSchema
                        {
                            Type = "string",
                            Format = "string"
                        })
                });
        }
    }
}<|MERGE_RESOLUTION|>--- conflicted
+++ resolved
@@ -10,10 +10,7 @@
 using Jellyfin.Api.Constants;
 using Jellyfin.Api.Controllers;
 using Jellyfin.Server.Formatters;
-<<<<<<< HEAD
-=======
 using MediaBrowser.Common.Json;
->>>>>>> ab459795
 using MediaBrowser.Model.Entities;
 using Microsoft.AspNetCore.Authentication;
 using Microsoft.AspNetCore.Authorization;
@@ -135,18 +132,6 @@
                 c.CustomOperationIds(description =>
                     description.TryGetMethodInfo(out MethodInfo methodInfo) ? methodInfo.Name : null);
 
-<<<<<<< HEAD
-                // Add types not supported by System.Text.Json
-                // TODO: Remove this once these types are supported by System.Text.Json and Swashbuckle
-                // See: https://github.com/domaindrivendev/Swashbuckle.AspNetCore/issues/1667
-                c.MapSwaggerGenTypes();
-            });
-        }
-
-        private static void MapSwaggerGenTypes(this SwaggerGenOptions options)
-        {
-            // BaseItemDto.ImageTags
-=======
                 // TODO - remove when all types are supported in System.Text.Json
                 c.AddSwaggerTypeMappings();
             });
@@ -158,7 +143,6 @@
              * TODO remove when System.Text.Json supports non-string keys.
              * Used in Jellyfin.Api.Controller.GetChannels.
              */
->>>>>>> ab459795
             options.MapType<Dictionary<ImageType, string>>(() =>
                 new OpenApiSchema
                 {
