#nullable disable
#pragma warning disable CS1591

using System;
using System.Collections.Generic;
using MediaBrowser.Model.Dlna;

namespace MediaBrowser.Model.Session
{
    public class ClientCapabilities
    {
        public ClientCapabilities()
        {
            PlayableMediaTypes = Array.Empty<string>();
            SupportedCommands = Array.Empty<GeneralCommandType>();
            SupportsPersistentIdentifier = true;
        }

        public IReadOnlyList<string> PlayableMediaTypes { get; set; }

        public IReadOnlyList<GeneralCommandType> SupportedCommands { get; set; }

        public bool SupportsMediaControl { get; set; }

        public bool SupportsContentUploading { get; set; }

        public string MessageCallbackUrl { get; set; }

        public bool SupportsPersistentIdentifier { get; set; }

        public bool SupportsSync { get; set; }

        public DeviceProfile DeviceProfile { get; set; }

        public string AppStoreUrl { get; set; }

        public string IconUrl { get; set; }
<<<<<<< HEAD

        public bool SupportsSyncPlay { get; set; }

        public ClientCapabilities()
        {
            PlayableMediaTypes = Array.Empty<string>();
            SupportedCommands = Array.Empty<GeneralCommandType>();
            SupportsPersistentIdentifier = true;
        }
=======
>>>>>>> ec35b8b4
    }
}<|MERGE_RESOLUTION|>--- conflicted
+++ resolved
@@ -30,22 +30,12 @@
 
         public bool SupportsSync { get; set; }
 
+        public bool SupportsSyncPlay { get; set; }
+
         public DeviceProfile DeviceProfile { get; set; }
 
         public string AppStoreUrl { get; set; }
 
         public string IconUrl { get; set; }
-<<<<<<< HEAD
-
-        public bool SupportsSyncPlay { get; set; }
-
-        public ClientCapabilities()
-        {
-            PlayableMediaTypes = Array.Empty<string>();
-            SupportedCommands = Array.Empty<GeneralCommandType>();
-            SupportsPersistentIdentifier = true;
-        }
-=======
->>>>>>> ec35b8b4
     }
 }