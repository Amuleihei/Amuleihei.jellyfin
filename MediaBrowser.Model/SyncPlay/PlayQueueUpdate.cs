using System;
using System.Collections.Generic;

namespace MediaBrowser.Model.SyncPlay
{
    /// <summary>
    /// Class PlayQueueUpdate.
    /// </summary>
    public class PlayQueueUpdate
    {
        /// <summary>
        /// Initializes a new instance of the <see cref="PlayQueueUpdate"/> class.
        /// </summary>
        /// <param name="reason">The reason for the update.</param>
        /// <param name="lastUpdate">The UTC time of the last change to the playing queue.</param>
        /// <param name="playlist">The playlist.</param>
        /// <param name="playingItemIndex">The playing item index in the playlist.</param>
        /// <param name="startPositionTicks">The start position ticks.</param>
        /// <param name="isPlaying">The playing item status.</param>
        /// <param name="shuffleMode">The shuffle mode.</param>
        /// <param name="repeatMode">The repeat mode.</param>
<<<<<<< HEAD
        /// <param name="playbackSpeed">The playback speed.</param>
        public PlayQueueUpdate(PlayQueueUpdateReason reason, DateTime lastUpdate, IReadOnlyList<QueueItem> playlist, int playingItemIndex, long startPositionTicks, bool isPlaying, GroupShuffleMode shuffleMode, GroupRepeatMode repeatMode, float? playbackSpeed)
=======
        public PlayQueueUpdate(PlayQueueUpdateReason reason, DateTime lastUpdate, IReadOnlyList<SyncPlayQueueItem> playlist, int playingItemIndex, long startPositionTicks, bool isPlaying, GroupShuffleMode shuffleMode, GroupRepeatMode repeatMode)
>>>>>>> 52252fcd
        {
            Reason = reason;
            LastUpdate = lastUpdate;
            Playlist = playlist;
            PlayingItemIndex = playingItemIndex;
            StartPositionTicks = startPositionTicks;
            IsPlaying = isPlaying;
            ShuffleMode = shuffleMode;
            RepeatMode = repeatMode;
            PlaybackSpeed = playbackSpeed is null ? null : (float?)Math.Round(Math.Clamp(playbackSpeed.Value, 0.1f, 10.0f), 1);
        }

        /// <summary>
        /// Gets the request type that originated this update.
        /// </summary>
        /// <value>The reason for the update.</value>
        public PlayQueueUpdateReason Reason { get; }

        /// <summary>
        /// Gets the UTC time of the last change to the playing queue.
        /// </summary>
        /// <value>The UTC time of the last change to the playing queue.</value>
        public DateTime LastUpdate { get; }

        /// <summary>
        /// Gets the playlist.
        /// </summary>
        /// <value>The playlist.</value>
        public IReadOnlyList<SyncPlayQueueItem> Playlist { get; }

        /// <summary>
        /// Gets the playing item index in the playlist.
        /// </summary>
        /// <value>The playing item index in the playlist.</value>
        public int PlayingItemIndex { get; }

        /// <summary>
        /// Gets the start position ticks.
        /// </summary>
        /// <value>The start position ticks.</value>
        public long StartPositionTicks { get; }

        /// <summary>
        /// Gets a value indicating whether the current item is playing.
        /// </summary>
        /// <value>The playing item status.</value>
        public bool IsPlaying { get; }

        /// <summary>
        /// Gets the shuffle mode.
        /// </summary>
        /// <value>The shuffle mode.</value>
        public GroupShuffleMode ShuffleMode { get; }

        /// <summary>
        /// Gets the repeat mode.
        /// </summary>
        /// <value>The repeat mode.</value>
        public GroupRepeatMode RepeatMode { get; }

        /// <summary>
        /// Gets the PlaybackSpeed.
        /// </summary>
        /// <value>The playback speed.</value>
        public float? PlaybackSpeed { get; }
    }
}<|MERGE_RESOLUTION|>--- conflicted
+++ resolved
@@ -19,12 +19,8 @@
         /// <param name="isPlaying">The playing item status.</param>
         /// <param name="shuffleMode">The shuffle mode.</param>
         /// <param name="repeatMode">The repeat mode.</param>
-<<<<<<< HEAD
         /// <param name="playbackSpeed">The playback speed.</param>
-        public PlayQueueUpdate(PlayQueueUpdateReason reason, DateTime lastUpdate, IReadOnlyList<QueueItem> playlist, int playingItemIndex, long startPositionTicks, bool isPlaying, GroupShuffleMode shuffleMode, GroupRepeatMode repeatMode, float? playbackSpeed)
-=======
-        public PlayQueueUpdate(PlayQueueUpdateReason reason, DateTime lastUpdate, IReadOnlyList<SyncPlayQueueItem> playlist, int playingItemIndex, long startPositionTicks, bool isPlaying, GroupShuffleMode shuffleMode, GroupRepeatMode repeatMode)
->>>>>>> 52252fcd
+        public PlayQueueUpdate(PlayQueueUpdateReason reason, DateTime lastUpdate, IReadOnlyList<SyncPlayQueueItem> playlist, int playingItemIndex, long startPositionTicks, bool isPlaying, GroupShuffleMode shuffleMode, GroupRepeatMode repeatMode, float? playbackSpeed)
         {
             Reason = reason;
             LastUpdate = lastUpdate;
