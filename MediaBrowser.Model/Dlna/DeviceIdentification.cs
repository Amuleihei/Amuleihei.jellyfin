using System;

namespace MediaBrowser.Model.Dlna
{
    /// <summary>
    /// Defines the <see cref="DeviceIdentification" />.
    /// </summary>
    public class DeviceIdentification
    {
        /// <summary>
        /// Initializes a new instance of the <see cref="DeviceIdentification"/> class.
        /// </summary>
        public DeviceIdentification()
        {
            Headers = Array.Empty<HttpHeaderInfo>();
        }

        /// <summary>
        /// Initializes a new instance of the <see cref="DeviceIdentification"/> class.
        /// </summary>
        /// <param name="friendlyName">The friendlyName.</param>
        /// <param name="headers">Array of <see cref="HttpHeaderInfo"/>.</param>
        public DeviceIdentification(string? friendlyName, HttpHeaderInfo[] headers)
        {
            Headers = headers;
            FriendlyName = friendlyName;
        }

        /// <summary>
        /// Initializes a new instance of the <see cref="DeviceIdentification"/> class.
        /// </summary>
        /// <param name="friendlyName">The friendlyName.</param>
        public DeviceIdentification(string? friendlyName)
        {
            FriendlyName = friendlyName;
            Headers = Array.Empty<HttpHeaderInfo>();
        }

        /// <summary>
        /// Gets or sets the name of the friendly..
        /// </summary>
<<<<<<< HEAD
        public string FriendlyName { get; set; } = string.Empty;
=======
        public string? FriendlyName { get; set; }
>>>>>>> 39f126dd

        /// <summary>
        /// Gets or sets the model number.
        /// </summary>
<<<<<<< HEAD
        public string ModelNumber { get; set; } = string.Empty;
=======
        public string? ModelNumber { get; set; }
>>>>>>> 39f126dd

        /// <summary>
        /// Gets or sets the serial number.
        /// </summary>
<<<<<<< HEAD
        public string SerialNumber { get; set; } = string.Empty;
=======
        public string? SerialNumber { get; set; }
>>>>>>> 39f126dd

        /// <summary>
        /// Gets or sets the name of the model.
        /// </summary>
<<<<<<< HEAD
        public string ModelName { get; set; } = string.Empty;
=======
        public string? ModelName { get; set; }
>>>>>>> 39f126dd

        /// <summary>
        /// Gets or sets the model description.
        /// </summary>
<<<<<<< HEAD
        public string ModelDescription { get; set; } = string.Empty;
=======
        public string? ModelDescription { get; set; }
>>>>>>> 39f126dd

        /// <summary>
        /// Gets or sets the model URL.
        /// </summary>
<<<<<<< HEAD
        public string ModelUrl { get; set; } = string.Empty;
=======
        public string? ModelUrl { get; set; }
>>>>>>> 39f126dd

        /// <summary>
        /// Gets or sets the Manufacturer.
        /// </summary>
<<<<<<< HEAD
        public string Manufacturer { get; set; } = string.Empty;
=======
        public string? Manufacturer { get; set; }
>>>>>>> 39f126dd

        /// <summary>
        /// Gets or sets the manufacturer URL.
        /// </summary>
<<<<<<< HEAD
        public string ManufacturerUrl { get; set; } = string.Empty;
=======
        public string? ManufacturerUrl { get; set; }
>>>>>>> 39f126dd

        /// <summary>
        /// Gets or sets the Headers.
        /// </summary>
<<<<<<< HEAD
        public HttpHeaderInfo[] Headers { get; set; } = Array.Empty<HttpHeaderInfo>();
=======
#pragma warning disable CA1819 // Properties should not return arrays
        public HttpHeaderInfo[] Headers { get; set; }
#pragma warning restore CA1819 // Properties should not return arrays
>>>>>>> 39f126dd
    }
}<|MERGE_RESOLUTION|>--- conflicted
+++ resolved
@@ -39,84 +39,48 @@
         /// <summary>
         /// Gets or sets the name of the friendly..
         /// </summary>
-<<<<<<< HEAD
-        public string FriendlyName { get; set; } = string.Empty;
-=======
         public string? FriendlyName { get; set; }
->>>>>>> 39f126dd
 
         /// <summary>
         /// Gets or sets the model number.
         /// </summary>
-<<<<<<< HEAD
-        public string ModelNumber { get; set; } = string.Empty;
-=======
         public string? ModelNumber { get; set; }
->>>>>>> 39f126dd
 
         /// <summary>
         /// Gets or sets the serial number.
         /// </summary>
-<<<<<<< HEAD
-        public string SerialNumber { get; set; } = string.Empty;
-=======
         public string? SerialNumber { get; set; }
->>>>>>> 39f126dd
 
         /// <summary>
         /// Gets or sets the name of the model.
         /// </summary>
-<<<<<<< HEAD
-        public string ModelName { get; set; } = string.Empty;
-=======
         public string? ModelName { get; set; }
->>>>>>> 39f126dd
 
         /// <summary>
         /// Gets or sets the model description.
         /// </summary>
-<<<<<<< HEAD
-        public string ModelDescription { get; set; } = string.Empty;
-=======
         public string? ModelDescription { get; set; }
->>>>>>> 39f126dd
 
         /// <summary>
         /// Gets or sets the model URL.
         /// </summary>
-<<<<<<< HEAD
-        public string ModelUrl { get; set; } = string.Empty;
-=======
         public string? ModelUrl { get; set; }
->>>>>>> 39f126dd
 
         /// <summary>
         /// Gets or sets the Manufacturer.
         /// </summary>
-<<<<<<< HEAD
-        public string Manufacturer { get; set; } = string.Empty;
-=======
         public string? Manufacturer { get; set; }
->>>>>>> 39f126dd
 
         /// <summary>
         /// Gets or sets the manufacturer URL.
         /// </summary>
-<<<<<<< HEAD
-        public string ManufacturerUrl { get; set; } = string.Empty;
-=======
         public string? ManufacturerUrl { get; set; }
->>>>>>> 39f126dd
 
         /// <summary>
         /// Gets or sets the Headers.
         /// </summary>
-<<<<<<< HEAD
-        public HttpHeaderInfo[] Headers { get; set; } = Array.Empty<HttpHeaderInfo>();
-=======
 #pragma warning disable CA1819 // Properties should not return arrays
         public HttpHeaderInfo[] Headers { get; set; }
 #pragma warning restore CA1819 // Properties should not return arrays
->>>>>>> 39f126dd
     }
 }