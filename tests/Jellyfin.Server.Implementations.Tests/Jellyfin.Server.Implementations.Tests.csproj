--- conflicted
+++ resolved
@@ -16,11 +16,7 @@
   <ItemGroup>
     <PackageReference Include="AutoFixture" Version="4.14.0" />
     <PackageReference Include="AutoFixture.AutoMoq" Version="4.14.0" />
-<<<<<<< HEAD
-    <PackageReference Include="Microsoft.NET.Test.Sdk" Version="16.7.1" />
-=======
     <PackageReference Include="Microsoft.NET.Test.Sdk" Version="16.8.0" />
->>>>>>> dc0e353b
     <PackageReference Include="Moq" Version="4.14.7" />
     <PackageReference Include="xunit" Version="2.4.1" />
     <PackageReference Include="xunit.runner.visualstudio" Version="2.4.3" />
