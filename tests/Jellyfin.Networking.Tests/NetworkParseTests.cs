--- conflicted
+++ resolved
@@ -1,5 +1,4 @@
 using System;
-using System.Collections.Generic;
 using System.Collections.ObjectModel;
 using System.Net;
 using Jellyfin.Networking.Configuration;
@@ -12,82 +11,26 @@
 
 namespace Jellyfin.Networking.Tests
 {
-    /// <summary>
-    ///  Defines the <seealso cref="NetworkParseTests"/>.
-    /// </summary>
-    /// <remarks>
-    /// Mock network settings permit the testing of other physical setups via the NetworkManager.MockNetworkSettings property.
-    ///
-    /// The network is defined by a series of values, separated by the character |
-    ///
-    /// The format is [ip address],[interface index],[interface name].
-    /// </remarks>
     public class NetworkParseTests
     {
-<<<<<<< HEAD
-        /// <summary>
-        /// Compares two IEnumerable{IPNetAddress} objects. The order is ignored.
-        /// </summary>
-        /// <param name="source">The <see cref="Collection{IPNetAddress}"/>.</param>
-        /// <param name="dest">Item to compare to.</param>
-        /// <returns>True if both are equal.</returns>
-        internal static bool Compare(IEnumerable<IPNetAddress> source, IEnumerable<IPNetAddress> dest)
-        {
-            if (dest == null)
-            {
-                return false;
-            }
-
-            foreach (var sourceItem in source)
-            {
-                bool found = false;
-                foreach (var destItem in dest)
-                {
-                    if (sourceItem.Equals(destItem))
-                    {
-                        found = true;
-                        break;
-                    }
-                }
-
-                if (!found)
-                {
-                    return false;
-                }
-            }
-
-            return true;
-        }
-
-=======
->>>>>>> 4c915f5e
         internal static IConfigurationManager GetMockConfig(NetworkConfiguration conf)
         {
             var configManager = new Mock<IConfigurationManager>
             {
                 CallBase = true
             };
-
             configManager.Setup(x => x.GetConfiguration(It.IsAny<string>())).Returns(conf);
             return (IConfigurationManager)configManager.Object;
         }
 
         /// <summary>
-        /// Tests the ability of the system to ignore interfaces specified, returning local interfaces.
-        /// This functionality is used to filter out virtual interfaces. <see cref="NetworkConfiguration.VirtualInterfaceNames"/>.
-        /// </summary>
-        /// <param name="interfaces">Mock network setup (see remarks above).</param>
-        /// <param name="value">Interface addresses after filter.</param>
+        /// Checks the ability to ignore virtual interfaces.
+        /// </summary>
+        /// <param name="interfaces">Mock network setup, in the format (IP address, interface index, interface name) | .... </param>
+        /// <param name="lan">LAN addresses.</param>
+        /// <param name="value">Bind addresses that are excluded.</param>
         [Theory]
         // All valid
-<<<<<<< HEAD
-        [InlineData("192.168.1.208/24,-16,eth16|200.200.200.200/24,11,eth11", "[192.168.1.208/24,200.200.200.200/24]")]
-        // vEthernet1 and vEthernet212 should be excluded.
-        [InlineData("192.168.1.200/24,-20,vEthernet1|192.168.2.208/24,-16,vEthernet212|200.200.200.200/24,11,eth11", "[200.200.200.200/24]")]
-        // All invalid
-        [InlineData("192.168.1.200/24,-20,vEthernet1|192.168.2.208/24,-16,vEthernet212", "[]")]
-        public void Interfaces_Ignore_Virtual(string interfaces, string value)
-=======
         [InlineData("192.168.1.208/24,-16,eth16|200.200.200.200/24,11,eth11", "192.168.1.0/24;200.200.200.0/24", "[192.168.1.208/24,200.200.200.200/24]")]
         // eth16 only
         [InlineData("192.168.1.208/24,-16,eth16|200.200.200.200/24,11,eth11", "192.168.1.0/24", "[192.168.1.208/24]")]
@@ -98,98 +41,43 @@
         // Overlapping interface,
         [InlineData("192.168.1.110/24,-20,br0|192.168.1.10/24,-16,br0|200.200.200.200/24,11,eth11", "192.168.1.0/24", "[192.168.1.110/24,192.168.1.10/24]")]
         public void IgnoreVirtualInterfaces(string interfaces, string lan, string value)
->>>>>>> 4c915f5e
         {
             var conf = new NetworkConfiguration()
             {
                 EnableIPV6 = true,
                 EnableIPV4 = true,
-                LocalNetworkSubnets = new string[] { "0.0.0.0/0" }
+                LocalNetworkSubnets = lan?.Split(';') ?? throw new ArgumentNullException(nameof(lan))
             };
 
             NetworkManager.MockNetworkSettings = interfaces;
             using var nm = new NetworkManager(GetMockConfig(conf), new NullLogger<NetworkManager>());
             NetworkManager.MockNetworkSettings = string.Empty;
 
-            Assert.Equal(value, nm.GetInternalBindAddresses().AsString());
-        }
-
-        /// <summary>
-<<<<<<< HEAD
-        /// Tests the ability of the system to ignore interfaces specified, returning local interfaces.
-        /// This functionality is used to filter out virtual interfaces. <see cref="NetworkConfiguration.VirtualInterfaceNames"/>.
-        /// </summary>
-        /// <param name="interfaces">Mock network setup (see remarks above).</param>
-        /// <param name="lan">LAN address range.</param>
-        /// <param name="value">Interface addresses after filter..</param>
-        [Theory]
-        // All valid
-        [InlineData("192.168.1.208/24,-16,eth16|200.200.200.200/24,11,eth11", "192.168.1.0/24;200.200.200.0/24", "[192.168.1.208/24,200.200.200.200/24]")]
-        // eth16 only
-        [InlineData("192.168.1.208/24,-16,eth16|200.200.200.200/24,11,eth11", "192.168.1.0/24", "[192.168.1.208/24]")]
-        // All interfaces excluded. (including loopbacks)
-        [InlineData("192.168.1.208/24,-16,vEthernet1|192.168.2.208/24,-16,vEthernet212|200.200.200.200/24,11,eth11", "192.168.1.0/24", "[]")]
-        // vEthernet1 and vEthernet212 should be excluded.
-        [InlineData("192.168.1.200/24,-20,vEthernet1|192.168.2.208/24,-16,vEthernet212|200.200.200.200/24,11,eth11", "192.168.1.0/24;200.200.200.200/24", "[200.200.200.200/24]")]
-        // Overlapping interface,
-        [InlineData("192.168.1.110/24,-20,br0|192.168.1.10/24,-16,br1|200.200.200.200/24,11,eth11", "192.168.1.0/24", "[192.168.1.110/24,192.168.1.10/24]")]
-        public void IgnoreVirtualInterfaces(string interfaces, string lan, string value)
-        {
-            var conf = new NetworkConfiguration()
-            {
-                EnableIPV6 = true,
-                EnableIPV4 = true,
-                LocalNetworkSubnets = lan?.Split(';') ?? throw new ArgumentNullException(nameof(lan))
-            };
-
-            NetworkManager.MockNetworkSettings = interfaces;
-            using var nm = new NetworkManager(GetMockConfig(conf), new NullLogger<NetworkManager>());
-            NetworkManager.MockNetworkSettings = string.Empty;
-
-            Assert.Equal(value, nm.GetInternalBindAddresses().AsString());
-        }
-
-        /// <summary>
-        /// Validates that the address is a valid host string.
-=======
+            Assert.Equal(nm.GetInternalBindAddresses().AsString(), value);
+        }
+
+        /// <summary>
         /// Checks IP address formats.
->>>>>>> 4c915f5e
         /// </summary>
         /// <param name="address">IP Address.</param>
-        /// <param name="valid">Expected outcome.</param>
-        /// <param name="expected">Expected value.</param>
-        [Theory]
-        [InlineData("127.0.0.1", true, "127.0.0.1 [127.0.0.1/32]")]
-        [InlineData("127.0.0.1:123", true, "127.0.0.1 [127.0.0.1/32]")]
-        [InlineData("localhost", true, "localhost [127.0.0.1/32,::1/128]")]
-        [InlineData("localhost:1345", true, "localhost [127.0.0.1/32,::1/128]")]
-        [InlineData("www.google.co.uk", true, "")]
-        [InlineData("www.google.co.uk:1273", true, "")]
-        [InlineData("fd23:184f:2029:0:3139:7386:67d7:d517", true, "fd23:184f:2029:0:3139:7386:67d7:d517 [fd23:184f:2029:0:3139:7386:67d7:d517/128]")]
-        [InlineData("fd23:184f:2029:0:3139:7386:67d7:d517/56", true, "")]
-        [InlineData("[fd23:184f:2029:0:3139:7386:67d7:d517]:124", true, "fd23:184f:2029:0:3139:7386:67d7:d517 [fd23:184f:2029:0:3139:7386:67d7:d517/128]")]
-        [InlineData("fe80::7add:12ff:febb:c67b%16", true, "fe80::7add:12ff:febb:c67b [fe80::7add:12ff:febb:c67b%16/128]")]
-        [InlineData("[fe80::7add:12ff:febb:c67b%16]:123", true, "fe80::7add:12ff:febb:c67b [fe80::7add:12ff:febb:c67b%16/128]")]
-        [InlineData("fe80::7add:12ff:febb:c67b%16:123", true, "fe80::7add:12ff:febb:c67b [fe80::7add:12ff:febb:c67b/128]")]
-        [InlineData("[fe80::7add:12ff:febb:c67b%16]", true, "fe80::7add:12ff:febb:c67b [fe80::7add:12ff:febb:c67b%16/128]")]
-        [InlineData("192.168.1.2/255.255.255.0", false, "")]
-        [InlineData("192.168.1.2/24", false, "")]
-
-        public void Check_Host_Is_Valid_String(string address, bool valid, string expected)
-        {
-            if (IPHost.TryParse(address, out var result, IpClassType.IpBoth))
-            {
-                // Cannot safely check dns names as the ip responses change.
-                if (!string.IsNullOrEmpty(expected))
-                {
-                    Assert.Equal(expected, result.ToString());
-                }
-
-                Assert.True(valid);
-                return;
-            }
-
-            Assert.False(valid);
+        [Theory]
+        [InlineData("127.0.0.1")]
+        [InlineData("127.0.0.1:123")]
+        [InlineData("localhost")]
+        [InlineData("localhost:1345")]
+        [InlineData("www.google.co.uk")]
+        [InlineData("fd23:184f:2029:0:3139:7386:67d7:d517")]
+        [InlineData("fd23:184f:2029:0:3139:7386:67d7:d517/56")]
+        [InlineData("[fd23:184f:2029:0:3139:7386:67d7:d517]:124")]
+        [InlineData("fe80::7add:12ff:febb:c67b%16")]
+        [InlineData("[fe80::7add:12ff:febb:c67b%16]:123")]
+        [InlineData("fe80::7add:12ff:febb:c67b%16:123")]
+        [InlineData("[fe80::7add:12ff:febb:c67b%16]")]
+        [InlineData("192.168.1.2/255.255.255.0")]
+        [InlineData("192.168.1.2/24")]
+        public void ValidHostStrings(string address)
+        {
+            Assert.True(IPHost.TryParse(address, out _, IpClassType.IpBoth));
         }
 
         /// <summary>
@@ -207,48 +95,22 @@
         [InlineData("[fe80::7add:12ff:febb:c67b%16]")]
         [InlineData("192.168.1.2/255.255.255.0")]
         [InlineData("192.168.1.2/24")]
-        [InlineData("0.0.0.0/0")]
-        [InlineData("2001:db8::/33")]
-        [InlineData("2001:db8::/52")]
-        [InlineData("2001:db8::/122")]
         public void ValidIPStrings(string address)
         {
             Assert.True(IPNetAddress.TryParse(address, out _, IpClassType.IpBoth));
         }
 
         /// <summary>
-        /// Checks against overflow errors in Network address calculations.
-        /// </summary>
-        /// <param name="address">IP address.</param>
-        [Theory]
-        [InlineData("2001:db8::/33")]
-        [InlineData("2001:db8::/52")]
-        [InlineData("2001:db8::/122")]
-        public void NetworkAddress(string address)
-        {
-            var ip = IPNetAddress.Parse(address);
-            var netAddress = IPNetAddress.NetworkAddressOf(ip.Address, ip.PrefixLength);
-            Assert.True(ip.Equals(netAddress));
-        }
-
-        /// <summary>
         /// All should be invalid address strings.
         /// </summary>
         /// <param name="address">Invalid address strings.</param>
         [Theory]
-        [InlineData("127.0.0.1/0")]
-        [InlineData("10.10.10.1/255")]
-        [InlineData("10.10.10.1/65535")]
-        [InlineData("fd23:184f:2029:0:3139:7386:67d7:d517:1231/0")]
-        [InlineData("fd23:184f:2029:0:3139:7386:67d7:d517:1231/129")]
         [InlineData("256.128.0.0.0.1")]
         [InlineData("127.0.0.1#")]
         [InlineData("localhost!")]
         [InlineData("fd23:184f:2029:0:3139:7386:67d7:d517:1231")]
         [InlineData("[fd23:184f:2029:0:3139:7386:67d7:d517:1231]")]
-        [InlineData("129.10.20.30/0")]
-        [InlineData("fe80::7add:12ff:febb:c67b%16/0")]
-        public void Check_Invalid_Addresses(string address)
+        public void InvalidAddressString(string address)
         {
             Assert.False(IPNetAddress.TryParse(address, out _, IpClassType.IpBoth));
             Assert.False(IPHost.TryParse(address, out _, IpClassType.IpBoth));
@@ -258,11 +120,11 @@
         /// Test collection parsing.
         /// </summary>
         /// <param name="settings">Collection to parse.</param>
-        /// <param name="includedItems">Included addresses from the collection.</param>
-        /// <param name="includedIp4Items">Included IP4 addresses from the collection.</param>
-        /// <param name="excludedItems">Excluded addresses from the collection.</param>
-        /// <param name="excludedIp4Items">Excluded IP4 addresses from the collection.</param>
-        /// <param name="networkAddress">Network addresses of the collection.</param>
+        /// <param name="result1">Included addresses from the collection.</param>
+        /// <param name="result2">Included IP4 addresses from the collection.</param>
+        /// <param name="result3">Excluded addresses from the collection.</param>
+        /// <param name="result4">Excluded IP4 addresses from the collection.</param>
+        /// <param name="result5">Network addresses of the collection.</param>
         [Theory]
         [InlineData(
             "127.0.0.1#",
@@ -287,8 +149,8 @@
             "[]")]
         [InlineData(
             "192.158.1.2/16, localhost, fd23:184f:2029:0:3139:7386:67d7:d517,    !10.10.10.10",
-            "[192.158.1.2/16,localhost [127.0.0.1/32,::1/128],fd23:184f:2029:0:3139:7386:67d7:d517/128]",
-            "[192.158.1.2/16,localhost [127.0.0.1/32]]",
+            "[192.158.1.2/16,[127.0.0.1/32,::1/128],fd23:184f:2029:0:3139:7386:67d7:d517/128]",
+            "[192.158.1.2/16,127.0.0.1/32]",
             "[10.10.10.10/32]",
             "[10.10.10.10/32]",
             "[192.158.0.0/16,127.0.0.1/32,::1/128,fd23:184f:2029:0:3139:7386:67d7:d517/128]")]
@@ -299,7 +161,7 @@
             "[]",
             "[]",
             "[192.158.0.0/16,192.0.0.0/8]")]
-        public void Test_Collection_Parsing(string settings, string includedItems, string includedIp4Items, string excludedItems, string excludedIp4Items, string networkAddress)
+        public void TestCollections(string settings, string result1, string result2, string result3, string result4, string result5)
         {
             if (settings == null)
             {
@@ -315,31 +177,31 @@
             using var nm = new NetworkManager(GetMockConfig(conf), new NullLogger<NetworkManager>());
 
             // Test included.
-            var nc = nm.CreateIPCollection(settings.Split(","), false, false);
-            Assert.Equal(includedItems, nc.AsString());
+            Collection<IPNetAddress> nc = nm.CreateIPCollection(settings.Split(','), false, false);
+            Assert.Equal(nc.AsString(), result1);
 
             // Test excluded.
             nc = nm.CreateIPCollection(settings.Split(','), true, false);
-            Assert.Equal(excludedItems, nc.AsString());
+            Assert.Equal(nc.AsString(), result3);
 
             conf.EnableIPV6 = false;
             nm.UpdateSettings(conf);
 
             // Test IP4 included.
             nc = nm.CreateIPCollection(settings.Split(','), false, false);
-            Assert.Equal(includedIp4Items, nc.AsString());
+            Assert.Equal(nc.AsString(), result2);
 
             // Test IP4 excluded.
             nc = nm.CreateIPCollection(settings.Split(','), true, false);
-            Assert.Equal(excludedIp4Items, nc.AsString());
+            Assert.Equal(nc.AsString(), result4);
 
             conf.EnableIPV6 = true;
             nm.UpdateSettings(conf);
 
             // Test network addresses of collection.
-            nc = nm.CreateIPCollection(settings.Split(','), false, false);
-            var nca = nc.AsNetworkAddresses();
-            Assert.Equal(networkAddress, nca.AsString());
+            nc = nm.CreateIPCollection(settings.Split(','), false, true);
+            nc = nc.AsNetworkAddresses();
+            Assert.Equal(nc.AsString(), result5);
         }
 
         /// <summary>
@@ -379,11 +241,7 @@
             var nc1 = nm.CreateIPCollection(settings.Split(','), false, false);
             var nc2 = nm.CreateIPCollection(compare.Split(','), false, false);
 
-<<<<<<< HEAD
-            Assert.Equal(result, nc1.ThatAreContainedInNetworks(nc2).AsString());
-=======
             Assert.Equal(nc1.ThatAreContainedInNetworks(nc2).AsString(), result);
->>>>>>> 4c915f5e
         }
 
         [Theory]
@@ -394,7 +252,6 @@
         [InlineData("10.128.240.50/30", "10.128.240.50")]
         [InlineData("10.128.240.50/30", "10.128.240.51")]
         [InlineData("127.0.0.1/8", "127.0.0.1")]
-        [InlineData("0.0.0.0/0", "192.168.10.60")]
         public void IpV4SubnetMaskMatchesValidIpAddress(string netMask, string ipAddress)
         {
             var ipAddressObj = IPNetAddress.Parse(netMask);
@@ -408,7 +265,6 @@
         [InlineData("10.128.240.50/30", "10.128.240.52")]
         [InlineData("10.128.240.50/30", "10.128.239.50")]
         [InlineData("10.128.240.50/30", "10.127.240.51")]
-        [InlineData("0.0.0.0/32", "192.168.10.60")]
         public void IpV4SubnetMaskDoesNotMatchInvalidIpAddress(string netMask, string ipAddress)
         {
             var ipAddressObj = IPNetAddress.Parse(netMask);
@@ -455,56 +311,8 @@
         public void TestSubnetContains(string network, string ip)
         {
             Assert.True(IPNetAddress.TryParse(network, out var networkObj, IpClassType.IpBoth));
-            Assert.True(IPNetAddress.TryParse(ip, out IPNetAddress? ipObj, IpClassType.IpBoth));
-            Assert.True(networkObj?.Contains(ipObj!));
-        }
-
-        [Theory]
-        [InlineData("192.168.1.2/24,10.10.10.1/24,172.168.1.2/24", "172.168.1.2/24", "172.168.1.2/24")]
-        [InlineData("192.168.1.2/24,10.10.10.1/24,172.168.1.2/24", "172.168.1.2/24, 10.10.10.1", "172.168.1.2/24,10.10.10.1/24")]
-        [InlineData("192.168.1.2/24,10.10.10.1/24,172.168.1.2/24", "192.168.1.2/255.255.255.0, 10.10.10.1", "192.168.1.2/24,10.10.10.1/24")]
-        [InlineData("192.168.1.2/24,10.10.10.1/24,172.168.1.2/24", "192.168.1.2/24, 100.10.10.1", "192.168.1.2/24")]
-        [InlineData("192.168.1.2/24,10.10.10.1/24,172.168.1.2/24", "194.168.1.2/24, 100.10.10.1", "")]
-
-        public void TestCollectionEquality(string source, string dest, string result)
-        {
-            if (source == null)
-            {
-                throw new ArgumentNullException(nameof(source));
-            }
-
-            if (dest == null)
-            {
-                throw new ArgumentNullException(nameof(dest));
-            }
-
-            if (result == null)
-            {
-                throw new ArgumentNullException(nameof(result));
-            }
-
-            var conf = new NetworkConfiguration()
-            {
-                EnableIPV6 = true,
-                EnableIPV4 = true
-            };
-
-            using var nm = new NetworkManager(GetMockConfig(conf), new NullLogger<NetworkManager>());
-
-            // Test included, IP6.
-<<<<<<< HEAD
-            var ncSource = nm.CreateIPCollection(source.Split(','), false, false);
-            var ncDest = nm.CreateIPCollection(dest.Split(','), false, false);
-            var ncResult = ncSource.ThatAreContainedInNetworks(ncDest);
-            var resultCollection = nm.CreateIPCollection(result.Split(','), false, false);
-            Assert.True(Compare(ncResult, resultCollection));
-=======
-            Collection<IPObject> ncSource = nm.CreateIPCollection(source.Split(','));
-            Collection<IPObject> ncDest = nm.CreateIPCollection(dest.Split(','));
-            Collection<IPObject> ncResult = ncSource.ThatAreContainedInNetworks(ncDest);
-            Collection<IPObject> resultCollection = nm.CreateIPCollection(result.Split(','));
-            Assert.True(ncResult.Compare(resultCollection));
->>>>>>> 4c915f5e
+            Assert.True(IPNetAddress.TryParse(ip, out var ipObj, IpClassType.IpBoth));
+            Assert.True(networkObj!.Contains(ipObj!));
         }
 
         [Theory]
@@ -573,7 +381,7 @@
                 result = ((IPNetAddress)resultObj[0]).ToString(true);
                 var intf = nm.GetBindInterface(source, out int? _);
 
-                Assert.Equal(result, intf);
+                Assert.Equal(intf, result);
             }
         }
 
@@ -635,12 +443,12 @@
             if (nm.TryParseInterface(result, out var resultObj) && resultObj != null)
             {
                 // Parse out IPAddresses so we can do a string comparison. (Ignore subnet masks).
-                result = ((IPNetAddress)resultObj[0]).ToString(true);
+                result = resultObj[0].ToString(true);
             }
 
             var intf = nm.GetBindInterface(source, out int? _);
 
-            Assert.Equal(result, intf);
+            Assert.Equal(intf, result);
         }
 
         [Theory]
@@ -660,7 +468,7 @@
             };
             using var nm = new NetworkManager(GetMockConfig(conf), new NullLogger<NetworkManager>());
 
-            Assert.NotEqual(denied, nm.HasRemoteAccess(IPAddress.Parse(remoteIp)));
+            Assert.NotEqual(nm.HasRemoteAccess(IPAddress.Parse(remoteIp)), denied);
         }
 
         [Theory]
@@ -680,7 +488,7 @@
 
             using var nm = new NetworkManager(GetMockConfig(conf), new NullLogger<NetworkManager>());
 
-            Assert.NotEqual(denied, nm.HasRemoteAccess(IPAddress.Parse(remoteIp)));
+            Assert.NotEqual(nm.HasRemoteAccess(IPAddress.Parse(remoteIp)), denied);
         }
     }
 }