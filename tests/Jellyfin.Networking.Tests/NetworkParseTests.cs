using System;
using System.Collections.ObjectModel;
using System.Net;
using Jellyfin.Networking.Configuration;
using Jellyfin.Networking.Manager;
using MediaBrowser.Common.Configuration;
using MediaBrowser.Common.Net;
using Microsoft.Extensions.Logging.Abstractions;
using Moq;
using Xunit;

namespace Jellyfin.Networking.Tests
{
    /// <summary>
    ///  Defines the <seealso cref="NetworkParseTests"/>.
    /// </summary>
    /// <remarks>
    /// Mock network settings permit the testing of other physical setups via the NetworkManager.MockNetworkSettings property.
    ///
    /// The network is defined by a series of values, separated by the character |
    ///
    /// The format is [ip address],[interface index],[interface name]
    /// .
    /// </remarks>
    public class NetworkParseTests
    {
        /// <summary>
        /// Tests the ability of the system to ignore interfaces specified, returning local interfaces.
        /// This functionality is used to filter out virtual interfaces. <see cref="NetworkConfiguration.VirtualInterfaceNames"/>.
        /// </summary>
        /// <param name="interfaces">Mock network setup (see remarks above).</param>
        /// <param name="value">Interface addresses after filter.</param>
        [Theory]
        // All valid
        [InlineData("192.168.1.208/24,-16,eth16|200.200.200.200/24,11,eth11", "192.168.1.208/24,200.200.200.200/24")]
        // vEthernet1 and vEthernet212 should be excluded.
        [InlineData("192.168.1.200/24,-20,vEthernet1|192.168.2.208/24,-16,vEthernet212|200.200.200.200/24,11,eth11", "200.200.200.200/24")]
        // All invalid
        [InlineData("192.168.1.200/24,-20,vEthernet1|192.168.2.208/24,-16,vEthernet212", "")]
        public void Interfaces_Ignore_Virtual(string interfaces, string value)
        {
            var conf = new NetworkConfiguration()
            {
                EnableIPV6 = true,
                EnableIPV4 = true,
                LocalNetworkSubnets = new string[] { "0.0.0.0/0" }
            };

            NetworkManager.MockNetworkSettings = interfaces;
            using var nm = new NetworkManager(GetMockConfig(conf), new NullLogger<NetworkManager>());
            NetworkManager.MockNetworkSettings = string.Empty;

            Assert.Equal(nm.GetInternalBindAddresses().AsString(), '[' + value + ']');
        }

        /// <summary>
        /// Tests the ability of the system to ignore interfaces specified, returning local interfaces.
        /// This functionality is used to filter out virtual interfaces. <see cref="NetworkConfiguration.VirtualInterfaceNames"/>.
        /// </summary>
        /// <param name="interfaces">Mock network setup (see remarks above).</param>
        /// <param name="lan">LAN address range.</param>
        /// <param name="value">Interface addresses after filter..</param>
        [Theory]
        // All valid
        [InlineData("192.168.1.208/24,-16,eth16|200.200.200.200/24,11,eth11", "192.168.1.0/24;200.200.200.0/24", "192.168.1.208/24,200.200.200.200/24")]
        // eth16 only
        [InlineData("192.168.1.208/24,-16,eth16|200.200.200.200/24,11,eth11", "192.168.1.0/24", "192.168.1.208/24")]
        // All interfaces excluded.
        [InlineData("192.168.1.208/24,-16,vEthernet1|192.168.2.208/24,-16,vEthernet212|200.200.200.200/24,11,eth11", "192.168.1.0/24", "")]
        // vEthernet1 and vEthernet212 should be excluded.
        [InlineData("192.168.1.200/24,-20,vEthernet1|192.168.2.208/24,-16,vEthernet212|200.200.200.200/24,11,eth11", "192.168.1.0/24;200.200.200.200/24", "200.200.200.200/24")]
        public void Interfaces_Ignore_Virtual_Filter_On_Internal(string interfaces, string lan, string value)
        {
            var conf = new NetworkConfiguration()
            {
                EnableIPV6 = true,
                EnableIPV4 = true,
                LocalNetworkSubnets = lan?.Split(';') ?? throw new ArgumentNullException(nameof(lan))
            };

            NetworkManager.MockNetworkSettings = interfaces;
            using var nm = new NetworkManager(GetMockConfig(conf), new NullLogger<NetworkManager>());
            NetworkManager.MockNetworkSettings = string.Empty;

            Assert.Equal(nm.GetInternalBindAddresses().AsString(), '[' + value + ']');
        }

        /// <summary>
        /// Tests IP addresses are NOT part of, or have been excluded from the network range provided.
        /// </summary>
        /// <param name="network">Network ranges.</param>
        /// <param name="value">Value to check.</param>
        [Theory]
        [InlineData("192.168.10.0/24,!192.168.10.60/32", "192.168.10.60")]
        public void Is_In_Network(string network, string value)
        {
            if (network == null)
            {
                throw new ArgumentNullException(nameof(network));
            }

            var conf = new NetworkConfiguration()
            {
                EnableIPV6 = true,
                EnableIPV4 = true,
                LocalNetworkSubnets = network.Split(',')
            };

            using var nm = new NetworkManager(GetMockConfig(conf), new NullLogger<NetworkManager>());

            Assert.False(nm.IsInLocalNetwork(value));
        }

        /// <summary>
        /// Checks the validity of IP address formats.
        /// </summary>
        /// <param name="address">IP Address.</param>
        /// <param name="valid">Expected outcome.</param>
        /// <param name="expected">Expected value.</param>
        [Theory]
        [InlineData("127.0.0.1", true, "127.0.0.1 [127.0.0.1/32]")]
        [InlineData("127.0.0.1:123", true, "127.0.0.1 [127.0.0.1/32]")]
        [InlineData("localhost", true, "localhost [127.0.0.1/32,::1/128]")]
        [InlineData("localhost:1345", true, "localhost [127.0.0.1/32,::1/128]")]
        [InlineData("www.google.co.uk", true, "")]
        [InlineData("www.google.co.uk:1273", true, "")]
        [InlineData("fd23:184f:2029:0:3139:7386:67d7:d517", true, "fd23:184f:2029:0:3139:7386:67d7:d517 [fd23:184f:2029:0:3139:7386:67d7:d517/128]")]
        [InlineData("fd23:184f:2029:0:3139:7386:67d7:d517/56", false, "")]
        [InlineData("[fd23:184f:2029:0:3139:7386:67d7:d517]:124", true, "fd23:184f:2029:0:3139:7386:67d7:d517 [fd23:184f:2029:0:3139:7386:67d7:d517/128]")]
        [InlineData("fe80::7add:12ff:febb:c67b%16", true, "fe80::7add:12ff:febb:c67b [fe80::7add:12ff:febb:c67b%16/128]")]
        [InlineData("[fe80::7add:12ff:febb:c67b%16]:123", true, "fe80::7add:12ff:febb:c67b [fe80::7add:12ff:febb:c67b%16/128]")]
        [InlineData("fe80::7add:12ff:febb:c67b%16:123", true, "fe80::7add:12ff:febb:c67b [fe80::7add:12ff:febb:c67b/128]")]
        [InlineData("[fe80::7add:12ff:febb:c67b%16]", true, "fe80::7add:12ff:febb:c67b [fe80::7add:12ff:febb:c67b%16/128]")]
        [InlineData("192.168.1.2/255.255.255.0", false, "")]
        [InlineData("192.168.1.2/24", false, "")]

        public void Check_Host_Is_Valid_String(string address, bool valid, string expected)
        {
            if (IPHost.TryParse(address, out var result, IpClassType.IpBoth))
            {
                // Cannot safely check dns names as the ip responses change.
                if (!string.IsNullOrEmpty(expected))
                {
                    Assert.True(string.Equals(result.ToString(), expected, StringComparison.OrdinalIgnoreCase));
                }

                Assert.True(valid);
                return;
            }

            Assert.False(valid);
        }

        /// <summary>
        /// Checks IP address formats.
        /// </summary>
        /// <param name="address">IP Address.</param>
        [Theory]
        [InlineData("127.0.0.1")]
        [InlineData("fd23:184f:2029:0:3139:7386:67d7:d517")]
        [InlineData("fd23:184f:2029:0:3139:7386:67d7:d517/56")]
        [InlineData("[fd23:184f:2029:0:3139:7386:67d7:d517]")]
        [InlineData("fe80::7add:12ff:febb:c67b%16")]
        [InlineData("[fe80::7add:12ff:febb:c67b%16]:123")]
        [InlineData("fe80::7add:12ff:febb:c67b%16:123")]
        [InlineData("[fe80::7add:12ff:febb:c67b%16]")]
        [InlineData("192.168.1.2/255.255.255.0")]
        [InlineData("192.168.1.2/24")]
        [InlineData("0.0.0.0/0")]
        public void ValidIPStrings(string address)
        {
            Assert.True(IPNetAddress.TryParse(address, out _, IpClassType.IpBoth));
        }

        /// <summary>
        /// All should be invalid address strings.
        /// </summary>
        /// <param name="address">Invalid address strings.</param>
        [Theory]
        [InlineData("127.0.0.1/0")]
        [InlineData("10.10.10.1/255")]
        [InlineData("10.10.10.1/65535")]
        [InlineData("fd23:184f:2029:0:3139:7386:67d7:d517:1231/0")]
        [InlineData("fd23:184f:2029:0:3139:7386:67d7:d517:1231/129")]
        [InlineData("256.128.0.0.0.1")]
        [InlineData("127.0.0.1#")]
        [InlineData("localhost!")]
        [InlineData("fd23:184f:2029:0:3139:7386:67d7:d517:1231")]
        [InlineData("[fd23:184f:2029:0:3139:7386:67d7:d517:1231]")]
        [InlineData("129.10.20.30/0")]
        [InlineData("fe80::7add:12ff:febb:c67b%16/0")]
        public void Check_Invalid_Addresses(string address)
        {
            Assert.False(IPNetAddress.TryParse(address, out _, IpClassType.IpBoth));
            Assert.False(IPHost.TryParse(address, out _, IpClassType.IpBoth));
        }

        /// <summary>
        /// Test collection parsing.
        /// </summary>
        /// <param name="settings">Collection to parse.</param>
        /// <param name="includedItems">Included addresses from the collection.</param>
        /// <param name="includedIp4Items">Included IP4 addresses from the collection.</param>
        /// <param name="excludedItems">Excluded addresses from the collection.</param>
        /// <param name="excludedIp4Items">Excluded IP4 addresses from the collection.</param>
        /// <param name="networkAddress">Network addresses of the collection.</param>
        [Theory]
        [InlineData(
            "127.0.0.1#",
            "[]",
            "[]",
            "[]",
            "[]",
            "[]")]
        [InlineData(
            "!127.0.0.1",
            "[]",
            "[]",
            "[127.0.0.1/32]",
            "[127.0.0.1/32]",
            "[]")]
        [InlineData(
            "",
            "[]",
            "[]",
            "[]",
            "[]",
            "[]")]
        [InlineData(
            "192.158.1.2/16, localhost, fd23:184f:2029:0:3139:7386:67d7:d517,    !10.10.10.10",
            "[192.158.1.2/16,localhost [127.0.0.1/32,::1/128],fd23:184f:2029:0:3139:7386:67d7:d517/128]",
            "[192.158.1.2/16,localhost [127.0.0.1/32]]",
            "[10.10.10.10/32]",
            "[10.10.10.10/32]",
            "[192.158.0.0/16,127.0.0.1/32,::1/128,fd23:184f:2029:0:3139:7386:67d7:d517/128]")]
        [InlineData(
            "192.158.1.2/255.255.0.0,192.169.1.2/8",
            "[192.158.1.2/16,192.169.1.2/8]",
            "[192.158.1.2/16,192.169.1.2/8]",
            "[]",
            "[]",
            "[192.158.0.0/16,192.0.0.0/8]")]

        public void Test_Collection_Parsing(string settings, string includedItems, string includedIp4Items, string excludedItems, string excludedIp4Items, string networkAddress)
        {
            if (settings == null)
            {
                throw new ArgumentNullException(nameof(settings));
            }

            var conf = new NetworkConfiguration()
            {
                EnableIPV6 = true,
                EnableIPV4 = true,
            };

            using var nm = new NetworkManager(GetMockConfig(conf), new NullLogger<NetworkManager>());

            // Test included.
<<<<<<< HEAD
            Collection<IPNetAddress> nc = nm.CreateIPCollection(settings.Split(","), false);
            Assert.Equal(nc.AsString(), includedItems);

            // Test excluded.
            nc = nm.CreateIPCollection(settings.Split(","), true);
            Assert.Equal(nc.AsString(), excludedItems);
=======
            Collection<IPObject> nc = nm.CreateIPCollection(settings.Split(','), false);
            Assert.Equal(nc.AsString(), result1);

            // Test excluded.
            nc = nm.CreateIPCollection(settings.Split(','), true);
            Assert.Equal(nc.AsString(), result3);
>>>>>>> 7c51d0a5

            conf.EnableIPV6 = false;
            nm.UpdateSettings(conf);

            // Test IP4 included.
<<<<<<< HEAD
            nc = nm.CreateIPCollection(settings.Split(","), false);
            Assert.Equal(nc.AsString(), includedIp4Items);

            // Test IP4 excluded.
            nc = nm.CreateIPCollection(settings.Split(","), true);
            Assert.Equal(nc.AsString(), excludedIp4Items);
=======
            nc = nm.CreateIPCollection(settings.Split(','), false);
            Assert.Equal(nc.AsString(), result2);

            // Test IP4 excluded.
            nc = nm.CreateIPCollection(settings.Split(','), true);
            Assert.Equal(nc.AsString(), result4);
>>>>>>> 7c51d0a5

            conf.EnableIPV6 = true;
            nm.UpdateSettings(conf);

            // Test network addresses of collection.
<<<<<<< HEAD
            nc = nm.CreateIPCollection(settings.Split(","), false);
            var nca = nc.AsNetworkAddresses();
            Assert.Equal(nca.AsString(), networkAddress);
=======
            nc = nm.CreateIPCollection(settings.Split(','), false);
            nc = nc.AsNetworks();
            Assert.Equal(nc.AsString(), result5);
>>>>>>> 7c51d0a5
        }

        /// <summary>
        /// Union two collections.
        /// </summary>
        /// <param name="settings">Source.</param>
        /// <param name="compare">Destination.</param>
        /// <param name="result">Result.</param>
        [Theory]
        [InlineData("127.0.0.1", "fd23:184f:2029:0:3139:7386:67d7:d517/64,fd23:184f:2029:0:c0f0:8a8a:7605:fffa/128,fe80::3139:7386:67d7:d517%16/64,192.168.1.208/24,::1/128,127.0.0.1/8", "[127.0.0.1/32]")]
        [InlineData("127.0.0.1", "127.0.0.1/8", "[127.0.0.1/32]")]
        public void UnionCheck(string settings, string compare, string result)
        {
            if (settings == null)
            {
                throw new ArgumentNullException(nameof(settings));
            }

            if (compare == null)
            {
                throw new ArgumentNullException(nameof(compare));
            }

            if (result == null)
            {
                throw new ArgumentNullException(nameof(result));
            }

            var conf = new NetworkConfiguration()
            {
                EnableIPV6 = true,
                EnableIPV4 = true,
            };

            using var nm = new NetworkManager(GetMockConfig(conf), new NullLogger<NetworkManager>());

<<<<<<< HEAD
            Collection<IPNetAddress> nc1 = nm.CreateIPCollection(settings.Split(","), false);
            Collection<IPNetAddress> nc2 = nm.CreateIPCollection(compare.Split(","), false);
=======
            Collection<IPObject> nc1 = nm.CreateIPCollection(settings.Split(','), false);
            Collection<IPObject> nc2 = nm.CreateIPCollection(compare.Split(','), false);
>>>>>>> 7c51d0a5

            Assert.Equal(nc1.Union(nc2).AsString(), result);
        }

        [Theory]
        [InlineData("192.168.5.85/24", "192.168.5.1")]
        [InlineData("192.168.5.85/24", "192.168.5.254")]
        [InlineData("10.128.240.50/30", "10.128.240.48")]
        [InlineData("10.128.240.50/30", "10.128.240.49")]
        [InlineData("10.128.240.50/30", "10.128.240.50")]
        [InlineData("10.128.240.50/30", "10.128.240.51")]
        [InlineData("127.0.0.1/8", "127.0.0.1")]
        [InlineData("0.0.0.0/0", "192.168.10.60")]
        public void IpV4SubnetMaskMatchesValidIpAddress(string netMask, string ipAddress)
        {
            var ipAddressObj = IPNetAddress.Parse(netMask);
            Assert.True(ipAddressObj.Contains(IPAddress.Parse(ipAddress)));
        }

        [Theory]
        [InlineData("192.168.5.85/24", "192.168.4.254")]
        [InlineData("192.168.5.85/24", "191.168.5.254")]
        [InlineData("10.128.240.50/30", "10.128.240.47")]
        [InlineData("10.128.240.50/30", "10.128.240.52")]
        [InlineData("10.128.240.50/30", "10.128.239.50")]
        [InlineData("10.128.240.50/30", "10.127.240.51")]
        [InlineData("0.0.0.0/32", "192.168.10.60")]
        public void IpV4SubnetMaskDoesNotMatchInvalidIpAddress(string netMask, string ipAddress)
        {
            var ipAddressObj = IPNetAddress.Parse(netMask);
            Assert.False(ipAddressObj.Contains(IPAddress.Parse(ipAddress)));
        }

        [Theory]
        [InlineData("2001:db8:abcd:0012::0/64", "2001:0DB8:ABCD:0012:0000:0000:0000:0000")]
        [InlineData("2001:db8:abcd:0012::0/64", "2001:0DB8:ABCD:0012:FFFF:FFFF:FFFF:FFFF")]
        [InlineData("2001:db8:abcd:0012::0/64", "2001:0DB8:ABCD:0012:0001:0000:0000:0000")]
        [InlineData("2001:db8:abcd:0012::0/64", "2001:0DB8:ABCD:0012:FFFF:FFFF:FFFF:FFF0")]
        [InlineData("2001:db8:abcd:0012::0/128", "2001:0DB8:ABCD:0012:0000:0000:0000:0000")]
        public void IpV6SubnetMaskMatchesValidIpAddress(string netMask, string ipAddress)
        {
            var ipAddressObj = IPNetAddress.Parse(netMask);
            Assert.True(ipAddressObj.Contains(IPAddress.Parse(ipAddress)));
        }

        [Theory]
        [InlineData("2001:db8:abcd:0012::0/64", "2001:0DB8:ABCD:0011:FFFF:FFFF:FFFF:FFFF")]
        [InlineData("2001:db8:abcd:0012::0/64", "2001:0DB8:ABCD:0013:0000:0000:0000:0000")]
        [InlineData("2001:db8:abcd:0012::0/64", "2001:0DB8:ABCD:0013:0001:0000:0000:0000")]
        [InlineData("2001:db8:abcd:0012::0/64", "2001:0DB8:ABCD:0011:FFFF:FFFF:FFFF:FFF0")]
        [InlineData("2001:db8:abcd:0012::0/128", "2001:0DB8:ABCD:0012:0000:0000:0000:0001")]
        public void IpV6SubnetMaskDoesNotMatchInvalidIpAddress(string netMask, string ipAddress)
        {
            var ipAddressObj = IPNetAddress.Parse(netMask);
            Assert.False(ipAddressObj.Contains(IPAddress.Parse(ipAddress)));
        }

        [Theory]
        [InlineData("10.0.0.0/255.0.0.0", "10.10.10.1/32")]
        [InlineData("10.0.0.0/8", "10.10.10.1/32")]
        [InlineData("10.0.0.0/255.0.0.0", "10.10.10.1")]

        [InlineData("10.10.0.0/255.255.0.0", "10.10.10.1/32")]
        [InlineData("10.10.0.0/16", "10.10.10.1/32")]
        [InlineData("10.10.0.0/255.255.0.0", "10.10.10.1")]

        [InlineData("10.10.10.0/255.255.255.0", "10.10.10.1/32")]
        [InlineData("10.10.10.0/24", "10.10.10.1/32")]
        [InlineData("10.10.10.0/255.255.255.0", "10.10.10.1")]

        public void TestSubnetContains(string network, string ip)
        {
            Assert.True(IPNetAddress.TryParse(network, out var networkObj, IpClassType.IpBoth));
            Assert.True(IPNetAddress.TryParse(ip, out IPNetAddress? ipObj, IpClassType.IpBoth));
            Assert.True(networkObj?.Contains(ipObj!));
        }

        [Theory]
        [InlineData("192.168.1.2/24,10.10.10.1/24,172.168.1.2/24", "172.168.1.2/24", "172.168.1.2/24")]
        [InlineData("192.168.1.2/24,10.10.10.1/24,172.168.1.2/24", "172.168.1.2/24, 10.10.10.1", "172.168.1.2/24,10.10.10.1/24")]
        [InlineData("192.168.1.2/24,10.10.10.1/24,172.168.1.2/24", "192.168.1.2/255.255.255.0, 10.10.10.1", "192.168.1.2/24,10.10.10.1/24")]
        [InlineData("192.168.1.2/24,10.10.10.1/24,172.168.1.2/24", "192.168.1.2/24, 100.10.10.1", "192.168.1.2/24")]
        [InlineData("192.168.1.2/24,10.10.10.1/24,172.168.1.2/24", "194.168.1.2/24, 100.10.10.1", "")]

        public void TestCollectionEquality(string source, string dest, string result)
        {
            if (source == null)
            {
                throw new ArgumentNullException(nameof(source));
            }

            if (dest == null)
            {
                throw new ArgumentNullException(nameof(dest));
            }

            if (result == null)
            {
                throw new ArgumentNullException(nameof(result));
            }

            var conf = new NetworkConfiguration()
            {
                EnableIPV6 = true,
                EnableIPV4 = true
            };

            using var nm = new NetworkManager(GetMockConfig(conf), new NullLogger<NetworkManager>());

            // Test included, IP6.
<<<<<<< HEAD
            Collection<IPNetAddress> ncSource = nm.CreateIPCollection(source.Split(","));
            Collection<IPNetAddress> ncDest = nm.CreateIPCollection(dest.Split(","));
            Collection<IPNetAddress> ncResult = ncSource.Union(ncDest);
            Collection<IPNetAddress> resultCollection = nm.CreateIPCollection(result.Split(","));
=======
            Collection<IPObject> ncSource = nm.CreateIPCollection(source.Split(','));
            Collection<IPObject> ncDest = nm.CreateIPCollection(dest.Split(','));
            Collection<IPObject> ncResult = ncSource.Union(ncDest);
            Collection<IPObject> resultCollection = nm.CreateIPCollection(result.Split(','));
>>>>>>> 7c51d0a5
            Assert.True(ncResult.Compare(resultCollection));
        }

        [Theory]
        [InlineData("10.1.1.1/32", "10.1.1.1")]
        [InlineData("192.168.1.254/32", "192.168.1.254/255.255.255.255")]

        public void TestEquals(string source, string dest)
        {
            Assert.True(IPNetAddress.Parse(source).Equals(IPNetAddress.Parse(dest)));
            Assert.True(IPNetAddress.Parse(dest).Equals(IPNetAddress.Parse(source)));
        }

        [Theory]

        // Testing bind interfaces.
        // On my system eth16 is internal, eth11 external (Windows defines the indexes).
        //
        // This test is to replicate how DNLA requests work throughout the system.

        // User on internal network, we're bound internal and external - so result is internal.
        [InlineData("192.168.1.1", "eth16,eth11", false, "eth16")]
        // User on external network, we're bound internal and external - so result is external.
        [InlineData("8.8.8.8", "eth16,eth11", false, "eth11")]
        // User on internal network, we're bound internal only - so result is internal.
        [InlineData("10.10.10.10", "eth16", false, "eth16")]
        // User on internal network, no binding specified - so result is the 1st internal.
        [InlineData("192.168.1.1", "", false, "eth16")]
        // User on external network, internal binding only - so result is the 1st internal.
        [InlineData("jellyfin.org", "eth16", false, "eth16")]
        // User on external network, no binding - so result is the 1st external.
        [InlineData("jellyfin.org", "", false, "eth11")]
        // User assumed to be internal, no binding - so result is the 1st internal.
        [InlineData("", "", false, "eth16")]
        public void TestBindInterfaces(string source, string bindAddresses, bool ipv6enabled, string result)
        {
            if (source == null)
            {
                throw new ArgumentNullException(nameof(source));
            }

            if (bindAddresses == null)
            {
                throw new ArgumentNullException(nameof(bindAddresses));
            }

            if (result == null)
            {
                throw new ArgumentNullException(nameof(result));
            }

            var conf = new NetworkConfiguration()
            {
                LocalNetworkAddresses = bindAddresses.Split(','),
                EnableIPV6 = ipv6enabled,
                EnableIPV4 = true
            };

            NetworkManager.MockNetworkSettings = "192.168.1.208/24,-16,eth16|200.200.200.200/24,11,eth11";
            using var nm = new NetworkManager(GetMockConfig(conf), new NullLogger<NetworkManager>());
            NetworkManager.MockNetworkSettings = string.Empty;

            _ = nm.TryParseInterface(result, out Collection<IPNetAddress>? resultObj);

            if (resultObj != null)
            {
                result = ((IPNetAddress)resultObj[0]).ToString(true);
                var intf = nm.GetBindInterface(source, out int? _);

                Assert.Equal(intf, result);
            }
        }

        [Theory]

        // Testing bind interfaces. These are set for my system so won't work elsewhere.
        // On my system eth16 is internal, eth11 external (Windows defines the indexes).
        //
        // This test is to replicate how subnet bound ServerPublisherUri work throughout the system.

        // User on internal network, we're bound internal and external - so result is internal override.
        [InlineData("192.168.1.1", "192.168.1.0/24", "eth16,eth11", false, "192.168.1.0/24=internal.jellyfin", "internal.jellyfin")]

        // User on external network, we're bound internal and external - so result is override.
        [InlineData("8.8.8.8", "192.168.1.0/24", "eth16,eth11", false, "0.0.0.0=http://helloworld.com", "http://helloworld.com")]

        // User on internal network, we're bound internal only, but the address isn't in the LAN - so return the override.
        [InlineData("10.10.10.10", "192.168.1.0/24", "eth16", false, "0.0.0.0=http://internalButNotDefinedAsLan.com", "http://internalButNotDefinedAsLan.com")]

        // User on internal network, no binding specified - so result is the 1st internal.
        [InlineData("192.168.1.1", "192.168.1.0/24", "", false, "0.0.0.0=http://helloworld.com", "eth16")]

        // User on external network, internal binding only - so assumption is a proxy forward, return external override.
        [InlineData("jellyfin.org", "192.168.1.0/24", "eth16", false, "0.0.0.0=http://helloworld.com", "http://helloworld.com")]

        // User on external network, no binding - so result is the 1st external which is overriden.
        [InlineData("jellyfin.org", "192.168.1.0/24", "", false, "0.0.0.0 = http://helloworld.com", "http://helloworld.com")]

        // User assumed to be internal, no binding - so result is the 1st internal.
        [InlineData("", "192.168.1.0/24", "", false, "0.0.0.0=http://helloworld.com", "eth16")]

        // User is internal, no binding - so result is the 1st internal, which is then overridden.
        [InlineData("192.168.1.1", "192.168.1.0/24", "", false, "eth16=http://helloworld.com", "http://helloworld.com")]
        public void TestBindInterfaceOverrides(string source, string lan, string bindAddresses, bool ipv6enabled, string publishedServers, string result)
        {
            if (lan == null)
            {
                throw new ArgumentNullException(nameof(lan));
            }

            if (bindAddresses == null)
            {
                throw new ArgumentNullException(nameof(bindAddresses));
            }

            var conf = new NetworkConfiguration()
            {
                LocalNetworkSubnets = lan.Split(','),
                LocalNetworkAddresses = bindAddresses.Split(','),
                EnableIPV6 = ipv6enabled,
                EnableIPV4 = true,
                PublishedServerUriBySubnet = new string[] { publishedServers }
            };

            NetworkManager.MockNetworkSettings = "192.168.1.208/24,-16,eth16|200.200.200.200/24,11,eth11";
            using var nm = new NetworkManager(GetMockConfig(conf), new NullLogger<NetworkManager>());
            NetworkManager.MockNetworkSettings = string.Empty;

            if (nm.TryParseInterface(result, out Collection<IPNetAddress>? resultObj) && resultObj != null)
            {
                // Parse out IPAddresses so we can do a string comparison. (Ignore subnet masks).
                result = ((IPNetAddress)resultObj[0]).ToString(true);
            }

            var intf = nm.GetBindInterface(source, out int? _);

            Assert.Equal(intf, result);
        }

<<<<<<< HEAD
        private static IConfigurationManager GetMockConfig(NetworkConfiguration conf)
        {
            var configManager = new Mock<IConfigurationManager>
            {
                CallBase = true
            };

            configManager.Setup(x => x.GetConfiguration(It.IsAny<string>())).Returns(conf);
            return (IConfigurationManager)configManager.Object;
=======
        [Theory]
        [InlineData("185.10.10.10,200.200.200.200", "79.2.3.4", true)]
        [InlineData("185.10.10.10", "185.10.10.10", false)]
        [InlineData("", "100.100.100.100", false)]

        public void HasRemoteAccess_GivenWhitelist_AllowsOnlyIpsInWhitelist(string addresses, string remoteIp, bool denied)
        {
            // Comma separated list of IP addresses or IP/netmask entries for networks that will be allowed to connect remotely.
            // If left blank, all remote addresses will be allowed.
            var conf = new NetworkConfiguration()
            {
                EnableIPV4 = true,
                RemoteIPFilter = addresses.Split(','),
                IsRemoteIPFilterBlacklist = false
            };
            using var nm = new NetworkManager(GetMockConfig(conf), new NullLogger<NetworkManager>());

            Assert.NotEqual(nm.HasRemoteAccess(IPAddress.Parse(remoteIp)), denied);
        }

        [Theory]
        [InlineData("185.10.10.10", "79.2.3.4", false)]
        [InlineData("185.10.10.10", "185.10.10.10", true)]
        [InlineData("", "100.100.100.100", false)]
        public void HasRemoteAccess_GivenBlacklist_BlacklistTheIps(string addresses, string remoteIp, bool denied)
        {
            // Comma separated list of IP addresses or IP/netmask entries for networks that will be allowed to connect remotely.
            // If left blank, all remote addresses will be allowed.
            var conf = new NetworkConfiguration()
            {
                EnableIPV4 = true,
                RemoteIPFilter = addresses.Split(','),
                IsRemoteIPFilterBlacklist = true
            };

            using var nm = new NetworkManager(GetMockConfig(conf), new NullLogger<NetworkManager>());

            Assert.NotEqual(nm.HasRemoteAccess(IPAddress.Parse(remoteIp)), denied);
>>>>>>> 7c51d0a5
        }
    }
}<|MERGE_RESOLUTION|>--- conflicted
+++ resolved
@@ -257,55 +257,32 @@
             using var nm = new NetworkManager(GetMockConfig(conf), new NullLogger<NetworkManager>());
 
             // Test included.
-<<<<<<< HEAD
+
             Collection<IPNetAddress> nc = nm.CreateIPCollection(settings.Split(","), false);
             Assert.Equal(nc.AsString(), includedItems);
 
             // Test excluded.
             nc = nm.CreateIPCollection(settings.Split(","), true);
             Assert.Equal(nc.AsString(), excludedItems);
-=======
-            Collection<IPObject> nc = nm.CreateIPCollection(settings.Split(','), false);
-            Assert.Equal(nc.AsString(), result1);
-
-            // Test excluded.
-            nc = nm.CreateIPCollection(settings.Split(','), true);
-            Assert.Equal(nc.AsString(), result3);
->>>>>>> 7c51d0a5
 
             conf.EnableIPV6 = false;
             nm.UpdateSettings(conf);
 
             // Test IP4 included.
-<<<<<<< HEAD
             nc = nm.CreateIPCollection(settings.Split(","), false);
             Assert.Equal(nc.AsString(), includedIp4Items);
 
             // Test IP4 excluded.
             nc = nm.CreateIPCollection(settings.Split(","), true);
             Assert.Equal(nc.AsString(), excludedIp4Items);
-=======
-            nc = nm.CreateIPCollection(settings.Split(','), false);
-            Assert.Equal(nc.AsString(), result2);
-
-            // Test IP4 excluded.
-            nc = nm.CreateIPCollection(settings.Split(','), true);
-            Assert.Equal(nc.AsString(), result4);
->>>>>>> 7c51d0a5
 
             conf.EnableIPV6 = true;
             nm.UpdateSettings(conf);
 
             // Test network addresses of collection.
-<<<<<<< HEAD
             nc = nm.CreateIPCollection(settings.Split(","), false);
             var nca = nc.AsNetworkAddresses();
             Assert.Equal(nca.AsString(), networkAddress);
-=======
-            nc = nm.CreateIPCollection(settings.Split(','), false);
-            nc = nc.AsNetworks();
-            Assert.Equal(nc.AsString(), result5);
->>>>>>> 7c51d0a5
         }
 
         /// <summary>
@@ -342,13 +319,8 @@
 
             using var nm = new NetworkManager(GetMockConfig(conf), new NullLogger<NetworkManager>());
 
-<<<<<<< HEAD
             Collection<IPNetAddress> nc1 = nm.CreateIPCollection(settings.Split(","), false);
             Collection<IPNetAddress> nc2 = nm.CreateIPCollection(compare.Split(","), false);
-=======
-            Collection<IPObject> nc1 = nm.CreateIPCollection(settings.Split(','), false);
-            Collection<IPObject> nc2 = nm.CreateIPCollection(compare.Split(','), false);
->>>>>>> 7c51d0a5
 
             Assert.Equal(nc1.Union(nc2).AsString(), result);
         }
@@ -459,17 +431,10 @@
             using var nm = new NetworkManager(GetMockConfig(conf), new NullLogger<NetworkManager>());
 
             // Test included, IP6.
-<<<<<<< HEAD
             Collection<IPNetAddress> ncSource = nm.CreateIPCollection(source.Split(","));
             Collection<IPNetAddress> ncDest = nm.CreateIPCollection(dest.Split(","));
             Collection<IPNetAddress> ncResult = ncSource.Union(ncDest);
             Collection<IPNetAddress> resultCollection = nm.CreateIPCollection(result.Split(","));
-=======
-            Collection<IPObject> ncSource = nm.CreateIPCollection(source.Split(','));
-            Collection<IPObject> ncDest = nm.CreateIPCollection(dest.Split(','));
-            Collection<IPObject> ncResult = ncSource.Union(ncDest);
-            Collection<IPObject> resultCollection = nm.CreateIPCollection(result.Split(','));
->>>>>>> 7c51d0a5
             Assert.True(ncResult.Compare(resultCollection));
         }
 
@@ -609,8 +574,7 @@
             Assert.Equal(intf, result);
         }
 
-<<<<<<< HEAD
-        private static IConfigurationManager GetMockConfig(NetworkConfiguration conf)
+        private static IConfigurationManager(NetworkConfiguration conf)
         {
             var configManager = new Mock<IConfigurationManager>
             {
@@ -619,7 +583,8 @@
 
             configManager.Setup(x => x.GetConfiguration(It.IsAny<string>())).Returns(conf);
             return (IConfigurationManager)configManager.Object;
-=======
+        }
+      
         [Theory]
         [InlineData("185.10.10.10,200.200.200.200", "79.2.3.4", true)]
         [InlineData("185.10.10.10", "185.10.10.10", false)]
@@ -658,7 +623,6 @@
             using var nm = new NetworkManager(GetMockConfig(conf), new NullLogger<NetworkManager>());
 
             Assert.NotEqual(nm.HasRemoteAccess(IPAddress.Parse(remoteIp)), denied);
->>>>>>> 7c51d0a5
         }
     }
 }