#pragma warning disable CA1044, CA1819, CA2227, CS1591

using System;
using System.Collections.Generic;
using System.Linq;
using Jellyfin.Data.Entities;
using Jellyfin.Data.Enums;
using MediaBrowser.Controller.Dto;
using MediaBrowser.Model.Entities;

namespace MediaBrowser.Controller.Entities
{
    public class InternalItemsQuery
    {
        public InternalItemsQuery()
        {
            AlbumArtistIds = Array.Empty<Guid>();
            AlbumIds = Array.Empty<Guid>();
            AncestorIds = Array.Empty<Guid>();
            ArtistIds = Array.Empty<Guid>();
            BlockUnratedItems = Array.Empty<UnratedItem>();
            BoxSetLibraryFolders = Array.Empty<Guid>();
            ChannelIds = Array.Empty<Guid>();
            ContributingArtistIds = Array.Empty<Guid>();
            DtoOptions = new DtoOptions();
            EnableTotalRecordCount = true;
            ExcludeArtistIds = Array.Empty<Guid>();
            ExcludeInheritedTags = Array.Empty<string>();
            IncludeInheritedTags = Array.Empty<string>();
            ExcludeItemIds = Array.Empty<Guid>();
            ExcludeItemTypes = Array.Empty<BaseItemKind>();
            ExcludeTags = Array.Empty<string>();
            GenreIds = Array.Empty<Guid>();
            Genres = Array.Empty<string>();
            GroupByPresentationUniqueKey = true;
            ImageTypes = Array.Empty<ImageType>();
            IncludeItemTypes = Array.Empty<BaseItemKind>();
            ItemIds = Array.Empty<Guid>();
            MediaTypes = Array.Empty<MediaType>();
            MinSimilarityScore = 20;
            OfficialRatings = Array.Empty<string>();
            OrderBy = Array.Empty<(ItemSortBy, SortOrder)>();
            PersonIds = Array.Empty<Guid>();
            PersonTypes = Array.Empty<string>();
            PresetViews = Array.Empty<CollectionType?>();
            SeriesStatuses = Array.Empty<SeriesStatus>();
            SourceTypes = Array.Empty<SourceType>();
            StudioIds = Array.Empty<Guid>();
            Tags = Array.Empty<string>();
            TopParentIds = Array.Empty<Guid>();
            TrailerTypes = Array.Empty<TrailerType>();
            VideoTypes = Array.Empty<VideoType>();
            Years = Array.Empty<int>();
<<<<<<< HEAD
            AudioLanguage = Array.Empty<string>();
            SubtitleLanguage = Array.Empty<string>();
=======
            SkipDeserialization = false;
>>>>>>> 726026f0
        }

        public InternalItemsQuery(User? user)
            : this()
        {
            if (user is not null)
            {
                SetUser(user);
            }
        }

        public bool Recursive { get; set; }

        public int? StartIndex { get; set; }

        public int? Limit { get; set; }

        public User? User { get; set; }

        public BaseItem? SimilarTo { get; set; }

        public bool? IsFolder { get; set; }

        public bool? IsFavorite { get; set; }

        public bool? IsFavoriteOrLiked { get; set; }

        public bool? IsLiked { get; set; }

        public bool? IsPlayed { get; set; }

        public bool? IsResumable { get; set; }

        public bool? IncludeItemsByName { get; set; }

        public MediaType[] MediaTypes { get; set; }

        public BaseItemKind[] IncludeItemTypes { get; set; }

        public BaseItemKind[] ExcludeItemTypes { get; set; }

        public string[] ExcludeTags { get; set; }

        public string[] ExcludeInheritedTags { get; set; }

        public string[] IncludeInheritedTags { get; set; }

        public IReadOnlyList<string> Genres { get; set; }

        public bool? IsSpecialSeason { get; set; }

        public bool? IsMissing { get; set; }

        public bool? IsUnaired { get; set; }

        public bool? CollapseBoxSetItems { get; set; }

        public string? NameStartsWithOrGreater { get; set; }

        public string? NameStartsWith { get; set; }

        public string? NameLessThan { get; set; }

        public string? NameContains { get; set; }

        public string? MinSortName { get; set; }

        public string? PresentationUniqueKey { get; set; }

        public string? Path { get; set; }

        public string? Name { get; set; }

        public string? Person { get; set; }

        public Guid[] PersonIds { get; set; }

        public Guid[] ItemIds { get; set; }

        public Guid[] ExcludeItemIds { get; set; }

        public Guid? AdjacentTo { get; set; }

        public string[] PersonTypes { get; set; }

        public bool? Is3D { get; set; }

        public bool? IsHD { get; set; }

        public bool? IsLocked { get; set; }

        public bool? IsPlaceHolder { get; set; }

        public bool? HasImdbId { get; set; }

        public bool? HasOverview { get; set; }

        public bool? HasTmdbId { get; set; }

        public bool? HasOfficialRating { get; set; }

        public bool? HasTvdbId { get; set; }

        public bool? HasThemeSong { get; set; }

        public bool? HasThemeVideo { get; set; }

        public bool? HasSubtitles { get; set; }

        public bool? HasSpecialFeature { get; set; }

        public bool? HasTrailer { get; set; }

        public bool? HasParentalRating { get; set; }

        public Guid[] StudioIds { get; set; }

        public IReadOnlyList<Guid> GenreIds { get; set; }

        public ImageType[] ImageTypes { get; set; }

        public VideoType[] VideoTypes { get; set; }

        public UnratedItem[] BlockUnratedItems { get; set; }

        public int[] Years { get; set; }

        public string[] Tags { get; set; }

        public string[] OfficialRatings { get; set; }

        public DateTime? MinPremiereDate { get; set; }

        public DateTime? MaxPremiereDate { get; set; }

        public DateTime? MinStartDate { get; set; }

        public DateTime? MaxStartDate { get; set; }

        public DateTime? MinEndDate { get; set; }

        public DateTime? MaxEndDate { get; set; }

        public bool? IsAiring { get; set; }

        public bool? IsMovie { get; set; }

        public bool? IsSports { get; set; }

        public bool? IsKids { get; set; }

        public bool? IsNews { get; set; }

        public bool? IsSeries { get; set; }

        public int? MinIndexNumber { get; set; }

        /// <summary>
        /// Gets or sets the minimum ParentIndexNumber and IndexNumber.
        /// </summary>
        /// <remarks>
        /// It produces this where clause:
        /// <para>(ParentIndexNumber = X and IndexNumber >= Y) or ParentIndexNumber > X.
        /// </para>
        /// </remarks>
        public (int ParentIndexNumber, int IndexNumber)? MinParentAndIndexNumber { get; set; }

        public int? AiredDuringSeason { get; set; }

        public double? MinCriticRating { get; set; }

        public double? MinCommunityRating { get; set; }

        public IReadOnlyList<Guid> ChannelIds { get; set; }

        public int? ParentIndexNumber { get; set; }

        public int? ParentIndexNumberNotEquals { get; set; }

        public int? IndexNumber { get; set; }

        public int? MinParentalRating { get; set; }

        public int? MaxParentalRating { get; set; }

        public bool? HasDeadParentId { get; set; }

        public bool? IsVirtualItem { get; set; }

        public Guid ParentId { get; set; }

        public BaseItemKind? ParentType { get; set; }

        public Guid[] AncestorIds { get; set; }

        public Guid[] TopParentIds { get; set; }

        public CollectionType?[] PresetViews { get; set; }

        public TrailerType[] TrailerTypes { get; set; }

        public SourceType[] SourceTypes { get; set; }

        public SeriesStatus[] SeriesStatuses { get; set; }

        public string? ExternalSeriesId { get; set; }

        public string? ExternalId { get; set; }

        public Guid[] AlbumIds { get; set; }

        public Guid[] ArtistIds { get; set; }

        public Guid[] ExcludeArtistIds { get; set; }

        public string? AncestorWithPresentationUniqueKey { get; set; }

        public string? SeriesPresentationUniqueKey { get; set; }

        public bool GroupByPresentationUniqueKey { get; set; }

        public bool GroupBySeriesPresentationUniqueKey { get; set; }

        public bool EnableTotalRecordCount { get; set; }

        public bool ForceDirect { get; set; }

        public Dictionary<string, string>? ExcludeProviderIds { get; set; }

        public bool EnableGroupByMetadataKey { get; set; }

        public bool? HasChapterImages { get; set; }

        public IReadOnlyList<(ItemSortBy OrderBy, SortOrder SortOrder)> OrderBy { get; set; }

        public DateTime? MinDateCreated { get; set; }

        public DateTime? MinDateLastSaved { get; set; }

        public DateTime? MinDateLastSavedForUser { get; set; }

        public DtoOptions DtoOptions { get; set; }

        public int MinSimilarityScore { get; set; }

        public string? HasNoAudioTrackWithLanguage { get; set; }

        public string? HasNoInternalSubtitleTrackWithLanguage { get; set; }

        public string? HasNoExternalSubtitleTrackWithLanguage { get; set; }

        public string? HasNoSubtitleTrackWithLanguage { get; set; }

        public bool? IsDeadArtist { get; set; }

        public bool? IsDeadStudio { get; set; }

        public bool? IsDeadPerson { get; set; }

        /// <summary>
        /// Gets or sets a value indicating whether album sub-folders should be returned if they exist.
        /// </summary>
        public bool? DisplayAlbumFolders { get; set; }

        public BaseItem? Parent
        {
            set
            {
                if (value is null)
                {
                    ParentId = Guid.Empty;
                    ParentType = null;
                }
                else
                {
                    ParentId = value.Id;
                    ParentType = value.GetBaseItemKind();
                }
            }
        }

        public Dictionary<string, string>? HasAnyProviderId { get; set; }

        public Guid[] AlbumArtistIds { get; set; }

        public Guid[] BoxSetLibraryFolders { get; set; }

        public Guid[] ContributingArtistIds { get; set; }

        public bool? HasAired { get; set; }

        public bool? HasOwnerId { get; set; }

        public bool? Is4K { get; set; }

        public int? MaxHeight { get; set; }

        public int? MaxWidth { get; set; }

        public int? MinHeight { get; set; }

        public int? MinWidth { get; set; }

        public string? SearchTerm { get; set; }

        public string? SeriesTimerId { get; set; }

<<<<<<< HEAD
        public string[] AudioLanguage { get; set; }

        public string[] SubtitleLanguage { get; set; }
=======
        public bool SkipDeserialization { get; set; }
>>>>>>> 726026f0

        public void SetUser(User user)
        {
            MaxParentalRating = user.MaxParentalAgeRating;

            if (MaxParentalRating.HasValue)
            {
                string other = UnratedItem.Other.ToString();
                BlockUnratedItems = user.GetPreference(PreferenceKind.BlockUnratedItems)
                    .Where(i => i != other)
                    .Select(e => Enum.Parse<UnratedItem>(e, true)).ToArray();
            }

            ExcludeInheritedTags = user.GetPreference(PreferenceKind.BlockedTags);
            IncludeInheritedTags = user.GetPreference(PreferenceKind.AllowedTags);

            User = user;
        }
    }
}<|MERGE_RESOLUTION|>--- conflicted
+++ resolved
@@ -51,12 +51,9 @@
             TrailerTypes = Array.Empty<TrailerType>();
             VideoTypes = Array.Empty<VideoType>();
             Years = Array.Empty<int>();
-<<<<<<< HEAD
+            SkipDeserialization = false;
             AudioLanguage = Array.Empty<string>();
             SubtitleLanguage = Array.Empty<string>();
-=======
-            SkipDeserialization = false;
->>>>>>> 726026f0
         }
 
         public InternalItemsQuery(User? user)
@@ -364,13 +361,11 @@
 
         public string? SeriesTimerId { get; set; }
 
-<<<<<<< HEAD
+        public bool SkipDeserialization { get; set; }
+
         public string[] AudioLanguage { get; set; }
 
         public string[] SubtitleLanguage { get; set; }
-=======
-        public bool SkipDeserialization { get; set; }
->>>>>>> 726026f0
 
         public void SetUser(User user)
         {
