<Project Sdk="Microsoft.NET.Sdk">

  <!-- ProjectGuid is only included as a requirement for SonarQube analysis -->
  <PropertyGroup>
    <ProjectGuid>{805844AB-E92F-45E6-9D99-4F6D48D129A5}</ProjectGuid>
  </PropertyGroup>

  <ItemGroup>
    <Compile Include="..\SharedVersion.cs" />
  </ItemGroup>

  <ItemGroup>
    <ProjectReference Include="..\MediaBrowser.Controller\MediaBrowser.Controller.csproj" />
    <ProjectReference Include="..\MediaBrowser.Common\MediaBrowser.Common.csproj" />
    <ProjectReference Include="..\MediaBrowser.Model\MediaBrowser.Model.csproj" />
    <ProjectReference Include="..\Mono.Nat\Mono.Nat.csproj" />
  </ItemGroup>

  <PropertyGroup>
    <TargetFramework>netstandard2.1</TargetFramework>
    <GenerateAssemblyInfo>false</GenerateAssemblyInfo>
    <GenerateDocumentationFile>true</GenerateDocumentationFile>
<<<<<<< HEAD
    <TreatWarningsAsErrors Condition=" '$(Configuration)' == 'Release'">true</TreatWarningsAsErrors>
=======
    <TreatWarningsAsErrors>true</TreatWarningsAsErrors>
>>>>>>> cd49beb7
  </PropertyGroup>

  <!-- Code Analyzers-->
  <ItemGroup Condition=" '$(Configuration)' == 'Debug' ">
    <PackageReference Include="Microsoft.CodeAnalysis.FxCopAnalyzers" Version="3.3.0" PrivateAssets="All" />
    <PackageReference Include="SerilogAnalyzer" Version="0.15.0" PrivateAssets="All" />
    <PackageReference Include="StyleCop.Analyzers" Version="1.2.0-beta.205" PrivateAssets="All" />
    <PackageReference Include="SmartAnalyzers.MultithreadingAnalyzer" Version="1.1.31" PrivateAssets="All" />
  </ItemGroup>

  <PropertyGroup Condition=" '$(Configuration)' == 'Debug' ">
    <CodeAnalysisRuleSet>../jellyfin.ruleset</CodeAnalysisRuleSet>
  </PropertyGroup>

  <PropertyGroup Condition="'$(Configuration)|$(Platform)'=='Release|AnyCPU'">
    <WarningsAsErrors>NU1605;</WarningsAsErrors>
  </PropertyGroup>

  <ItemGroup>
    <EmbeddedResource Include="Images\logo120.jpg" />
    <EmbeddedResource Include="Images\logo120.png" />
    <EmbeddedResource Include="Images\logo240.jpg" />
    <EmbeddedResource Include="Images\logo240.png" />
    <EmbeddedResource Include="Images\logo48.jpg" />
    <EmbeddedResource Include="Images\logo48.png" />
    <EmbeddedResource Include="Images\people48.jpg" />
    <EmbeddedResource Include="Images\people48.png" />
    <EmbeddedResource Include="Images\people480.jpg" />
    <EmbeddedResource Include="Images\people480.png" />
  </ItemGroup>

  <ItemGroup>
    <EmbeddedResource Include="Profiles\Xml\Default.xml" />
    <EmbeddedResource Include="Profiles\Xml\Denon AVR.xml" />
    <EmbeddedResource Include="Profiles\Xml\DirecTV HD-DVR.xml" />
    <EmbeddedResource Include="Profiles\Xml\Dish Hopper-Joey.xml" />
    <EmbeddedResource Include="Profiles\Xml\foobar2000.xml" />
    <EmbeddedResource Include="Profiles\Xml\LG Smart TV.xml" />
    <EmbeddedResource Include="Profiles\Xml\Linksys DMA2100.xml" />
    <EmbeddedResource Include="Profiles\Xml\Marantz.xml" />
    <EmbeddedResource Include="Profiles\Xml\MediaMonkey.xml" />
    <EmbeddedResource Include="Profiles\Xml\Panasonic Viera.xml" />
    <EmbeddedResource Include="Profiles\Xml\Popcorn Hour.xml" />
    <EmbeddedResource Include="Profiles\Xml\Samsung Smart TV.xml" />
    <EmbeddedResource Include="Profiles\Xml\Sony Blu-ray Player 2013.xml" />
    <EmbeddedResource Include="Profiles\Xml\Sony Blu-ray Player 2014.xml" />
    <EmbeddedResource Include="Profiles\Xml\Sony Blu-ray Player 2015.xml" />
    <EmbeddedResource Include="Profiles\Xml\Sony Blu-ray Player 2016.xml" />
    <EmbeddedResource Include="Profiles\Xml\Sony Blu-ray Player.xml" />
    <EmbeddedResource Include="Profiles\Xml\Sony Bravia %282010%29.xml" />
    <EmbeddedResource Include="Profiles\Xml\Sony Bravia %282011%29.xml" />
    <EmbeddedResource Include="Profiles\Xml\Sony Bravia %282012%29.xml" />
    <EmbeddedResource Include="Profiles\Xml\Sony Bravia %282013%29.xml" />
    <EmbeddedResource Include="Profiles\Xml\Sony Bravia %282014%29.xml" />
    <EmbeddedResource Include="Profiles\Xml\Sony PlayStation 3.xml" />
    <EmbeddedResource Include="Profiles\Xml\Sony PlayStation 4.xml" />
    <EmbeddedResource Include="Profiles\Xml\WDTV Live.xml" />
    <EmbeddedResource Include="Profiles\Xml\Xbox One.xml" />
  </ItemGroup>

  <ItemGroup>
    <PackageReference Include="Microsoft.AspNetCore.Http" Version="2.2.2" />
    <PackageReference Include="Microsoft.AspNetCore.WebUtilities" Version="2.2.0" />
  </ItemGroup>

</Project><|MERGE_RESOLUTION|>--- conflicted
+++ resolved
@@ -20,11 +20,7 @@
     <TargetFramework>netstandard2.1</TargetFramework>
     <GenerateAssemblyInfo>false</GenerateAssemblyInfo>
     <GenerateDocumentationFile>true</GenerateDocumentationFile>
-<<<<<<< HEAD
-    <TreatWarningsAsErrors Condition=" '$(Configuration)' == 'Release'">true</TreatWarningsAsErrors>
-=======
     <TreatWarningsAsErrors>true</TreatWarningsAsErrors>
->>>>>>> cd49beb7
   </PropertyGroup>
 
   <!-- Code Analyzers-->
@@ -37,10 +33,6 @@
 
   <PropertyGroup Condition=" '$(Configuration)' == 'Debug' ">
     <CodeAnalysisRuleSet>../jellyfin.ruleset</CodeAnalysisRuleSet>
-  </PropertyGroup>
-
-  <PropertyGroup Condition="'$(Configuration)|$(Platform)'=='Release|AnyCPU'">
-    <WarningsAsErrors>NU1605;</WarningsAsErrors>
   </PropertyGroup>
 
   <ItemGroup>
