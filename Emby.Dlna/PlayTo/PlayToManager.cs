--- conflicted
+++ resolved
@@ -280,9 +280,6 @@
             }
         }
 
-<<<<<<< HEAD
-        private async Task<bool> AddDevice(UpnpDeviceInfo info, string location)
-=======
         private static string GetUuid(string usn)
         {
             const string UuidStr = "uuid:";
@@ -294,17 +291,21 @@
                 return usn.Substring(index + UuidStr.Length);
             }
 
-            index = usn.IndexOf(UuidColonStr, StringComparison.OrdinalIgnoreCase);
+            index = usn.IndexOf("::", StringComparison.OrdinalIgnoreCase);
             if (index != -1)
             {
-                usn = usn.Substring(0, index + UuidColonStr.Length);
+                usn = usn.Substring(0, index);
+            }
+
+            if (found)
+            {
+                return usn;
             }
 
             return usn.GetMD5().ToString("N", CultureInfo.InvariantCulture);
         }
 
         private async Task AddDevice(UpnpDeviceInfo info, string location, CancellationToken cancellationToken)
->>>>>>> 9183688c
         {
             var uri = info.Location;
             _logger.LogDebug("Attempting to create PlayToController from location {0}", location);
