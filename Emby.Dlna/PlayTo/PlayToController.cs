--- conflicted
+++ resolved
@@ -900,14 +900,9 @@
                 return Task.CompletedTask;
             }
 
-<<<<<<< HEAD
             // Ensure the device is initialised.
             _device.DeviceInitialise().ConfigureAwait(false);
-
-            if (string.Equals(name, "Play", StringComparison.OrdinalIgnoreCase))
-=======
             if (name == SessionMessageType.Play)
->>>>>>> 10d48b06
             {
                 return SendPlayCommand(data as PlayRequest);
             }
