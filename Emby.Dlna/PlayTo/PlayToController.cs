#pragma warning disable CS1591

using System;
using System.Collections.Generic;
using System.Globalization;
using System.Linq;
using System.Security.Cryptography;
using System.Threading;
using System.Threading.Tasks;
using Emby.Dlna.Didl;
using Emby.Dlna.Ssdp;
using Jellyfin.Data.Entities;
using MediaBrowser.Controller.Configuration;
using MediaBrowser.Controller.Dlna;
using MediaBrowser.Controller.Drawing;
using MediaBrowser.Controller.Entities;
using MediaBrowser.Controller.Library;
using MediaBrowser.Controller.MediaEncoding;
using MediaBrowser.Controller.Session;
using MediaBrowser.Model.Dlna;
using MediaBrowser.Model.Dto;
using MediaBrowser.Model.Entities;
using MediaBrowser.Model.Events;
using MediaBrowser.Model.Globalization;
using MediaBrowser.Model.Session;
using Microsoft.AspNetCore.WebUtilities;
using Microsoft.Extensions.Logging;
using Photo = MediaBrowser.Controller.Entities.Photo;

namespace Emby.Dlna.PlayTo
{
    public class PlayToController : ISessionController, IDisposable
    {
        private static readonly CultureInfo _usCulture = CultureInfo.ReadOnly(new CultureInfo("en-US"));

        private readonly SessionInfo _session;
        private readonly ISessionManager _sessionManager;
        private readonly ILibraryManager _libraryManager;
        private readonly ILogger _logger;
        private readonly IDlnaManager _dlnaManager;
        private readonly IUserManager _userManager;
        private readonly IImageProcessor _imageProcessor;
        private readonly IUserDataManager _userDataManager;
        private readonly ILocalizationManager _localization;
        private readonly IMediaSourceManager _mediaSourceManager;
        private readonly IServerConfigurationManager _config;
        private readonly IMediaEncoder _mediaEncoder;
        private readonly IDeviceDiscovery _deviceDiscovery;
        private readonly string _serverAddress;
        private readonly string _accessToken;

        private readonly List<PlaylistItem> _playlist = new List<PlaylistItem>();
<<<<<<< HEAD
        private int _currentPlaylistIndex = -1;
=======
        private Device _device;
        private int _currentPlaylistIndex;
>>>>>>> ac58d07e

        private bool _disposed;

        public PlayToController(
            SessionInfo session,
            ISessionManager sessionManager,
            ILibraryManager libraryManager,
            ILogger logger,
            IDlnaManager dlnaManager,
            IUserManager userManager,
            IImageProcessor imageProcessor,
            string serverAddress,
            string accessToken,
            IDeviceDiscovery deviceDiscovery,
            IUserDataManager userDataManager,
            ILocalizationManager localization,
            IMediaSourceManager mediaSourceManager,
            IServerConfigurationManager config,
            IMediaEncoder mediaEncoder)
        {
            _session = session;
            _sessionManager = sessionManager;
            _libraryManager = libraryManager;
            _logger = logger;
            _dlnaManager = dlnaManager;
            _userManager = userManager;
            _imageProcessor = imageProcessor;
            _serverAddress = serverAddress;
            _accessToken = accessToken;
            _deviceDiscovery = deviceDiscovery;
            _userDataManager = userDataManager;
            _localization = localization;
            _mediaSourceManager = mediaSourceManager;
            _config = config;
            _mediaEncoder = mediaEncoder;
        }

        public bool IsSessionActive => !_disposed && _device != null;

        public bool SupportsMediaControl => IsSessionActive;

        public void Init(Device device)
        {
            _device = device;
            _device.OnDeviceUnavailable = OnDeviceUnavailable;
            _device.PlaybackStart += OnDevicePlaybackStart;
            _device.PlaybackProgress += OnDevicePlaybackProgress;
            _device.PlaybackStopped += OnDevicePlaybackStopped;
            _device.MediaChanged += OnDeviceMediaChanged;

            _deviceDiscovery.DeviceLeft += OnDeviceDiscoveryDeviceLeft;
        }

        private void OnDeviceUnavailable()
        {
            try
            {
                _sessionManager.ReportSessionEnded(_session.Id);
                _ = _device?.DeviceUnavailable();
            }
            catch (Exception ex)
            {
                // Could throw if the session is already gone
                _logger.LogError(ex, "Error reporting the end of session {Id}", _session.Id);
            }
        }

        private void OnDeviceDiscoveryDeviceLeft(object sender, GenericEventArgs<UpnpDeviceInfo> e)
        {
            var info = e.Argument;

            if (!_disposed
                && info.Headers.TryGetValue("USN", out string usn)
                && usn.IndexOf(_device.Properties.UUID, StringComparison.OrdinalIgnoreCase) != -1
                && (usn.IndexOf("MediaRenderer:", StringComparison.OrdinalIgnoreCase) != -1
                    || (info.Headers.TryGetValue("NT", out string nt)
                        && nt.IndexOf("MediaRenderer:", StringComparison.OrdinalIgnoreCase) != -1)))
            {
                OnDeviceUnavailable();
            }
        }

        private async void OnDeviceMediaChanged(object sender, MediaChangedEventArgs e)
        {
            if (_disposed)
            {
                return;
            }

            try
            {
                var streamInfo = StreamParams.ParseFromUrl(e.OldMediaInfo.Url, _libraryManager, _mediaSourceManager);
                if (streamInfo.Item != null)
                {
                    var positionTicks = GetProgressPositionTicks(streamInfo);

                    await ReportPlaybackStopped(streamInfo, positionTicks).ConfigureAwait(false);
                }

                streamInfo = StreamParams.ParseFromUrl(e.NewMediaInfo.Url, _libraryManager, _mediaSourceManager);
                if (streamInfo.Item == null)
                {
                    return;
                }

                var newItemProgress = GetProgressInfo(streamInfo);

                await _sessionManager.OnPlaybackStart(newItemProgress).ConfigureAwait(false);
            }
            catch (Exception ex)
            {
                _logger.LogError(ex, "Error reporting progress");
            }
        }

        private async void OnDevicePlaybackStopped(object sender, PlaybackStoppedEventArgs e)
        {
            if (_disposed)
            {
                return;
            }

            try
            {
                var streamInfo = StreamParams.ParseFromUrl(e.MediaInfo.Url, _libraryManager, _mediaSourceManager);

                if (streamInfo.Item == null)
                {
                    return;
                }

                var positionTicks = GetProgressPositionTicks(streamInfo);

                await ReportPlaybackStopped(streamInfo, positionTicks).ConfigureAwait(false);

                var mediaSource = await streamInfo.GetMediaSource(CancellationToken.None).ConfigureAwait(false);

                var duration = mediaSource == null ?
                    (_device.Duration == null ? (long?)null : _device.Duration.Value.Ticks) :
                    mediaSource.RunTimeTicks;

                var playedToCompletion = positionTicks.HasValue && positionTicks.Value == 0;

                if (!playedToCompletion && duration.HasValue && positionTicks.HasValue)
                {
                    double percent = positionTicks.Value;
                    percent /= duration.Value;

                    playedToCompletion = Math.Abs(1 - percent) * 100 <= _config.Configuration.MaxResumePct;
                }

                if (playedToCompletion)
                {
                    await SetPlaylistIndex(_currentPlaylistIndex + 1).ConfigureAwait(false);
                }
                else
                {
                    _playlist.Clear();
                }
            }
            catch (Exception ex)
            {
                _logger.LogError(ex, "Error reporting playback stopped");
            }
        }

        private async Task ReportPlaybackStopped(StreamParams streamInfo, long? positionTicks)
        {
            try
            {
                await _sessionManager.OnPlaybackStopped(new PlaybackStopInfo
                {
                    ItemId = streamInfo.ItemId,
                    SessionId = _session.Id,
                    PositionTicks = positionTicks,
                    MediaSourceId = streamInfo.MediaSourceId
                }).ConfigureAwait(false);
            }
            catch (Exception ex)
            {
                _logger.LogError(ex, "Error reporting progress");
            }
        }

        private async void OnDevicePlaybackStart(object sender, PlaybackStartEventArgs e)
        {
            if (_disposed)
            {
                return;
            }

            try
            {
                var info = StreamParams.ParseFromUrl(e.MediaInfo.Url, _libraryManager, _mediaSourceManager);

                if (info.Item != null)
                {
                    var progress = GetProgressInfo(info);

                    await _sessionManager.OnPlaybackStart(progress).ConfigureAwait(false);
                }
            }
            catch (Exception ex)
            {
                _logger.LogError(ex, "Error reporting progress");
            }
        }

        private async void OnDevicePlaybackProgress(object sender, PlaybackProgressEventArgs e)
        {
            if (_disposed)
            {
                return;
            }

            try
            {
                var mediaUrl = e.MediaInfo.Url;

                if (string.IsNullOrWhiteSpace(mediaUrl))
                {
                    return;
                }

                var info = StreamParams.ParseFromUrl(mediaUrl, _libraryManager, _mediaSourceManager);

                if (info.Item != null)
                {
                    var progress = GetProgressInfo(info);

                    await _sessionManager.OnPlaybackProgress(progress).ConfigureAwait(false);
                }
            }
            catch (Exception ex)
            {
                _logger.LogError(ex, "Error reporting progress");
            }
        }

        private long? GetProgressPositionTicks(StreamParams info)
        {
            var ticks = _device.Position.Ticks;

            if (!info.IsDirectStream)
            {
                ticks += info.StartPositionTicks;
            }

            return ticks;
        }

        private PlaybackStartInfo GetProgressInfo(StreamParams info)
        {
            return new PlaybackStartInfo
            {
                ItemId = info.ItemId,
                SessionId = _session.Id,
                PositionTicks = GetProgressPositionTicks(info),
                IsMuted = _device.IsMuted,
                IsPaused = _device.IsPaused,
                MediaSourceId = info.MediaSourceId,
                AudioStreamIndex = info.AudioStreamIndex,
                SubtitleStreamIndex = info.SubtitleStreamIndex,
                VolumeLevel = _device.Volume,

                // TODO
                CanSeek = true,

                PlayMethod = info.IsDirectStream ? PlayMethod.DirectStream : PlayMethod.Transcode
            };
        }

        /// <summary>
        /// Shuffles a list.
        /// https://stackoverflow.com/questions/273313/randomize-a-listt
        /// </summary>
        private void ShufflePlaylist()
        {
            using RNGCryptoServiceProvider provider = new RNGCryptoServiceProvider();
            int n = _playlist.Count;
            while (n > 1)
            {
                byte[] box = new byte[1];
                do
                {
                    provider.GetBytes(box);
                }
                while (!(box[0] < n * (byte.MaxValue / n)));

                int k = box[0] % n;
                n--;
                PlaylistItem value = _playlist[k];
                _playlist[k] = _playlist[n];
                _playlist[n] = value;
            }
        }

        public Task SendPlayCommand(PlayRequest command)
        {
            if (command == null)
            {
                throw new ArgumentNullException(nameof(command));
            }

            _logger.LogDebug("{0} - Received PlayRequest: {1}", this._session.DeviceName, command.PlayCommand);

            var user = command.ControllingUserId.Equals(Guid.Empty) ? null : _userManager.GetUserById(command.ControllingUserId);

            var items = new List<BaseItem>();
            foreach (var id in command.ItemIds)
            {
                AddItemFromId(id, items);
            }

            var startIndex = command.StartIndex ?? 0;
            if (startIndex > 0)
            {
                items = items.Skip(startIndex).ToList();
            }

            var playlist = new List<PlaylistItem>();
            var isFirst = true;

            var deviceInfo = _device.Properties;

            // Checking the profile once instead of on each iteration.
            var profile = _dlnaManager.GetProfile(deviceInfo.ToDeviceIdentification()) ??
                _dlnaManager.GetDefaultProfile();

            foreach (var item in items)
            {
                if (isFirst && command.StartPositionTicks.HasValue)
                {
                    playlist.Add(CreatePlaylistItem(
                        item,
                        user,
                        command.StartPositionTicks.Value,
                        command.MediaSourceId,
                        command.AudioStreamIndex,
                        command.SubtitleStreamIndex,
                        profile));
                    isFirst = false;
                }
                else
                {
                    playlist.Add(CreatePlaylistItem(item, user, 0, null, null, null, profile));
                }
            }

            _logger.LogDebug("{0} - Playlist created", _session.DeviceName);

            // track offset./
            if (command.PlayCommand == PlayCommand.PlayNow)
            {
                // Reset playlist and re-add tracks.
                _playlist.Clear();
                _playlist.AddRange(playlist);
            }
            else if (command.PlayCommand == PlayCommand.PlayShuffle)
            {
                _logger.LogDebug("{0} - Shuffling playlist.", _session.DeviceName);
                // Will restart playback on a random item.
                ShufflePlaylist();
            }
            else if (command.PlayCommand == PlayCommand.PlayLast)
            {
                // Add to the end of the list.
                _playlist.AddRange(playlist);

                _logger.LogDebug("{0} - Adding {1} items to the end of the playlist.", _session.DeviceName, _playlist.Count);
                if (_device.IsPlaying)
                {
                    return Task.CompletedTask;
                }
            }
            else if (command.PlayCommand == PlayCommand.PlayNext)
            {
                // Insert into the next up.

                _logger.LogDebug("{0} - Inserting {1} items next in the playlist.", _session.DeviceName, _playlist.Count);
                if (_currentPlaylistIndex >= 0)
                {
                    _playlist.InsertRange(_currentPlaylistIndex, playlist);
                }
                else
                {
                    _playlist.AddRange(playlist);
                }

                if (_device.IsPlaying)
                {
                    return Task.CompletedTask;
                }
            }

            if (!command.ControllingUserId.Equals(Guid.Empty))
            {
                _sessionManager.LogSessionActivity(
                    _session.Client,
                    _session.ApplicationVersion,
                    _session.DeviceId,
                    _session.DeviceName,
<<<<<<< HEAD
                    _session.RemoteEndPoint,
                    user);
=======
                    _session.RemoteEndPoint, user);
>>>>>>> ac58d07e
            }

            return PlayItems();
        }

        private Task SendPlaystateCommand(PlaystateRequest command)
        {
            switch (command.Command)
            {
                case PlaystateCommand.Stop:
                    _playlist.Clear();
                    return _device.Stop();

                case PlaystateCommand.Pause:
                    return _device.Pause();

                case PlaystateCommand.Unpause:
                    return _device.Play();

                case PlaystateCommand.PlayPause:
                    return _device.IsPaused ? _device.Play() : _device.Pause();

                case PlaystateCommand.Seek:
                    return Seek(command.SeekPositionTicks ?? 0);

                case PlaystateCommand.NextTrack:
                    return SetPlaylistIndex(_currentPlaylistIndex + 1);

                case PlaystateCommand.PreviousTrack:
                    return SetPlaylistIndex(_currentPlaylistIndex - 1);
            }

            return Task.CompletedTask;
        }

        private async Task Seek(long newPosition)
        {
            var media = _device.CurrentMediaInfo;

            if (media != null)
            {
                var info = StreamParams.ParseFromUrl(media.Url, _libraryManager, _mediaSourceManager);

                if (info.Item != null && !info.IsDirectStream)
                {
                    var user = !_session.UserId.Equals(Guid.Empty) ? _userManager.GetUserById(_session.UserId) : null;
                    var newItem = CreatePlaylistItem(info.Item, user, newPosition, info.MediaSourceId, info.AudioStreamIndex, info.SubtitleStreamIndex);

                    await _device.SetAvTransport(newItem.StreamInfo.MediaType, false, newItem.StreamUrl, GetDlnaHeaders(newItem), newItem.Didl).ConfigureAwait(false);
                    return;
                }

                await SeekAfterTransportChange(newPosition, CancellationToken.None).ConfigureAwait(false);
            }
        }

        private void AddItemFromId(Guid id, List<BaseItem> list)
        {
            var item = _libraryManager.GetItemById(id);
            if (item.MediaType == MediaType.Audio || item.MediaType == MediaType.Video)
            {
                list.Add(item);
            }
        }

        private PlaylistItem CreatePlaylistItem(
            BaseItem item,
            User user,
            long startPostionTicks,
            string mediaSourceId,
            int? audioStreamIndex,
            int? subtitleStreamIndex,
            DeviceProfile profile = null)
        {
            var mediaSources = item is IHasMediaSources
                ? _mediaSourceManager.GetStaticMediaSources(item, true, user)
                : new List<MediaSourceInfo>();

            if (profile == null)
            {
                var deviceInfo = _device.Properties;
                profile = _dlnaManager.GetProfile(deviceInfo.ToDeviceIdentification()) ??
                        _dlnaManager.GetDefaultProfile();
            }

            var playlistItem = GetPlaylistItem(item, mediaSources, profile, _session.DeviceId, mediaSourceId, audioStreamIndex, subtitleStreamIndex);
            playlistItem.StreamInfo.StartPositionTicks = startPostionTicks;

            playlistItem.StreamUrl = DidlBuilder.NormalizeDlnaMediaUrl(playlistItem.StreamInfo.ToUrl(_serverAddress, _accessToken));

            var itemXml = new DidlBuilder(
                profile,
                user,
                _imageProcessor,
                _serverAddress,
                _accessToken,
                _userDataManager,
                _localization,
                _mediaSourceManager,
                _logger,
                _mediaEncoder,
                _libraryManager)
                .GetItemDidl(item, user, null, _session.DeviceId, new Filter(), playlistItem.StreamInfo);

            playlistItem.Didl = itemXml;

            return playlistItem;
        }

        private string GetDlnaHeaders(PlaylistItem item)
        {
            var profile = item.Profile;
            var streamInfo = item.StreamInfo;

            if (streamInfo.MediaType == DlnaProfileType.Audio)
            {
                return new ContentFeatureBuilder(profile)
                    .BuildAudioHeader(
                        streamInfo.Container,
                        streamInfo.TargetAudioCodec.FirstOrDefault(),
                        streamInfo.TargetAudioBitrate,
                        streamInfo.TargetAudioSampleRate,
                        streamInfo.TargetAudioChannels,
                        streamInfo.TargetAudioBitDepth,
                        streamInfo.IsDirectStream,
                        streamInfo.RunTimeTicks ?? 0,
                        streamInfo.TranscodeSeekInfo);
            }

            if (streamInfo.MediaType == DlnaProfileType.Video)
            {
                var list = new ContentFeatureBuilder(profile)
                    .BuildVideoHeader(
                        streamInfo.Container,
                        streamInfo.TargetVideoCodec.FirstOrDefault(),
                        streamInfo.TargetAudioCodec.FirstOrDefault(),
                        streamInfo.TargetWidth,
                        streamInfo.TargetHeight,
                        streamInfo.TargetVideoBitDepth,
                        streamInfo.TargetVideoBitrate,
                        streamInfo.TargetTimestamp,
                        streamInfo.IsDirectStream,
                        streamInfo.RunTimeTicks ?? 0,
                        streamInfo.TargetVideoProfile,
                        streamInfo.TargetVideoLevel,
                        streamInfo.TargetFramerate ?? 0,
                        streamInfo.TargetPacketLength,
                        streamInfo.TranscodeSeekInfo,
                        streamInfo.IsTargetAnamorphic,
                        streamInfo.IsTargetInterlaced,
                        streamInfo.TargetRefFrames,
                        streamInfo.TargetVideoStreamCount,
                        streamInfo.TargetAudioStreamCount,
                        streamInfo.TargetVideoCodecTag,
                        streamInfo.IsTargetAVC);

                return list.Count == 0 ? null : list[0];
            }

            return null;
        }

        private PlaylistItem GetPlaylistItem(BaseItem item, List<MediaSourceInfo> mediaSources, DeviceProfile profile, string deviceId, string mediaSourceId, int? audioStreamIndex, int? subtitleStreamIndex)
        {
            if (string.Equals(item.MediaType, MediaType.Video, StringComparison.OrdinalIgnoreCase))
            {
                return new PlaylistItem
                {
                    StreamInfo = new StreamBuilder(_mediaEncoder, _logger).BuildVideoItem(new VideoOptions
                    {
                        ItemId = item.Id,
                        MediaSources = mediaSources.ToArray(),
                        Profile = profile,
                        DeviceId = deviceId,
                        MaxBitrate = profile.MaxStreamingBitrate,
                        MediaSourceId = mediaSourceId,
                        AudioStreamIndex = audioStreamIndex,
                        SubtitleStreamIndex = subtitleStreamIndex
                    }),

                    Profile = profile
                };
            }

            if (string.Equals(item.MediaType, MediaType.Audio, StringComparison.OrdinalIgnoreCase))
            {
                return new PlaylistItem
                {
                    StreamInfo = new StreamBuilder(_mediaEncoder, _logger).BuildAudioItem(new AudioOptions
                    {
                        ItemId = item.Id,
                        MediaSources = mediaSources.ToArray(),
                        Profile = profile,
                        DeviceId = deviceId,
                        MaxBitrate = profile.MaxStreamingBitrate,
                        MediaSourceId = mediaSourceId
                    }),

                    Profile = profile
                };
            }

            if (string.Equals(item.MediaType, MediaType.Photo, StringComparison.OrdinalIgnoreCase))
            {
                return new PlaylistItemFactory().Create((Photo)item, profile);
            }

            throw new ArgumentException("Unrecognized item type.");
        }

        /// <summary>
        /// Plays the items.
        /// </summary>
        /// <returns><c>true</c> on success.</returns>
        private async Task<bool> PlayItems()
        {
            _logger.LogDebug("{0} - Playing {1} items", _session.DeviceName, _playlist.Count);

            await SetPlaylistIndex(0).ConfigureAwait(false);
            return true;
        }

        private async Task SetPlaylistIndex(int index)
        {
            if (index < 0 || index >= _playlist.Count)
            {
                _playlist.Clear();
                await _device.Stop().ConfigureAwait(false);
                return;
            }

            _currentPlaylistIndex = index;
            var currentitem = _playlist[index];

            await _device.SetAvTransport(currentitem.StreamInfo.MediaType, true, currentitem.StreamUrl, GetDlnaHeaders(currentitem), currentitem.Didl).ConfigureAwait(false);

            var streamInfo = currentitem.StreamInfo;
            if (streamInfo.StartPositionTicks > 0 && streamInfo.IsDirectStream)
            {
                await SeekAfterTransportChange(streamInfo.StartPositionTicks, CancellationToken.None).ConfigureAwait(false);
            }
        }

        /// <inheritdoc />
        public void Dispose()
        {
            Dispose(true);
            GC.SuppressFinalize(this);
        }

        /// <summary>
        /// Releases unmanaged and optionally managed resources.
        /// </summary>
        /// <param name="disposing"><c>true</c> to release both managed and unmanaged resources; <c>false</c> to release only unmanaged resources.</param>
        protected virtual void Dispose(bool disposing)
        {
            if (_disposed)
            {
                return;
            }

            if (disposing)
            {
                _device.Dispose();
            }

            _device.PlaybackStart -= OnDevicePlaybackStart;
            _device.PlaybackProgress -= OnDevicePlaybackProgress;
            _device.PlaybackStopped -= OnDevicePlaybackStopped;
            _device.MediaChanged -= OnDeviceMediaChanged;
            _deviceDiscovery.DeviceLeft -= OnDeviceDiscoveryDeviceLeft;
            _device.OnDeviceUnavailable = null;
            _device = null;

            _disposed = true;
        }

        private Task SendGeneralCommand(GeneralCommand command)
        {
            if (Enum.TryParse(command.Name, true, out GeneralCommandType commandType))
            {
                switch (commandType)
                {
                    case GeneralCommandType.VolumeDown:
                        return _device.VolumeDown();
                    case GeneralCommandType.VolumeUp:
                        return _device.VolumeUp();
                    case GeneralCommandType.Mute:
                        return _device.Mute();
                    case GeneralCommandType.Unmute:
                        return _device.Unmute();
                    case GeneralCommandType.ToggleMute:
                        return _device.ToggleMute();
                    case GeneralCommandType.SetAudioStreamIndex:
                        {
                            if (command.Arguments.TryGetValue("Index", out string arg))
                            {
                                if (int.TryParse(arg, NumberStyles.Integer, _usCulture, out var val))
                                {
                                    return SetAudioStreamIndex(val);
                                }

                                throw new ArgumentException("Unsupported SetAudioStreamIndex value supplied.");
                            }

                            throw new ArgumentException("SetAudioStreamIndex argument cannot be null");
                        }
                    case GeneralCommandType.SetSubtitleStreamIndex:
                        {
                            if (command.Arguments.TryGetValue("Index", out string arg))
                            {
                                if (int.TryParse(arg, NumberStyles.Integer, _usCulture, out var val))
                                {
                                    return SetSubtitleStreamIndex(val);
                                }

                                throw new ArgumentException("Unsupported SetSubtitleStreamIndex value supplied.");
                            }

                            throw new ArgumentException("SetSubtitleStreamIndex argument cannot be null");
                        }
                    case GeneralCommandType.SetVolume:
                        {
                            if (command.Arguments.TryGetValue("Volume", out string arg))
                            {
                                if (int.TryParse(arg, NumberStyles.Integer, _usCulture, out var volume))
                                {
                                    _device.Volume = volume;
                                    return Task.CompletedTask;
                                }

                                throw new ArgumentException("Unsupported volume value supplied.");
                            }

                            throw new ArgumentException("Volume argument cannot be null");
                        }

                    default:
                        return Task.CompletedTask;
                }
            }

            return Task.CompletedTask;
        }

        private async Task SetAudioStreamIndex(int? newIndex)
        {
            var media = _device.CurrentMediaInfo;

            if (media != null)
            {
                var info = StreamParams.ParseFromUrl(media.Url, _libraryManager, _mediaSourceManager);

                if (info.Item != null)
                {
                    var newPosition = GetProgressPositionTicks(info) ?? 0;

                    var user = !_session.UserId.Equals(Guid.Empty) ? _userManager.GetUserById(_session.UserId) : null;
                    var newItem = CreatePlaylistItem(info.Item, user, newPosition, info.MediaSourceId, newIndex, info.SubtitleStreamIndex);

                    bool seekAfter = newItem.StreamInfo.IsDirectStream;

                    // Pass our intentions to the device, so that it doesn't restart at the beginning, only to then seek.
                    await _device.SetAvTransport(newItem.StreamInfo.MediaType, !seekAfter, newItem.StreamUrl, GetDlnaHeaders(newItem), newItem.Didl).ConfigureAwait(false);

                    if (seekAfter)
                    {
                        await SeekAfterTransportChange(newPosition, CancellationToken.None).ConfigureAwait(false);
                    }
                }
            }
        }

        private async Task SetSubtitleStreamIndex(int? newIndex)
        {
            var media = _device.CurrentMediaInfo;

            if (media != null)
            {
                var info = StreamParams.ParseFromUrl(media.Url, _libraryManager, _mediaSourceManager);

                if (info.Item != null)
                {
                    var newPosition = GetProgressPositionTicks(info) ?? 0;

                    var user = !_session.UserId.Equals(Guid.Empty) ? _userManager.GetUserById(_session.UserId) : null;
                    var newItem = CreatePlaylistItem(info.Item, user, newPosition, info.MediaSourceId, info.AudioStreamIndex, newIndex);

                    bool seekAfter = newItem.StreamInfo.IsDirectStream && newPosition > 0;

                    // Pass our intentions to the device, so that it doesn't restart at the beginning, only to then seek.
                    await _device.SetAvTransport(newItem.StreamInfo.MediaType, !seekAfter, newItem.StreamUrl, GetDlnaHeaders(newItem), newItem.Didl).ConfigureAwait(false);

                    if (seekAfter)
                    {
                        await SeekAfterTransportChange(newPosition, CancellationToken.None).ConfigureAwait(false);
                    }
                }
            }
        }

        private async Task SeekAfterTransportChange(long positionTicks, CancellationToken cancellationToken)
        {
            const int MaxWait = 15000000;
            const int Interval = 500;
            var currentWait = 0;
<<<<<<< HEAD

            while (!_device.IsPlaying && currentWait < MaxWait)
=======
            while (_device.TransportState != TransportState.Playing && currentWait < maxWait)
>>>>>>> ac58d07e
            {
                await Task.Delay(Interval, cancellationToken).ConfigureAwait(false);
                if (cancellationToken.IsCancellationRequested)
                {
                    return;
                }
                currentWait += Interval;
            }

            await _device.Seek(TimeSpan.FromTicks(positionTicks)).ConfigureAwait(false);
        }

        private class StreamParams
        {
            private MediaSourceInfo mediaSource;
            private IMediaSourceManager _mediaSourceManager;

            public Guid ItemId { get; set; }

            public bool IsDirectStream { get; set; }

            public long StartPositionTicks { get; set; }

            public int? AudioStreamIndex { get; set; }

            public int? SubtitleStreamIndex { get; set; }

            public string DeviceProfileId { get; set; }

            public string DeviceId { get; set; }

            public string MediaSourceId { get; set; }

            public string LiveStreamId { get; set; }

            public BaseItem Item { get; set; }

<<<<<<< HEAD
            private MediaSourceInfo _mediaSource;

            private IMediaSourceManager _mediaSourceManager;

            public async Task<MediaSourceInfo> GetMediaSource(CancellationToken cancellationToken)
            {
                if (_mediaSource != null)
                {
                    return _mediaSource;
=======
            public async Task<MediaSourceInfo> GetMediaSource(CancellationToken cancellationToken)
            {
                if (mediaSource != null)
                {
                    return mediaSource;
>>>>>>> ac58d07e
                }

                if (!(Item is IHasMediaSources))
                {
                    return null;
                }

<<<<<<< HEAD
                _mediaSource = await _mediaSourceManager.GetMediaSource(Item, MediaSourceId, LiveStreamId, false, cancellationToken).ConfigureAwait(false);

                return _mediaSource;
=======
                mediaSource = await _mediaSourceManager.GetMediaSource(Item, MediaSourceId, LiveStreamId, false, cancellationToken).ConfigureAwait(false);

                return mediaSource;
>>>>>>> ac58d07e
            }

            private static Guid GetItemId(string url)
            {
                if (string.IsNullOrEmpty(url))
                {
                    throw new ArgumentNullException(nameof(url));
                }

                var parts = url.Split('/');

                for (var i = 0; i < parts.Length; i++)
                {
                    var part = parts[i];

                    if (string.Equals(part, "audio", StringComparison.OrdinalIgnoreCase) ||
                        string.Equals(part, "videos", StringComparison.OrdinalIgnoreCase))
                    {
                        if (parts.Length > i + 1)
                        {
                            return Guid.Parse(parts[i + 1]);
                        }
                    }
                }

                return Guid.Empty;
            }

            public static StreamParams ParseFromUrl(string url, ILibraryManager libraryManager, IMediaSourceManager mediaSourceManager)
            {
                if (string.IsNullOrEmpty(url))
                {
                    // This condition is met on the initial loading of media, when the last media url is null.
                    return new StreamParams
                    {
                        ItemId = Guid.Empty
                    };
                }

                var request = new StreamParams
                {
                    ItemId = GetItemId(url)
                };

                if (request.ItemId.Equals(Guid.Empty))
                {
                    return request;
                }

                var index = url.IndexOf('?', StringComparison.Ordinal);
                if (index == -1)
                {
                    return request;
                }

                var query = url.Substring(index + 1);
                Dictionary<string, string> values = QueryHelpers.ParseQuery(query).ToDictionary(kv => kv.Key, kv => kv.Value.ToString());

                request.DeviceProfileId = values.GetValueOrDefault("DeviceProfileId");
                request.DeviceId = values.GetValueOrDefault("DeviceId");
                request.MediaSourceId = values.GetValueOrDefault("MediaSourceId");
                request.LiveStreamId = values.GetValueOrDefault("LiveStreamId");
                request.IsDirectStream = string.Equals("true", values.GetValueOrDefault("Static"), StringComparison.OrdinalIgnoreCase);

                request.AudioStreamIndex = GetIntValue(values, "AudioStreamIndex");
                request.SubtitleStreamIndex = GetIntValue(values, "SubtitleStreamIndex");
                request.StartPositionTicks = GetLongValue(values, "StartPositionTicks");

                request.Item = libraryManager.GetItemById(request.ItemId);

                request._mediaSourceManager = mediaSourceManager;

                return request;
            }
        }

        private static int? GetIntValue(IReadOnlyDictionary<string, string> values, string name)
        {
            var value = values.GetValueOrDefault(name);

            if (int.TryParse(value, NumberStyles.Integer, CultureInfo.InvariantCulture, out var result))
            {
                return result;
            }

            return null;
        }

        private static long GetLongValue(IReadOnlyDictionary<string, string> values, string name)
        {
            var value = values.GetValueOrDefault(name);

            if (long.TryParse(value, NumberStyles.Integer, CultureInfo.InvariantCulture, out var result))
            {
                return result;
            }

            return 0;
        }

        /// <inheritdoc />
        public Task SendMessage<T>(string name, Guid messageId, T data, CancellationToken cancellationToken)
        {
            if (_disposed)
            {
                throw new ObjectDisposedException(GetType().Name);
            }

            if (_device == null)
            {
                return Task.CompletedTask;
            }

            // Ensure the device is initialised.
            _device.DeviceInitialise().ConfigureAwait(false);

            if (string.Equals(name, "Play", StringComparison.OrdinalIgnoreCase))
            {
                return SendPlayCommand(data as PlayRequest);
            }

            if (string.Equals(name, "PlayState", StringComparison.OrdinalIgnoreCase))
            {
                return SendPlaystateCommand(data as PlaystateRequest);
            }

            if (string.Equals(name, "GeneralCommand", StringComparison.OrdinalIgnoreCase))
            {
                return SendGeneralCommand(data as GeneralCommand);
            }

            // Not supported or needed right now
            return Task.CompletedTask;
        }
    }
}<|MERGE_RESOLUTION|>--- conflicted
+++ resolved
@@ -50,12 +50,7 @@
         private readonly string _accessToken;
 
         private readonly List<PlaylistItem> _playlist = new List<PlaylistItem>();
-<<<<<<< HEAD
         private int _currentPlaylistIndex = -1;
-=======
-        private Device _device;
-        private int _currentPlaylistIndex;
->>>>>>> ac58d07e
 
         private bool _disposed;
 
@@ -458,12 +453,8 @@
                     _session.ApplicationVersion,
                     _session.DeviceId,
                     _session.DeviceName,
-<<<<<<< HEAD
                     _session.RemoteEndPoint,
                     user);
-=======
-                    _session.RemoteEndPoint, user);
->>>>>>> ac58d07e
             }
 
             return PlayItems();
@@ -870,12 +861,8 @@
             const int MaxWait = 15000000;
             const int Interval = 500;
             var currentWait = 0;
-<<<<<<< HEAD
 
             while (!_device.IsPlaying && currentWait < MaxWait)
-=======
-            while (_device.TransportState != TransportState.Playing && currentWait < maxWait)
->>>>>>> ac58d07e
             {
                 await Task.Delay(Interval, cancellationToken).ConfigureAwait(false);
                 if (cancellationToken.IsCancellationRequested)
@@ -913,7 +900,6 @@
 
             public BaseItem Item { get; set; }
 
-<<<<<<< HEAD
             private MediaSourceInfo _mediaSource;
 
             private IMediaSourceManager _mediaSourceManager;
@@ -923,13 +909,6 @@
                 if (_mediaSource != null)
                 {
                     return _mediaSource;
-=======
-            public async Task<MediaSourceInfo> GetMediaSource(CancellationToken cancellationToken)
-            {
-                if (mediaSource != null)
-                {
-                    return mediaSource;
->>>>>>> ac58d07e
                 }
 
                 if (!(Item is IHasMediaSources))
@@ -937,15 +916,9 @@
                     return null;
                 }
 
-<<<<<<< HEAD
                 _mediaSource = await _mediaSourceManager.GetMediaSource(Item, MediaSourceId, LiveStreamId, false, cancellationToken).ConfigureAwait(false);
 
                 return _mediaSource;
-=======
-                mediaSource = await _mediaSourceManager.GetMediaSource(Item, MediaSourceId, LiveStreamId, false, cancellationToken).ConfigureAwait(false);
-
-                return mediaSource;
->>>>>>> ac58d07e
             }
 
             private static Guid GetItemId(string url)
