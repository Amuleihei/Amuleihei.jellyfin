--- conflicted
+++ resolved
@@ -12,27 +12,9 @@
 {
     public class TransportCommands
     {
-<<<<<<< HEAD
         public List<StateVariable> StateVariables { get; } = new List<StateVariable>();
 
         public List<ServiceAction> ServiceActions { get; } = new List<ServiceAction>();
-=======
-        private const string CommandBase = "<?xml version=\"1.0\" encoding=\"UTF-8\"?>\r\n" + "<SOAP-ENV:Envelope xmlns:SOAP-ENV=\"http://schemas.xmlsoap.org/soap/envelope/\" SOAP-ENV:encodingStyle=\"http://schemas.xmlsoap.org/soap/encoding/\">" + "<SOAP-ENV:Body>" + "<m:{0} xmlns:m=\"{1}\">" + "{2}" + "</m:{0}>" + "</SOAP-ENV:Body></SOAP-ENV:Envelope>";
-        private List<StateVariable> _stateVariables = new List<StateVariable>();
-        private List<ServiceAction> _serviceActions = new List<ServiceAction>();
-
-        public List<StateVariable> StateVariables
-        {
-            get => _stateVariables;
-            set => _stateVariables = value;
-        }
-
-        public List<ServiceAction> ServiceActions
-        {
-            get => _serviceActions;
-            set => _serviceActions = value;
-        }
->>>>>>> ac58d07e
 
         /// <summary>
         /// Parses the urn:upnp-org:serviceId:AVTransport response returns an internal equivalent.
