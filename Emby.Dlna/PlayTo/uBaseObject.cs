#pragma warning disable CS1591

using System;
using System.Collections.Generic;

namespace Emby.Dlna.PlayTo
{
    public class UBaseObject
    {
        public string Id { get; set; }

        public string ParentId { get; set; }

        public string Title { get; set; }

        public string SecondText { get; set; }

        public string IconUrl { get; set; }

        public string MetaData { get; set; }

        public string Url { get; set; }

        public IReadOnlyList<string> ProtocolInfo { get; set; }

        public string UpnpClass { get; set; }

        public string MediaType
        {
            get
            {
                var classType = UpnpClass ?? string.Empty;

                if (classType.IndexOf(MediaBrowser.Model.Entities.MediaType.Audio, StringComparison.Ordinal) != -1)
                {
                    return MediaBrowser.Model.Entities.MediaType.Audio;
                }

                if (classType.IndexOf(MediaBrowser.Model.Entities.MediaType.Video, StringComparison.Ordinal) != -1)
                {
                    return MediaBrowser.Model.Entities.MediaType.Video;
                }

                if (classType.IndexOf("image", StringComparison.Ordinal) != -1)
                {
                    return MediaBrowser.Model.Entities.MediaType.Photo;
                }

                return null;
            }
        }

        public bool Equals(UBaseObject obj)
        {
            if (obj == null)
            {
                throw new ArgumentNullException(nameof(obj));
            }

<<<<<<< HEAD
            return string.Equals(Id, obj.Id, StringComparison.Ordinal);
=======
            return string.Equals(Id, obj.Id, StringComparison.InvariantCulture);
>>>>>>> 11e7ea59
        }
    }
}<|MERGE_RESOLUTION|>--- conflicted
+++ resolved
@@ -57,11 +57,7 @@
                 throw new ArgumentNullException(nameof(obj));
             }
 
-<<<<<<< HEAD
-            return string.Equals(Id, obj.Id, StringComparison.Ordinal);
-=======
             return string.Equals(Id, obj.Id, StringComparison.InvariantCulture);
->>>>>>> 11e7ea59
         }
     }
 }