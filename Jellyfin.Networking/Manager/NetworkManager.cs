using System;
using System.Collections.Generic;
using System.Collections.ObjectModel;
using System.Globalization;
using System.Linq;
using System.Net;
using System.Net.NetworkInformation;
using System.Net.Sockets;
using System.Threading.Tasks;
using Jellyfin.Networking.Configuration;
using MediaBrowser.Common.Configuration;
using MediaBrowser.Common.Net;
using Microsoft.AspNetCore.Http;
using Microsoft.Extensions.Logging;

namespace Jellyfin.Networking.Manager
{
    /// <summary>
    /// Class to take care of network interface management.
    /// Note: The normal collection methods and properties will not work with Collection{IPObject}. <see cref="MediaBrowser.Common.Net.NetworkExtensions"/>.
    /// </summary>
    public class NetworkManager : INetworkManager, IDisposable
    {
        /// <summary>
        /// Contains the description of the interface along with its index.
        /// </summary>
        private readonly Dictionary<string, int> _interfaceNames;

        /// <summary>
        /// Threading lock for network properties.
        /// </summary>
        private readonly object _intLock = new object();

        /// <summary>
        /// List of all interface addresses and masks.
        /// </summary>
        private readonly Collection<IPObject> _interfaceAddresses;

        /// <summary>
        /// List of all interface MAC addresses.
        /// </summary>
        private readonly List<PhysicalAddress> _macAddresses;

        private readonly ILogger<NetworkManager> _logger;

        private readonly IConfigurationManager _configurationManager;

        private readonly object _eventFireLock;

        /// <summary>
        /// Holds the bind address overrides.
        /// </summary>
        private readonly Dictionary<IPNetAddress, string> _publishedServerUrls;

        /// <summary>
        /// Used to stop "event-racing conditions".
        /// </summary>
        private bool _eventfire;

        /// <summary>
        /// Unfiltered user defined LAN subnets. (<see cref="NetworkConfiguration.LocalNetworkSubnets"/>)
        /// or internal interface network subnets if undefined by user.
        /// </summary>
        private Collection<IPObject> _lanSubnets;

        /// <summary>
        /// User defined list of subnets to excluded from the LAN.
        /// </summary>
        private Collection<IPObject> _excludedSubnets;

        /// <summary>
        /// List of interface addresses to bind the WS.
        /// </summary>
        private Collection<IPObject> _bindAddresses;

        /// <summary>
        /// List of interface addresses to exclude from bind.
        /// </summary>
        private Collection<IPObject> _bindExclusions;

        /// <summary>
        /// Caches list of all internal filtered interface addresses and masks.
        /// </summary>
        private Collection<IPObject> _internalInterfaces;

        /// <summary>
        /// Flag set when no custom LAN has been defined in the configuration.
        /// </summary>
        private bool _usingPrivateAddresses;

        /// <summary>
        /// True if this object is disposed.
        /// </summary>
        private bool _disposed;

        /// <summary>
        /// Initializes a new instance of the <see cref="NetworkManager"/> class.
        /// </summary>
        /// <param name="configurationManager">IServerConfigurationManager instance.</param>
        /// <param name="logger">Logger to use for messages.</param>
#pragma warning disable CS8618 // Non-nullable field is uninitialized. : Values are set in UpdateSettings function. Compiler doesn't yet recognise this.
        public NetworkManager(IConfigurationManager configurationManager, ILogger<NetworkManager> logger)
        {
            _logger = logger ?? throw new ArgumentNullException(nameof(logger));
            _configurationManager = configurationManager ?? throw new ArgumentNullException(nameof(configurationManager));

            _interfaceAddresses = new Collection<IPObject>();
            _macAddresses = new List<PhysicalAddress>();
            _interfaceNames = new Dictionary<string, int>();
            _publishedServerUrls = new Dictionary<IPNetAddress, string>();
            _eventFireLock = new object();

            UpdateSettings(_configurationManager.GetNetworkConfiguration());

            NetworkChange.NetworkAddressChanged += OnNetworkAddressChanged;
            NetworkChange.NetworkAvailabilityChanged += OnNetworkAvailabilityChanged;

            _configurationManager.NamedConfigurationUpdated += ConfigurationUpdated;
        }
#pragma warning restore CS8618 // Non-nullable field is uninitialized.

        /// <summary>
        /// Event triggered on network changes.
        /// </summary>
        public event EventHandler? NetworkChanged;

        /// <summary>
        /// Gets or sets a value indicating whether testing is taking place.
        /// </summary>
        public static string MockNetworkSettings { get; set; } = string.Empty;

        /// <summary>
        /// Gets or sets a value indicating whether IP6 is enabled.
        /// </summary>
        public bool IsIP6Enabled { get; set; }

        /// <summary>
        /// Gets or sets a value indicating whether IP4 is enabled.
        /// </summary>
        public bool IsIP4Enabled { get; set; }

        /// <inheritdoc/>
        public Collection<IPObject> RemoteAddressFilter { get; private set; }

        /// <summary>
        /// Gets a value indicating whether is all IPv6 interfaces are trusted as internal.
        /// </summary>
        public bool TrustAllIP6Interfaces { get; private set; }

        /// <summary>
        /// Gets the Published server override list.
        /// </summary>
        public Dictionary<IPNetAddress, string> PublishedServerUrls => _publishedServerUrls;

        /// <summary>
        /// Creates a new network collection.
        /// </summary>
        /// <param name="source">Items to assign the collection, or null.</param>
        /// <returns>The collection created.</returns>
        public static Collection<IPObject> CreateCollection(IEnumerable<IPObject>? source = null)
        {
            var result = new Collection<IPObject>();
            if (source == null)
            {
                return result;
            }

            foreach (var item in source)
            {
                result.AddItem(item);
            }

            return result;
        }

        /// <inheritdoc/>
        public void Dispose()
        {
            Dispose(true);
            GC.SuppressFinalize(this);
        }

        /// <inheritdoc/>
        public IReadOnlyCollection<PhysicalAddress> GetMacAddresses()
        {
            // Populated in construction - so always has values.
            return _macAddresses;
        }

        /// <inheritdoc/>
        public bool IsGatewayInterface(IPObject? addressObj)
        {
            var address = addressObj?.Address ?? IPAddress.None;
            return _internalInterfaces.Any(i => i.Address.Equals(address) && i.Tag < 0);
        }

        /// <inheritdoc/>
        public bool IsGatewayInterface(IPAddress? addressObj)
        {
            return _internalInterfaces.Any(i => i.Address.Equals(addressObj ?? IPAddress.None) && i.Tag < 0);
        }

        /// <inheritdoc/>
        public Collection<IPObject> GetLoopbacks()
        {
            Collection<IPObject> nc = new Collection<IPObject>();
            if (IsIP4Enabled)
            {
                nc.AddItem(IPAddress.Loopback);
            }

            if (IsIP6Enabled)
            {
                nc.AddItem(IPAddress.IPv6Loopback);
            }

            return nc;
        }

        /// <inheritdoc/>
        public bool IsExcluded(IPAddress ip)
        {
            return _excludedSubnets.ContainsAddress(ip);
        }

        /// <inheritdoc/>
        public bool IsExcluded(EndPoint ip)
        {
            return ip != null && IsExcluded(((IPEndPoint)ip).Address);
        }

        /// <inheritdoc/>
        public Collection<IPObject> CreateIPCollection(string[] values, bool negated = false)
        {
            Collection<IPObject> col = new Collection<IPObject>();
            if (values == null)
            {
                return col;
            }

            for (int a = 0; a < values.Length; a++)
            {
                string v = values[a].Trim();

                try
                {
                    if (v.StartsWith('!'))
                    {
                        if (negated)
                        {
                            AddToCollection(col, v[1..]);
                        }
                    }
                    else if (!negated)
                    {
                        AddToCollection(col, v);
                    }
                }
                catch (ArgumentException e)
                {
                    _logger.LogWarning(e, "Ignoring LAN value {Value}.", v);
                }
            }

            return col;
        }

        /// <inheritdoc/>
        public Collection<IPObject> GetAllBindInterfaces(bool individualInterfaces = false)
        {
            int count = _bindAddresses.Count;

            if (count != 0)
            {
                // Remove any excluded bind interfaces.
                return _bindAddresses.Exclude(_bindExclusions);
            }

            if (_bindExclusions.Count > 0)
            {
                // Return all the interfaces except the ones specifically excluded.
                return _interfaceAddresses.Exclude(_bindExclusions);
            }

            if (individualInterfaces)
            {
                return new Collection<IPObject>(_interfaceAddresses);
            }

            // No bind address and no exclusions, so listen on all interfaces.
            Collection<IPObject> result = new Collection<IPObject>();

            if (IsIP4Enabled)
            {
                result.AddItem(IPAddress.Any);
            }

            if (IsIP6Enabled)
            {
                result.AddItem(IPAddress.IPv6Any);
            }

            return result;
        }

        /// <inheritdoc/>
        public string GetBindInterface(HttpRequest source, out int? port)
        {
            string result;

            if (source != null && IPHost.TryParse(source.Host.Host, out IPHost host))
            {
                result = GetBindInterface(host, out port);
                port ??= source.Host.Port;
            }
            else
            {
                result = GetBindInterface(IPNetAddress.None, out port);
                port ??= source?.Host.Port;
            }

            return result;
        }

        /// <inheritdoc/>
        public string GetBindInterface(IPObject source, out int? port)
        {
            port = null;
            if (source == null)
            {
                throw new ArgumentNullException(nameof(source));
            }

            // Do we have a source?
            bool haveSource = !source.Address.Equals(IPAddress.None);
            bool isExternal = false;

            if (haveSource)
            {
                if (!IsIP6Enabled && source.AddressFamily == AddressFamily.InterNetworkV6)
                {
                    _logger.LogWarning("IPv6 is disabled in Jellyfin, but enabled in the OS. This may affect how the interface is selected.");
                }

                if (!IsIP4Enabled && source.AddressFamily == AddressFamily.InterNetwork)
                {
                    _logger.LogWarning("IPv4 is disabled in Jellyfin, but enabled in the OS. This may affect how the interface is selected.");
                }

                isExternal = !IsInLocalNetwork(source);

                if (MatchesPublishedServerUrl(source, isExternal, out string res, out port))
                {
                    _logger.LogInformation("{Source}: Using BindAddress {Address}:{Port}", source, res, port);
                    return res;
                }
            }

            _logger.LogDebug("GetBindInterface: Source: {HaveSource}, External: {IsExternal}:", haveSource, isExternal);

            // No preference given, so move on to bind addresses.
            if (MatchesBindInterface(source, isExternal, out string result))
            {
                return result;
            }

            if (isExternal && MatchesExternalInterface(source, out result))
            {
                return result;
            }

            // Get the first LAN interface address that isn't a loopback.
            var interfaces = CreateCollection(_interfaceAddresses
                .Exclude(_bindExclusions)
                .Where(IsInLocalNetwork)
                .OrderBy(p => p.Tag));

            if (interfaces.Count > 0)
            {
                if (haveSource)
                {
                    // Does the request originate in one of the interface subnets?
                    // (For systems with multiple internal network cards, and multiple subnets)
                    foreach (var intf in interfaces)
                    {
                        if (!intf.Contains(source))
                        {
                            continue;
                        }

                        result = FormatIP6String(intf.Address);
                        _logger.LogDebug("{Source}: GetBindInterface: Has source, matched best internal interface on range. {Result}", source, result);
                        return result;
                    }
                }

                result = FormatIP6String(interfaces.First().Address);
                _logger.LogDebug("{Source}: GetBindInterface: Matched first internal interface. {Result}", source, result);
                return result;
            }

            // There isn't any others, so we'll use the loopback.
            result = IsIP6Enabled ? "::" : "127.0.0.1";
            _logger.LogWarning("{Source}: GetBindInterface: Loopback {Result} returned.", source, result);
            return result;
        }

        /// <inheritdoc/>
        public Collection<IPObject> GetInternalBindAddresses()
        {
            int count = _bindAddresses.Count;

            if (count != 0)
            {
                return new Collection<IPObject>(_bindAddresses);
            }

            if (_bindExclusions.Count > 0)
            {
                // Return all the internal interfaces except the ones excluded.
                return CreateCollection(_internalInterfaces.Where(p => !_bindExclusions.ContainsAddress(p)));
            }

            // No bind address, so return all internal interfaces.
            return _internalInterfaces; //  CreateCollection(_internalInterfaces.Where(p => !p.IsLoopback()));
        }

        /// <inheritdoc/>
        public bool IsInLocalNetwork(IPObject address)
        {
            if (address == null)
            {
                throw new ArgumentNullException(nameof(address));
            }

            if (address.Equals(IPAddress.None))
            {
                return false;
            }

            // See conversation at https://github.com/jellyfin/jellyfin/pull/3515.
            if (TrustAllIP6Interfaces && address.AddressFamily == AddressFamily.InterNetworkV6)
            {
                return true;
            }

            // As private addresses can be redefined by Configuration.LocalNetworkAddresses
            return _lanSubnets.ContainsAddress(address) && !_excludedSubnets.ContainsAddress(address);
        }

        /// <inheritdoc/>
        public bool IsInLocalNetwork(string address)
        {
            if (IPHost.TryParse(address, out IPHost ep))
            {
                return _lanSubnets.ContainsAddress(ep) && !_excludedSubnets.ContainsAddress(ep);
            }

            return false;
        }

        /// <inheritdoc/>
        public bool IsInLocalNetwork(IPAddress address)
        {
            if (address == null)
            {
                throw new ArgumentNullException(nameof(address));
            }

            // See conversation at https://github.com/jellyfin/jellyfin/pull/3515.
            if (TrustAllIP6Interfaces && address.AddressFamily == AddressFamily.InterNetworkV6)
            {
                return true;
            }

            // As private addresses can be redefined by Configuration.LocalNetworkAddresses
            return _lanSubnets.ContainsAddress(address) && !_excludedSubnets.ContainsAddress(address);
        }

        /// <inheritdoc/>
        public bool IsPrivateAddressRange(IPObject address)
        {
            if (address == null)
            {
                throw new ArgumentNullException(nameof(address));
            }

            // See conversation at https://github.com/jellyfin/jellyfin/pull/3515.
            if (TrustAllIP6Interfaces && address.AddressFamily == AddressFamily.InterNetworkV6)
            {
                return true;
            }

            return address.IsPrivateAddressRange();
        }

        /// <inheritdoc/>
        public bool IsExcludedInterface(IPAddress address)
        {
            return _bindExclusions.ContainsAddress(address);
        }

        /// <inheritdoc/>
        public Collection<IPObject> GetFilteredLANSubnets(Collection<IPObject>? filter = null)
        {
            return filter == null ? _lanSubnets.Exclude(_excludedSubnets).AsNetworks() : _lanSubnets.Exclude(filter);
        }

        /// <inheritdoc/>
        public bool IsValidInterfaceAddress(IPAddress address)
        {
            return _interfaceAddresses.ContainsAddress(address);
        }

        /// <inheritdoc/>
        public bool TryParseInterface(string token, out Collection<IPObject>? result)
        {
            result = null;
            if (string.IsNullOrEmpty(token))
            {
                return false;
            }

            if (_interfaceNames == null || !_interfaceNames.TryGetValue(token.ToLower(CultureInfo.InvariantCulture), out int index))
            {
                return false;
            }

            result = new Collection<IPObject>();

            _logger.LogInformation("Interface {Token} used in settings. Using its interface addresses.", token);

            // Replace interface tags with the interface IP's.
            foreach (IPNetAddress iface in _interfaceAddresses)
            {
                if (Math.Abs(iface.Tag) == index
                    && ((IsIP4Enabled && iface.Address.AddressFamily == AddressFamily.InterNetwork)
                        || (IsIP6Enabled && iface.Address.AddressFamily == AddressFamily.InterNetworkV6)))
                {
                    result.AddItem(iface);
                }
            }

            return true;
        }

        /// <summary>
        /// Reloads all settings and re-initialises the instance.
        /// </summary>
        /// <param name="configuration">The <see cref="NetworkConfiguration"/> to use.</param>
        public void UpdateSettings(object configuration)
        {
            NetworkConfiguration config = (NetworkConfiguration)configuration ?? throw new ArgumentNullException(nameof(configuration));

            IsIP4Enabled = Socket.OSSupportsIPv4 && config.EnableIPV4;
            IsIP6Enabled = Socket.OSSupportsIPv6 && config.EnableIPV6;

            if (!IsIP6Enabled && !IsIP4Enabled)
            {
                _logger.LogError("IPv4 and IPv6 cannot both be disabled.");
                IsIP4Enabled = true;
            }

            TrustAllIP6Interfaces = config.TrustAllIP6Interfaces;
            // UdpHelper.EnableMultiSocketBinding = config.EnableMultiSocketBinding;

            if (string.IsNullOrEmpty(MockNetworkSettings))
            {
                InitialiseInterfaces();
            }
            else // Used in testing only.
            {
                // Format is <IPAddress>,<Index>,<Name>: <next interface>. Set index to -ve to simulate a gateway.
                var interfaceList = MockNetworkSettings.Split(':');
                foreach (var details in interfaceList)
                {
                    var parts = details.Split(',');
                    var address = IPNetAddress.Parse(parts[0]);
                    var index = int.Parse(parts[1], CultureInfo.InvariantCulture);
                    address.Tag = index;
                    _interfaceAddresses.AddItem(address);
                    _interfaceNames.Add(parts[2], Math.Abs(index));
                }
            }

            InitialiseLAN(config);
            InitialiseBind(config);
            InitialiseRemote(config);
            InitialiseOverrides(config);
        }

        /// <summary>
        /// Protected implementation of Dispose pattern.
        /// </summary>
        /// <param name="disposing"><c>True</c> to dispose the managed state.</param>
        protected virtual void Dispose(bool disposing)
        {
            if (!_disposed)
            {
                if (disposing)
                {
                    _configurationManager.NamedConfigurationUpdated -= ConfigurationUpdated;
                    NetworkChange.NetworkAddressChanged -= OnNetworkAddressChanged;
                    NetworkChange.NetworkAvailabilityChanged -= OnNetworkAvailabilityChanged;
                }

                _disposed = true;
            }
        }

        /// <summary>
        /// Tries to identify the string and return an object of that class.
        /// </summary>
        /// <param name="addr">String to parse.</param>
        /// <param name="result">IPObject to return.</param>
        /// <returns><c>true</c> if the value parsed successfully, <c>false</c> otherwise.</returns>
        private static bool TryParse(string addr, out IPObject result)
        {
            if (!string.IsNullOrEmpty(addr))
            {
                // Is it an IP address
                if (IPNetAddress.TryParse(addr, out IPNetAddress nw))
                {
                    result = nw;
                    return true;
                }

                if (IPHost.TryParse(addr, out IPHost h))
                {
                    result = h;
                    return true;
                }
            }

            result = IPNetAddress.None;
            return false;
        }

        /// <summary>
        /// Converts an IPAddress into a string.
        /// Ipv6 addresses are returned in [ ], with their scope removed.
        /// </summary>
        /// <param name="address">Address to convert.</param>
        /// <returns>URI safe conversion of the address.</returns>
        private static string FormatIP6String(IPAddress address)
        {
            var str = address.ToString();
            if (address.AddressFamily != AddressFamily.InterNetworkV6)
            {
<<<<<<< HEAD
                return str;
            }

            int i = str.IndexOf("%", StringComparison.OrdinalIgnoreCase);
=======
                int i = str.IndexOf("%", StringComparison.OrdinalIgnoreCase);
                if (i != -1)
                {
                    str = str.Substring(0, i);
                }
>>>>>>> 21d2e9ff

            if (i != -1)
            {
                str = str.Substring(0, i);
            }

            return $"[{str}]";
        }

        private void ConfigurationUpdated(object? sender, ConfigurationUpdateEventArgs evt)
        {
            if (evt.Key.Equals("network", StringComparison.Ordinal))
            {
                UpdateSettings((NetworkConfiguration)evt.NewConfiguration);
            }
        }

        /// <summary>
        /// Checks the string to see if it matches any interface names.
        /// </summary>
        /// <param name="token">String to check.</param>
        /// <param name="index">Interface index number.</param>
        /// <returns><c>true</c> if an interface name matches the token, <c>False</c> otherwise.</returns>
        private bool IsInterface(string token, out int index)
        {
            index = -1;

            // Is it the name of an interface (windows) eg, Wireless LAN adapter Wireless Network Connection 1.
            // Null check required here for automated testing.
            if (_interfaceNames == null || token.Length <= 1)
            {
                return false;
            }

            bool partial = token[^1] == '*';
            if (partial)
            {
                token = token[..^1];
            }

            foreach ((string interfc, int interfcIndex) in _interfaceNames)
            {
                if ((!partial && string.Equals(interfc, token, StringComparison.OrdinalIgnoreCase))
                    || (partial && interfc.StartsWith(token, true, CultureInfo.InvariantCulture)))
                {
                    index = interfcIndex;
                    return true;
                }
            }

            return false;
        }

        /// <summary>
        /// Parses a string and adds it into the collection, replacing any interface references.
        /// </summary>
        /// <param name="col"><see cref="Collection{IPObject}"/>Collection.</param>
        /// <param name="token">String value to parse.</param>
        private void AddToCollection(Collection<IPObject> col, string token)
        {
            // Is it the name of an interface (windows) eg, Wireless LAN adapter Wireless Network Connection 1.
            // Null check required here for automated testing.
            if (IsInterface(token, out int index))
            {
                _logger.LogInformation("Interface {Token} used in settings. Using its interface addresses.", token);

                // Replace interface tags with the interface IP's.
                foreach (IPNetAddress iface in _interfaceAddresses)
                {
                    if (Math.Abs(iface.Tag) == index
                        && ((IsIP4Enabled && iface.Address.AddressFamily == AddressFamily.InterNetwork)
                            || (IsIP6Enabled && iface.Address.AddressFamily == AddressFamily.InterNetworkV6)))
                    {
                        col.AddItem(iface);
                    }
                }
            }
            else if (TryParse(token, out IPObject obj))
            {
                // Expand if the ip address is "any".
                if ((obj.Address.Equals(IPAddress.Any) && IsIP4Enabled)
                    || (obj.Address.Equals(IPAddress.IPv6Any) && IsIP6Enabled))
                {
                    foreach (IPNetAddress iface in _interfaceAddresses)
                    {
                        if (obj.AddressFamily == iface.AddressFamily)
                        {
                            col.AddItem(iface);
                        }
                    }
                }
                else if (!IsIP6Enabled)
                {
                    // Remove IP6 addresses from multi-homed IPHosts.
                    obj.Remove(AddressFamily.InterNetworkV6);
                    if (!obj.IsIP6())
                    {
                        col.AddItem(obj);
                    }
                }
                else if (!IsIP4Enabled)
                {
                    // Remove IP4 addresses from multi-homed IPHosts.
                    obj.Remove(AddressFamily.InterNetwork);
                    if (obj.IsIP6())
                    {
                        col.AddItem(obj);
                    }
                }
                else
                {
                    col.AddItem(obj);
                }
            }
            else
            {
                _logger.LogDebug("Invalid or unknown network {Token}.", token);
            }
        }

        /// <summary>
        /// Handler for network change events.
        /// </summary>
        /// <param name="sender">Sender.</param>
        /// <param name="e">A <see cref="NetworkAvailabilityEventArgs"/> containing network availability information.</param>
        private void OnNetworkAvailabilityChanged(object? sender, NetworkAvailabilityEventArgs e)
        {
            _logger.LogDebug("Network availability changed.");
            OnNetworkChanged();
        }

        /// <summary>
        /// Handler for network change events.
        /// </summary>
        /// <param name="sender">Sender.</param>
        /// <param name="e">An <see cref="EventArgs"/>.</param>
        private void OnNetworkAddressChanged(object? sender, EventArgs e)
        {
            _logger.LogDebug("Network address change detected.");
            OnNetworkChanged();
        }

        /// <summary>
        /// Async task that waits for 2 seconds before re-initialising the settings, as typically these events fire multiple times in succession.
        /// </summary>
        /// <returns>A <see cref="Task"/> representing the asynchronous operation.</returns>
        private async Task OnNetworkChangeAsync()
        {
            try
            {
                await Task.Delay(2000).ConfigureAwait(false);
                InitialiseInterfaces();
                // Recalculate LAN caches.
                InitialiseLAN(_configurationManager.GetNetworkConfiguration());

                NetworkChanged?.Invoke(this, EventArgs.Empty);
            }
            finally
            {
                _eventfire = false;
            }
        }

        /// <summary>
        /// Triggers our event, and re-loads interface information.
        /// </summary>
        private void OnNetworkChanged()
        {
            lock (_eventFireLock)
            {
                if (_eventfire)
                {
                    return;
                }

                _logger.LogDebug("Network Address Change Event.");
                // As network events tend to fire one after the other only fire once every second.
                _eventfire = true;
                OnNetworkChangeAsync().GetAwaiter().GetResult();
            }
        }

        /// <summary>
        /// Parses the user defined overrides into the dictionary object.
        /// Overrides are the equivalent of localised publishedServerUrl, enabling
        /// different addresses to be advertised over different subnets.
        /// format is subnet=ipaddress|host|uri
        /// when subnet = 0.0.0.0, any external address matches.
        /// </summary>
        private void InitialiseOverrides(NetworkConfiguration config)
        {
            lock (_intLock)
            {
                _publishedServerUrls.Clear();
                string[] overrides = config.PublishedServerUriBySubnet;
                if (overrides == null)
                {
                    return;
                }

                foreach (var entry in overrides)
                {
                    var parts = entry.Split('=');
                    if (parts.Length != 2)
                    {
                        _logger.LogError("Unable to parse bind override: {Entry}", entry);
                    }
                    else
                    {
                        var replacement = parts[1].Trim();
                        if (string.Equals(parts[0], "all", StringComparison.OrdinalIgnoreCase))
                        {
                            _publishedServerUrls[new IPNetAddress(IPAddress.Broadcast)] = replacement;
                        }
                        else if (string.Equals(parts[0], "external", StringComparison.OrdinalIgnoreCase))
                        {
                            _publishedServerUrls[new IPNetAddress(IPAddress.Any)] = replacement;
                        }
                        else if (TryParseInterface(parts[0], out Collection<IPObject>? addresses) && addresses != null)
                        {
                            foreach (IPNetAddress na in addresses)
                            {
                                _publishedServerUrls[na] = replacement;
                            }
                        }
                        else if (IPNetAddress.TryParse(parts[0], out IPNetAddress result))
                        {
                            _publishedServerUrls[result] = replacement;
                        }
                        else
                        {
                            _logger.LogError("Unable to parse bind ip address. {Parts}", parts[1]);
                        }
                    }
                }
            }
        }

        /// <summary>
        /// Initialises the network bind addresses.
        /// </summary>
        private void InitialiseBind(NetworkConfiguration config)
        {
            lock (_intLock)
            {
                string[] lanAddresses = config.LocalNetworkAddresses;

                // TODO: remove when bug fixed: https://github.com/jellyfin/jellyfin-web/issues/1334

                if (lanAddresses.Length == 1 && lanAddresses[0].IndexOf(',', StringComparison.OrdinalIgnoreCase) != -1)
                {
                    lanAddresses = lanAddresses[0].Split(',');
                }

                // TODO: end fix: https://github.com/jellyfin/jellyfin-web/issues/1334

                // Add virtual machine interface names to the list of bind exclusions, so that they are auto-excluded.
                if (config.IgnoreVirtualInterfaces)
                {
                    var virtualInterfaceNames = config.VirtualInterfaceNames.Split(',');
                    var newList = new string[lanAddresses.Length + virtualInterfaceNames.Length];
                    Array.Copy(lanAddresses, newList, lanAddresses.Length);
                    Array.Copy(virtualInterfaceNames, 0, newList, lanAddresses.Length, virtualInterfaceNames.Length);
                    lanAddresses = newList;
                }

                // Read and parse bind addresses and exclusions, removing ones that don't exist.
                _bindAddresses = CreateIPCollection(lanAddresses).Union(_interfaceAddresses);
                _bindExclusions = CreateIPCollection(lanAddresses, true).Union(_interfaceAddresses);
                _logger.LogInformation("Using bind addresses: {0}", _bindAddresses.AsString());
                _logger.LogInformation("Using bind exclusions: {0}", _bindExclusions.AsString());
            }
        }

        /// <summary>
        /// Initialises the remote address values.
        /// </summary>
        private void InitialiseRemote(NetworkConfiguration config)
        {
            lock (_intLock)
            {
                RemoteAddressFilter = CreateIPCollection(config.RemoteIPFilter);
            }
        }

        /// <summary>
        /// Initialises internal LAN cache settings.
        /// </summary>
        private void InitialiseLAN(NetworkConfiguration config)
        {
            lock (_intLock)
            {
                _logger.LogDebug("Refreshing LAN information.");

                // Get configuration options.
                string[] subnets = config.LocalNetworkSubnets;

                // Create lists from user settings.

                _lanSubnets = CreateIPCollection(subnets);
                _excludedSubnets = CreateIPCollection(subnets, true).AsNetworks();

                // If no LAN addresses are specified - all private subnets are deemed to be the LAN
                _usingPrivateAddresses = _lanSubnets.Count == 0;

                // NOTE: The order of the commands generating the collection in this statement matters.
                // Altering the order will cause the collections to be created incorrectly.
                if (_usingPrivateAddresses)
                {
                    _logger.LogDebug("Using LAN interface addresses as user provided no LAN details.");
                    // Internal interfaces must be private and not excluded.
                    _internalInterfaces = CreateCollection(_interfaceAddresses.Where(i => IsPrivateAddressRange(i) && !_excludedSubnets.ContainsAddress(i)));

                    // Subnets are the same as the calculated internal interface.
                    _lanSubnets = new Collection<IPObject>();

                    // We must listen on loopback for LiveTV to function regardless of the settings.
                    if (IsIP6Enabled)
                    {
                        _lanSubnets.AddItem(IPNetAddress.IP6Loopback);
                        _lanSubnets.AddItem(IPNetAddress.Parse("fc00::/7")); // ULA
                        _lanSubnets.AddItem(IPNetAddress.Parse("fe80::/10")); // Site local
                    }

                    if (IsIP4Enabled)
                    {
                        _lanSubnets.AddItem(IPNetAddress.IP4Loopback);
                        _lanSubnets.AddItem(IPNetAddress.Parse("10.0.0.0/8"));
                        _lanSubnets.AddItem(IPNetAddress.Parse("172.16.0.0/12"));
                        _lanSubnets.AddItem(IPNetAddress.Parse("192.168.0.0/16"));
                    }
                }
                else
                {
                    // We must listen on loopback for LiveTV to function regardless of the settings.
                    if (IsIP6Enabled)
                    {
                        _lanSubnets.AddItem(IPNetAddress.IP6Loopback);
                    }

                    if (IsIP4Enabled)
                    {
                        _lanSubnets.AddItem(IPNetAddress.IP4Loopback);
                    }

                    // Internal interfaces must be private, not excluded and part of the LocalNetworkSubnet.
                    _internalInterfaces = CreateCollection(_interfaceAddresses.Where(IsInLocalNetwork));
                }

                _logger.LogInformation("Defined LAN addresses : {0}", _lanSubnets.AsString());
                _logger.LogInformation("Defined LAN exclusions : {0}", _excludedSubnets.AsString());
                _logger.LogInformation("Using LAN addresses: {0}", _lanSubnets.Exclude(_excludedSubnets).AsNetworks().AsString());
            }
        }

        /// <summary>
        /// Generate a list of all the interface ip addresses and submasks where that are in the active/unknown state.
        /// Generate a list of all active mac addresses that aren't loopback addresses.
        /// </summary>
        private void InitialiseInterfaces()
        {
            lock (_intLock)
            {
                _logger.LogDebug("Refreshing interfaces.");

                _interfaceNames.Clear();
                _interfaceAddresses.Clear();
                _macAddresses.Clear();

                try
                {
                    IEnumerable<NetworkInterface> nics = NetworkInterface.GetAllNetworkInterfaces()
                        .Where(i => i.SupportsMulticast && i.OperationalStatus == OperationalStatus.Up);

                    foreach (NetworkInterface adapter in nics)
                    {
                        try
                        {
                            IPInterfaceProperties ipProperties = adapter.GetIPProperties();
                            PhysicalAddress mac = adapter.GetPhysicalAddress();

                            // populate mac list
                            if (adapter.NetworkInterfaceType != NetworkInterfaceType.Loopback && mac != null && !mac.Equals(PhysicalAddress.None))
                            {
                                _macAddresses.Add(mac);
                            }

                            // populate interface address list
                            foreach (UnicastIPAddressInformation info in ipProperties.UnicastAddresses)
                            {
                                if (IsIP4Enabled && info.Address.AddressFamily == AddressFamily.InterNetwork)
                                {
                                    IPNetAddress nw = new IPNetAddress(info.Address, IPObject.MaskToCidr(info.IPv4Mask))
                                    {
                                        // Keep the number of gateways on this interface, along with its index.
                                        Tag = ipProperties.GetIPv4Properties().Index
                                    };

                                    int tag = nw.Tag;
                                    if (ipProperties.GatewayAddresses.Count > 0 && !nw.IsLoopback())
                                    {
                                        // -ve Tags signify the interface has a gateway.
                                        nw.Tag *= -1;
                                    }

                                    _interfaceAddresses.AddItem(nw);

                                    // Store interface name so we can use the name in Collections.
                                    _interfaceNames[adapter.Description.ToLower(CultureInfo.InvariantCulture)] = tag;
                                    _interfaceNames["eth" + tag.ToString(CultureInfo.InvariantCulture)] = tag;
                                }
                                else if (IsIP6Enabled && info.Address.AddressFamily == AddressFamily.InterNetworkV6)
                                {
                                    IPNetAddress nw = new IPNetAddress(info.Address, (byte)info.PrefixLength)
                                    {
                                        // Keep the number of gateways on this interface, along with its index.
                                        Tag = ipProperties.GetIPv6Properties().Index
                                    };

                                    int tag = nw.Tag;
                                    if (ipProperties.GatewayAddresses.Count > 0 && !nw.IsLoopback())
                                    {
                                        // -ve Tags signify the interface has a gateway.
                                        nw.Tag *= -1;
                                    }

                                    _interfaceAddresses.AddItem(nw);

                                    // Store interface name so we can use the name in Collections.
                                    _interfaceNames[adapter.Description.ToLower(CultureInfo.InvariantCulture)] = tag;
                                    _interfaceNames["eth" + tag.ToString(CultureInfo.InvariantCulture)] = tag;
                                }
                            }
                        }
#pragma warning disable CA1031 // Do not catch general exception types
                        catch (Exception ex)
                        {
                            // Ignore error, and attempt to continue.
                            _logger.LogError(ex, "Error encountered parsing interfaces.");
                        }
#pragma warning restore CA1031 // Do not catch general exception types
                    }

                    _logger.LogDebug("Discovered {0} interfaces.", _interfaceAddresses.Count);
                    _logger.LogDebug("Interfaces addresses : {0}", _interfaceAddresses.AsString());

                    // If for some reason we don't have an interface info, resolve our DNS name.
                    if (_interfaceAddresses.Count != 0)
                    {
                        return;
                    }

                    _logger.LogError("No interfaces information available. Resolving DNS name.");
                    IPHost host = new IPHost(Dns.GetHostName());
                    foreach (var a in host.GetAddresses())
                    {
                        _interfaceAddresses.AddItem(a);
                    }

                    if (_interfaceAddresses.Count != 0)
                    {
                        return;
                    }

                    _logger.LogWarning("No interfaces information available. Using loopback.");
                    // Last ditch attempt - use loopback address.
                    _interfaceAddresses.AddItem(IPNetAddress.IP4Loopback);
                    if (IsIP6Enabled)
                    {
                        _interfaceAddresses.AddItem(IPNetAddress.IP6Loopback);
                    }
                }
                catch (NetworkInformationException ex)
                {
                    _logger.LogError(ex, "Error in InitialiseInterfaces.");
                }
            }
        }

        /// <summary>
        /// Attempts to match the source against a user defined bind interface.
        /// </summary>
        /// <param name="source">IP source address to use.</param>
        /// <param name="isInExternalSubnet">True if the source is in the external subnet.</param>
        /// <param name="bindPreference">The published server url that matches the source address.</param>
        /// <param name="port">The resultant port, if one exists.</param>
        /// <returns><c>true</c> if a match is found, <c>false</c> otherwise.</returns>
        private bool MatchesPublishedServerUrl(IPObject source, bool isInExternalSubnet, out string bindPreference, out int? port)
        {
            bindPreference = string.Empty;
            port = null;

            // Check for user override.
            foreach (var (key, value) in _publishedServerUrls)
            {
                // Remaining. Match anything.
                if (key.Address.Equals(IPAddress.Broadcast))
                {
                    bindPreference = value;
                    break;
                }

                if ((key.Address.Equals(IPAddress.Any) || key.Address.Equals(IPAddress.IPv6Any)) && isInExternalSubnet)
                {
                    // External.
                    bindPreference = value;
                    break;
                }

                if (!key.Contains(source))
                {
                    continue;
                }

                // Match ip address.
                bindPreference = value;
                break;
            }

            if (string.IsNullOrEmpty(bindPreference))
            {
                return false;
            }

            // Has it got a port defined?
            var parts = bindPreference.Split(':');
            if (parts.Length <= 1)
            {
                return true;
            }

            if (!int.TryParse(parts[1], out int p))
            {
                return true;
            }

            bindPreference = parts[0];
            port = p;

            return true;
        }

        /// <summary>
        /// Attempts to match the source against a user defined bind interface.
        /// </summary>
        /// <param name="source">IP source address to use.</param>
        /// <param name="isInExternalSubnet">True if the source is in the external subnet.</param>
        /// <param name="result">The result, if a match is found.</param>
        /// <returns><c>true</c> if a match is found, <c>false</c> otherwise.</returns>
        private bool MatchesBindInterface(IPObject source, bool isInExternalSubnet, out string result)
        {
            result = string.Empty;
            var addresses = _bindAddresses.Exclude(_bindExclusions);

            int count = addresses.Count;
            if (count == 1 && (_bindAddresses[0].Equals(IPAddress.Any) || _bindAddresses[0].Equals(IPAddress.IPv6Any)))
            {
                // Ignore IPAny addresses.
                count = 0;
            }

            if (count == 0)
            {
                return false;
            }

            // Check to see if any of the bind interfaces are in the same subnet.

            IPAddress? defaultGateway = null;
            IPAddress? bindAddress = null;

            if (isInExternalSubnet)
            {
                // Find all external bind addresses. Store the default gateway, but check to see if there is a better match first.
                foreach (var addr in addresses.OrderBy(p => p.Tag))
                {
                    if (defaultGateway == null && !IsInLocalNetwork(addr))
                    {
                        defaultGateway = addr.Address;
                    }

                    if (bindAddress == null && addr.Contains(source))
                    {
                        bindAddress = addr.Address;
                    }

                    if (defaultGateway != null && bindAddress != null)
                    {
                        break;
                    }
                }
            }
            else
            {
                // Look for the best internal address.
                bindAddress = addresses
                    .Where(p => IsInLocalNetwork(p) && (p.Contains(source) || p.Equals(IPAddress.None)))
                    .OrderBy(p => p.Tag)
                    .FirstOrDefault()?.Address;
            }

            if (bindAddress != null)
            {
                result = FormatIP6String(bindAddress);
                _logger.LogDebug("{Source}: GetBindInterface: Has source, found a match bind interface subnets. {Result}", source, result);
                return true;
            }

            if (isInExternalSubnet && defaultGateway != null)
            {
                result = FormatIP6String(defaultGateway);
                _logger.LogDebug("{Source}: GetBindInterface: Using first user defined external interface. {Result}", source, result);
                return true;
            }

            result = FormatIP6String(addresses[0].Address);
            _logger.LogDebug("{Source}: GetBindInterface: Selected first user defined interface. {Result}", source, result);

            if (isInExternalSubnet)
            {
                _logger.LogWarning("{Source}: External request received, however, only an internal interface bind found.", source);
            }

            return true;
        }

        /// <summary>
        /// Attempts to match the source against an external interface.
        /// </summary>
        /// <param name="source">IP source address to use.</param>
        /// <param name="result">The result, if a match is found.</param>
        /// <returns><c>true</c> if a match is found, <c>false</c> otherwise.</returns>
        private bool MatchesExternalInterface(IPObject source, out string result)
        {
            result = string.Empty;
            // Get the first WAN interface address that isn't a loopback.
            var extResult = _interfaceAddresses
                .Exclude(_bindExclusions)
                .Where(p => !IsInLocalNetwork(p))
                .OrderBy(p => p.Tag);

            bool hasExtResults = false;
            IPObject? firstInterface = null;

            // Does the request originate in one of the interface subnets?
            // (For systems with multiple internal network cards, and multiple subnets)
            foreach (var intf in extResult)
            {
                if (!hasExtResults)
                {
                    hasExtResults = true;
                    firstInterface = intf;
                }

                if (IsInLocalNetwork(intf) || !intf.Contains(source))
                {
                    continue;
                }

                result = FormatIP6String(intf.Address);
                _logger.LogDebug("{Source}: GetBindInterface: Selected best external on interface on range. {Result}", source, result);
                return true;
            }

            if (hasExtResults)
            {
                result = FormatIP6String(firstInterface!.Address);
                _logger.LogDebug("{Source}: GetBindInterface: Selected first external interface. {Result}", source, result);
                return true;
            }

            _logger.LogDebug("{Source}: External request received, but no WAN interface found. Need to route through internal network.", source);
            return false;
        }
    }
}<|MERGE_RESOLUTION|>--- conflicted
+++ resolved
@@ -647,18 +647,10 @@
             var str = address.ToString();
             if (address.AddressFamily != AddressFamily.InterNetworkV6)
             {
-<<<<<<< HEAD
                 return str;
             }
 
             int i = str.IndexOf("%", StringComparison.OrdinalIgnoreCase);
-=======
-                int i = str.IndexOf("%", StringComparison.OrdinalIgnoreCase);
-                if (i != -1)
-                {
-                    str = str.Substring(0, i);
-                }
->>>>>>> 21d2e9ff
 
             if (i != -1)
             {
