--- conflicted
+++ resolved
@@ -34,11 +34,7 @@
         /// <summary>
         /// IP6Loopback address host.
         /// </summary>
-<<<<<<< HEAD
         public static readonly IPNetAddress IP6Loopback = new (IPAddress.IPv6Loopback);
-=======
-        public static readonly IPNetAddress IP6Loopback = new IPNetAddress(IPAddress.IPv6Loopback);
->>>>>>> 1361ccd9
 
         /// <summary>
         /// Object's IP address.
@@ -142,7 +138,7 @@
         /// <summary>
         /// Gets a value indicating the network address of this object. Lazy implementation.
         /// </summary>
-        public IPNetAddress NetworkAddress
+        public IPNetAddress Network
         {
             get
             {
@@ -181,11 +177,6 @@
             if (address.IsIPv4MappedToIPv6)
             {
                 address = address.MapToIPv4();
-            }
-
-            if (IsLoopback(address))
-            {
-                return (address, prefixLength);
             }
 
             // An ip address is just a list of bytes, each one representing a segment on the network.
@@ -437,12 +428,7 @@
                     return true;
                 }
 
-<<<<<<< HEAD
                 var subnet = tokens[1].TrimStart();
-=======
-                // Is it a network?
-                string[] tokens = addr.Split('/');
->>>>>>> 1361ccd9
 
                 // Is the subnet part a cidr?
                 if (int.TryParse(subnet, out int cidr))
@@ -507,7 +493,7 @@
                 throw new ArgumentNullException(nameof(address));
             }
 
-            if (Address == null || NetworkAddress.Address == null)
+            if (Address == null || Network.Address == null)
             {
                 return false;
             }
@@ -518,7 +504,7 @@
             }
 
             var (altAddress, altPrefix) = NetworkAddressOf(address, PrefixLength);
-            return NetworkAddress.Address.Equals(altAddress) && NetworkAddress.PrefixLength >= altPrefix;
+            return Network.Address.Equals(altAddress) && Network.PrefixLength >= altPrefix;
         }
 
         /// <summary>
@@ -546,17 +532,13 @@
             else if (address is IPNetAddress netaddrObj)
             {
                 // Have the same network address, but different subnets?
-                if (NetworkAddress.Address.Equals(netaddrObj.NetworkAddress.Address))
-                {
-                    return NetworkAddress.PrefixLength <= netaddrObj.PrefixLength;
-                }
-
-<<<<<<< HEAD
-                var altAddress = NetworkAddressOf(netaddrObj.Address!, PrefixLength).address;
-=======
+                if (Network.Address.Equals(netaddrObj.Network.Address))
+                {
+                    return Network.PrefixLength <= netaddrObj.PrefixLength;
+                }
+
                 var altAddress = NetworkAddressOf(netaddrObj.Address, PrefixLength).address;
->>>>>>> 1361ccd9
-                return NetworkAddress.Address.Equals(altAddress);
+                return Network.Address.Equals(altAddress);
             }
 
             return false;
@@ -668,12 +650,7 @@
         /// <inheritdoc/>
         public override int GetHashCode()
         {
-<<<<<<< HEAD
             return Address.GetHashCode();
-=======
-            var (address, prefixLength) = NetworkAddressOf(_address, PrefixLength);
-            return new IPNetAddress(address, prefixLength);
->>>>>>> 1361ccd9
         }
     }
 }