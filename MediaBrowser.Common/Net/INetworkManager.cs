--- conflicted
+++ resolved
@@ -1,245 +1,97 @@
-#nullable enable
+#pragma warning disable CS1591
+
 using System;
 using System.Collections.Generic;
 using System.Net;
 using System.Net.NetworkInformation;
-using Microsoft.AspNetCore.Http;
-using NetCollection = System.Collections.ObjectModel.Collection<MediaBrowser.Common.Net.IPObject>;
 
 namespace MediaBrowser.Common.Net
 {
-    /// <summary>
-    /// Interface for the NetworkManager class.
-    /// </summary>
     public interface INetworkManager
     {
-        /// <summary>
-        /// Event triggered on network changes.
-        /// </summary>
         event EventHandler NetworkChanged;
 
         /// <summary>
-        /// Gets the published server urls list.
+        /// Gets or sets a function to return the list of user defined LAN addresses.
         /// </summary>
-        Dictionary<IPNetAddress, string> PublishedServerUrls { get; }
+        Func<string[]> LocalSubnetsFn { get; set; }
 
         /// <summary>
-        /// Gets a value indicating whether is all IPv6 interfaces are trusted as internal.
+        /// Gets a random port TCP number that is currently available.
         /// </summary>
-        bool TrustAllIP6Interfaces { get; }
+        /// <returns>System.Int32.</returns>
+        int GetRandomUnusedTcpPort();
 
         /// <summary>
-        /// Gets the remote address filter.
+        /// Gets a random port UDP number that is currently available.
         /// </summary>
-        NetCollection RemoteAddressFilter { get; }
+        /// <returns>System.Int32.</returns>
+        int GetRandomUnusedUdpPort();
 
         /// <summary>
-        /// Gets or sets a value indicating whether iP6 is enabled.
+        /// Returns the MAC Address from first Network Card in Computer.
         /// </summary>
-        bool IsIP6Enabled { get; set; }
+        /// <returns>The MAC Address.</returns>
+        List<PhysicalAddress> GetMacAddresses();
 
         /// <summary>
-        /// Gets or sets a value indicating whether iP4 is enabled.
+        /// Determines whether [is in private address space] [the specified endpoint].
         /// </summary>
-        bool IsIP4Enabled { get; set; }
+        /// <param name="endpoint">The endpoint.</param>
+        /// <returns><c>true</c> if [is in private address space] [the specified endpoint]; otherwise, <c>false</c>.</returns>
+        bool IsInPrivateAddressSpace(string endpoint);
 
         /// <summary>
-        /// Calculates the list of interfaces to use for Kestrel.
+        /// Determines whether [is in private address space 10.x.x.x] [the specified endpoint] and exists in the subnets returned by GetSubnets().
         /// </summary>
-        /// <returns>A NetCollection object containing all the interfaces to bind.
-        /// If all the interfaces are specified, and none are excluded, it returns zero items
-        /// to represent any address.</returns>
-        /// <param name="individualInterfaces">When false, return <see cref="IPAddress.Any"/> or <see cref="IPAddress.IPv6Any"/> for all interfaces.</param>
-        NetCollection GetAllBindInterfaces(bool individualInterfaces = false);
+        /// <param name="endpoint">The endpoint.</param>
+        /// <returns><c>true</c> if [is in private address space 10.x.x.x] [the specified endpoint]; otherwise, <c>false</c>.</returns>
+        bool IsInPrivateAddressSpaceAndLocalSubnet(string endpoint);
 
         /// <summary>
-        /// Returns a collection containing the loopback interfaces.
+        /// Determines whether [is in local network] [the specified endpoint].
         /// </summary>
-        /// <returns>Netcollection.</returns>
-        NetCollection GetLoopbacks();
+        /// <param name="endpoint">The endpoint.</param>
+        /// <returns><c>true</c> if [is in local network] [the specified endpoint]; otherwise, <c>false</c>.</returns>
+        bool IsInLocalNetwork(string endpoint);
 
         /// <summary>
-        /// Retrieves the bind address to use in system url's. (Server Discovery, PlayTo, LiveTV, SystemInfo)
-        /// If no bind addresses are specified, an internal interface address is selected.
-        /// The priority of selection is as follows:-
-        ///
-        /// The value contained in the startup parameter --published-server-url.
-        ///
-        /// If the user specified custom subnet overrides, the correct subnet for the source address.
-        ///
-        /// If the user specified bind interfaces to use:-
-        ///  The bind interface that contains the source subnet.
-        ///  The first bind interface specified that suits best first the source's endpoint. eg. external or internal.
-        ///
-        /// If the source is from a public subnet address range and the user hasn't specified any bind addresses:-
-        ///  The first public interface that isn't a loopback and contains the source subnet.
-        ///  The first public interface that isn't a loopback. Priority is given to interfaces with gateways.
-        ///  An internal interface if there are no public ip addresses.
-        ///
-        /// If the source is from a private subnet address range and the user hasn't specified any bind addresses:-
-        ///  The first private interface that contains the source subnet.
-        ///  The first private interface that isn't a loopback. Priority is given to interfaces with gateways.
-        ///
-        /// If no interfaces meet any of these criteria, then a loopback address is returned.
-        ///
-        /// Interface that have been specifically excluded from binding are not used in any of the calculations.
+        /// Investigates an caches a list of interface addresses, excluding local link and LAN excluded addresses.
         /// </summary>
-        /// <param name="source">Source of the request.</param>
-        /// <param name="port">Optional port returned, if it's part of an override.</param>
-        /// <returns>IP Address to use, or loopback address if all else fails.</returns>
-        string GetBindInterface(IPObject source, out int? port);
+        /// <returns>The list of ip addresses.</returns>
+        IPAddress[] GetLocalIpAddresses();
 
         /// <summary>
-        /// Retrieves the bind address to use in system url's. (Server Discovery, PlayTo, LiveTV, SystemInfo)
-        /// If no bind addresses are specified, an internal interface address is selected.
-        /// (See <see cref="GetBindInterface(IPObject, out int?)"/>.
+        /// Checks if the given address falls within the ranges given in [subnets]. The addresses in subnets can be hosts or subnets in the CIDR format.
         /// </summary>
-        /// <param name="source">Source of the request.</param>
-        /// <param name="port">Optional port returned, if it's part of an override.</param>
-        /// <returns>IP Address to use, or loopback address if all else fails.</returns>
-        string GetBindInterface(HttpRequest source, out int? port);
+        /// <param name="addressString">The address to check.</param>
+        /// <param name="subnets">If true, check against addresses in the LAN settings surrounded by brackets ([]).</param>
+        /// <returns><c>true</c>if the address is in at least one of the given subnets, <c>false</c> otherwise.</returns>
+        bool IsAddressInSubnets(string addressString, string[] subnets);
 
         /// <summary>
-        /// Retrieves the bind address to use in system url's. (Server Discovery, PlayTo, LiveTV, SystemInfo)
-        /// If no bind addresses are specified, an internal interface address is selected.
-        /// (See <see cref="GetBindInterface(IPObject, out int?)"/>.
+        /// Returns true if address is in the LAN list in the config file.
         /// </summary>
-        /// <param name="source">IP address of the request.</param>
-        /// <param name="port">Optional port returned, if it's part of an override.</param>
-        /// <returns>IP Address to use, or loopback address if all else fails.</returns>
-        string GetBindInterface(IPAddress source, out int? port);
-
-        /// <summary>
-        /// Retrieves the bind address to use in system url's. (Server Discovery, PlayTo, LiveTV, SystemInfo)
-        /// If no bind addresses are specified, an internal interface address is selected.
-        /// (See <see cref="GetBindInterface(IPObject, out int?)"/>.
-        /// </summary>
-        /// <param name="source">Source of the request.</param>
-        /// <param name="port">Optional port returned, if it's part of an override.</param>
-        /// <returns>IP Address to use, or loopback address if all else fails.</returns>
-        string GetBindInterface(string source, out int? port);
-
-        /// <summary>
-        /// Checks to see if the ip address is specifically excluded in LocalNetworkAddresses.
-        /// </summary>
-        /// <param name="address">IP address to check.</param>
-        /// <returns>True if it is.</returns>
-        bool IsExcludedInterface(IPAddress address);
-
-        /// <summary>
-        /// Get a list of all the MAC addresses associated with active interfaces.
-        /// </summary>
-        /// <returns>List of MAC addresses.</returns>
-        IReadOnlyCollection<PhysicalAddress> GetMacAddresses();
-
-        /// <summary>
-        /// Checks to see if the IP Address provided matches an interface that has a gateway.
-        /// </summary>
-        /// <param name="addressObj">IP to check. Can be an IPAddress or an IPObject.</param>
-        /// <returns>Result of the check.</returns>
-        bool IsGatewayInterface(IPObject? addressObj);
-
-        /// <summary>
-        /// Checks to see if the IP Address provided matches an interface that has a gateway.
-        /// </summary>
-        /// <param name="addressObj">IP to check. Can be an IPAddress or an IPObject.</param>
-        /// <returns>Result of the check.</returns>
-        bool IsGatewayInterface(IPAddress? addressObj);
-
-        /// <summary>
-        /// Returns true if the address is a private address.
-        /// The config option TrustIP6Interfaces overrides this functions behaviour.
-        /// </summary>
-        /// <param name="address">Address to check.</param>
-        /// <returns>True or False.</returns>
-        bool IsPrivateAddressRange(IPObject address);
-
-        /// <summary>
-        /// Returns true if the address is part of the user defined LAN.
-        /// The config option TrustIP6Interfaces overrides this functions behaviour.
-        /// </summary>
-        /// <param name="address">IP to check.</param>
-        /// <returns>True if endpoint is within the LAN range.</returns>
-        bool IsInLocalNetwork(string address);
-
-        /// <summary>
-        /// Returns true if the address is part of the user defined LAN.
-        /// The config option TrustIP6Interfaces overrides this functions behaviour.
-        /// </summary>
-        /// <param name="address">IP to check.</param>
-        /// <returns>True if endpoint is within the LAN range.</returns>
-        bool IsInLocalNetwork(IPObject address);
-
-        /// <summary>
-        /// Returns true if the address is part of the user defined LAN.
-        /// The config option TrustIP6Interfaces overrides this functions behaviour.
-        /// </summary>
-        /// <param name="address">IP to check.</param>
-        /// <returns>True if endpoint is within the LAN range.</returns>
-        bool IsInLocalNetwork(IPAddress address);
-
-        /// <summary>
-        /// Attempts to convert the token to an IP address, permitting for interface descriptions and indexes.
-        /// eg. "eth1", or "TP-LINK Wireless USB Adapter".
-        /// </summary>
-        /// <param name="token">Token to parse.</param>
-        /// <param name="result">Resultant object's ip addresses, if successful.</param>
-        /// <returns>Success of the operation.</returns>
-        bool TryParseInterface(string token, out NetCollection? result);
-
-        /// <summary>
-        /// Parses an array of strings into a NetCollection.
-        /// </summary>
-        /// <param name="values">Values to parse.</param>
-        /// <param name="bracketed">When true, only include values in []. When false, ignore bracketed values.</param>
-        /// <returns>IPCollection object containing the value strings.</returns>
-        NetCollection CreateIPCollection(string[] values, bool bracketed = false);
-
-        /// <summary>
-        /// Returns all the internal Bind interface addresses.
-        /// </summary>
-<<<<<<< HEAD
-        /// <returns>An internal list of interfaces addresses.</returns>
-        NetCollection GetInternalBindAddresses();
-=======
-        /// <returns>The list of ip addresses.</returns>
-        IPAddress[] GetLocalIpAddresses();
->>>>>>> 05bd1383
-
-        /// <summary>
-        /// Checks to see if an IP address is still a valid interface address.
-        /// </summary>
-        /// <param name="address">IP address to check.</param>
-        /// <returns>True if it is.</returns>
-        bool IsValidInterfaceAddress(IPAddress address);
-
-        /// <summary>
-        /// Returns true if the IP address is in the excluded list.
-        /// </summary>
-<<<<<<< HEAD
-        /// <param name="ip">IP to check.</param>
-        /// <returns>True if excluded.</returns>
-        bool IsExcluded(IPAddress ip);
-=======
         /// <param name="address">The address to check.</param>
         /// <param name="excludeInterfaces">If true, check against addresses in the LAN settings which have [] around and return true if it matches the address give in address.</param>
         /// <param name="excludeRFC">If true, returns false if address is in the 127.x.x.x or 169.128.x.x range.</param>
         /// <returns><c>false</c>if the address isn't in the LAN list, <c>true</c> if the address has been defined as a LAN address.</returns>
         bool IsAddressInSubnets(IPAddress address, bool excludeInterfaces, bool excludeRFC);
->>>>>>> 05bd1383
 
         /// <summary>
-        /// Returns true if the IP address is in the excluded list.
+        /// Checks if address is in the LAN list in the config file.
         /// </summary>
-        /// <param name="ip">IP to check.</param>
-        /// <returns>True if excluded.</returns>
-        bool IsExcluded(EndPoint ip);
+        /// <param name="address1">Source address to check.</param>
+        /// <param name="address2">Destination address to check against.</param>
+        /// <param name="subnetMask">Destination subnet to check against.</param>
+        /// <returns><c>true/false</c>depending on whether address1 is in the same subnet as IPAddress2 with subnetMask.</returns>
+        bool IsInSameSubnet(IPAddress address1, IPAddress address2, IPAddress subnetMask);
 
         /// <summary>
-        /// Gets the filtered LAN ip addresses.
+        /// Returns the subnet mask of an interface with the given address.
         /// </summary>
-        /// <param name="filter">Optional filter for the list.</param>
-        /// <returns>Returns a filtered list of LAN addresses.</returns>
-        NetCollection GetFilteredLANSubnets(NetCollection? filter = null);
+        /// <param name="address">The address to check.</param>
+        /// <returns>Returns the subnet mask of an interface with the given address, or null if an interface match cannot be found.</returns>
+        IPAddress GetLocalIpSubnetMask(IPAddress address);
     }
 }