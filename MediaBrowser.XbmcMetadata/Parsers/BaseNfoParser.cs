--- conflicted
+++ resolved
@@ -931,105 +931,6 @@
             }
         }
 
-<<<<<<< HEAD
-        /// <summary>
-        /// Gets the persons from a XML node.
-        /// </summary>
-        /// <param name="reader">The <see cref="XmlReader"/>.</param>
-        /// <returns>IEnumerable{PersonInfo}.</returns>
-        private PersonInfo GetPersonFromXmlNode(XmlReader reader)
-        {
-            var name = string.Empty;
-            var type = PersonKind.Actor;  // If type is not specified assume actor
-            var role = string.Empty;
-            int? sortOrder = null;
-            string? imageUrl = null;
-
-            reader.MoveToContent();
-            reader.Read();
-
-            // Loop through each element
-            while (!reader.EOF && reader.ReadState == ReadState.Interactive)
-            {
-                if (reader.NodeType == XmlNodeType.Element)
-                {
-                    switch (reader.Name)
-                    {
-                        case "name":
-                            name = reader.ReadElementContentAsString();
-                            break;
-
-                        case "role":
-                            {
-                                var val = reader.ReadElementContentAsString();
-
-                                if (!string.IsNullOrWhiteSpace(val))
-                                {
-                                    role = val;
-                                }
-
-                                break;
-                            }
-
-                        case "type":
-                            {
-                                var val = reader.ReadElementContentAsString();
-                                if (!Enum.TryParse(val, true, out type))
-                                {
-                                    type = PersonKind.Actor;
-                                }
-
-                                break;
-                            }
-
-                        case "order":
-                        case "sortorder":
-                            {
-                                var val = reader.ReadElementContentAsString();
-
-                                if (int.TryParse(val, NumberStyles.Integer, CultureInfo.InvariantCulture, out var intVal))
-                                {
-                                    sortOrder = intVal;
-                                }
-
-                                break;
-                            }
-
-                        case "thumb":
-                            {
-                                var val = reader.ReadElementContentAsString();
-
-                                if (!string.IsNullOrWhiteSpace(val))
-                                {
-                                    imageUrl = val;
-                                }
-
-                                break;
-                            }
-
-                        default:
-                            reader.Skip();
-                            break;
-                    }
-                }
-                else
-                {
-                    reader.Read();
-                }
-            }
-
-            return new PersonInfo
-            {
-                Name = name.Trim(),
-                Role = role.Trim(),
-                Type = type,
-                SortOrder = sortOrder,
-                ImageUrl = imageUrl
-            };
-        }
-
-=======
->>>>>>> 6d1abf67
         internal XmlReaderSettings GetXmlReaderSettings()
             => new XmlReaderSettings()
             {
