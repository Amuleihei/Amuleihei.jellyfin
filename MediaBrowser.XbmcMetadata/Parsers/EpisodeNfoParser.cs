using System;
using System.IO;
using System.Text;
using System.Threading;
using System.Xml;
using MediaBrowser.Common.Configuration;
using MediaBrowser.Controller.Entities.TV;
using MediaBrowser.Controller.Extensions;
using MediaBrowser.Controller.Library;
using MediaBrowser.Controller.Providers;
using Microsoft.Extensions.Logging;

namespace MediaBrowser.XbmcMetadata.Parsers
{
    /// <summary>
    /// Nfo parser for episodes.
    /// </summary>
    public class EpisodeNfoParser : BaseNfoParser<Episode>
    {
        /// <summary>
        /// Initializes a new instance of the <see cref="EpisodeNfoParser"/> class.
        /// </summary>
        /// <param name="logger">Instance of the <see cref="ILogger{BaseNfoParser}"/> interface.</param>
        /// <param name="config">Instance of the <see cref="IConfigurationManager"/> interface.</param>
        /// <param name="providerManager">Instance of the <see cref="IProviderManager"/> interface.</param>
        /// <param name="userManager">Instance of the <see cref="IUserManager"/> interface.</param>
        /// <param name="userDataManager">Instance of the <see cref="IUserDataManager"/> interface.</param>
        /// <param name="directoryService">Instance of the <see cref="IDirectoryService"/> interface.</param>
        public EpisodeNfoParser(
            ILogger logger,
            IConfigurationManager config,
            IProviderManager providerManager,
            IUserManager userManager,
            IUserDataManager userDataManager,
            IDirectoryService directoryService)
            : base(logger, config, providerManager, userManager, userDataManager, directoryService)
        {
        }

        /// <inheritdoc />
        protected override void Fetch(MetadataResult<Episode> item, string metadataFile, XmlReaderSettings settings, CancellationToken cancellationToken)
        {
            item.ResetPeople();

            var xmlFile = File.ReadAllText(metadataFile);

            var srch = "</episodedetails>";
            var index = xmlFile.IndexOf(srch, StringComparison.OrdinalIgnoreCase);

            var xml = xmlFile;

            if (index != -1)
            {
                xml = xmlFile.Substring(0, index + srch.Length);
                xmlFile = xmlFile.Substring(index + srch.Length);
            }

            // These are not going to be valid xml so no sense in causing the provider to fail and spamming the log with exceptions
            try
            {
                // Extract episode details from the first episodedetails block
                using (var stringReader = new StringReader(xml))
                using (var reader = XmlReader.Create(stringReader, settings))
                {
                    reader.MoveToContent();
                    reader.Read();

                    // Loop through each element
                    while (!reader.EOF && reader.ReadState == ReadState.Interactive)
                    {
                        cancellationToken.ThrowIfCancellationRequested();

                        if (reader.NodeType == XmlNodeType.Element)
                        {
                            FetchDataFromXmlNode(reader, item);
                        }
                        else
                        {
                            reader.Read();
                        }
                    }
                }

                // Extract the last episode number from nfo
                // Retrieves all title and plot tags from the rest of the nfo and concatenates them with the first episode
                // This is needed because XBMC metadata uses multiple episodedetails blocks instead of episodenumberend tag
                var name = new StringBuilder(item.Item.Name);
                var overview = new StringBuilder(item.Item.Overview);
                while ((index = xmlFile.IndexOf(srch, StringComparison.OrdinalIgnoreCase)) != -1)
                {
                    xml = xmlFile.Substring(0, index + srch.Length);
                    xmlFile = xmlFile.Substring(index + srch.Length);

                    using (var stringReader = new StringReader(xml))
                    using (var reader = XmlReader.Create(stringReader, settings))
                    {
                        reader.MoveToContent();

                        while (!reader.EOF && reader.ReadState == ReadState.Interactive)
                        {
                            cancellationToken.ThrowIfCancellationRequested();

                            if (reader.NodeType == XmlNodeType.Element)
                            {
                                switch (reader.Name)
                                {
                                    case "name":
                                    case "title":
                                    case "localtitle":
                                        name.Append(" / ").Append(reader.ReadElementContentAsString());
                                        break;
                                    case "episode":
                                        {
                                            if (int.TryParse(reader.ReadElementContentAsString(), out var num))
                                            {
                                                item.Item.IndexNumberEnd = Math.Max(num, item.Item.IndexNumberEnd ?? num);
                                            }

                                            break;
                                        }

                                    case "biography":
                                    case "plot":
                                    case "review":
                                        overview.Append(" / ").Append(reader.ReadElementContentAsString());
                                        break;
                                }
                            }

                            reader.Read();
                        }
                    }
                }

                item.Item.Name = name.ToString();
                item.Item.Overview = overview.ToString();
            }
            catch (XmlException)
            {
            }
        }

        /// <inheritdoc />
        protected override void FetchDataFromXmlNode(XmlReader reader, MetadataResult<Episode> itemResult)
        {
            var item = itemResult.Item;

            switch (reader.Name)
            {
                case "season":
                    if (reader.TryReadInt(out var seasonNumber))
                    {
                        item.ParentIndexNumber = seasonNumber;
                    }

                    break;
                case "episode":
                    if (reader.TryReadInt(out var episodeNumber))
                    {
                        item.IndexNumber = episodeNumber;
                    }

                    break;
                case "episodenumberend":
                    if (reader.TryReadInt(out var episodeNumberEnd))
                    {
                        item.IndexNumberEnd = episodeNumberEnd;
                    }

                    break;
                case "airsbefore_episode":
                case "displayepisode":
                    if (reader.TryReadInt(out var airsBeforeEpisode))
                    {
                        item.AirsBeforeEpisodeNumber = airsBeforeEpisode;
                    }

<<<<<<< HEAD
                    break;
=======
                case "displayafterseason":
>>>>>>> ba23c880
                case "airsafter_season":
                    if (reader.TryReadInt(out var airsAfterSeason))
                    {
                        item.AirsAfterSeasonNumber = airsAfterSeason;
                    }

                    break;
                case "airsbefore_season":
                case "displayseason":
                    if (reader.TryReadInt(out var airsBeforeSeason))
                    {
                        item.AirsBeforeSeasonNumber = airsBeforeSeason;
                    }

                    break;
                case "showtitle":
                    item.SeriesName = reader.ReadNormalizedString();
                    break;
                default:
                    base.FetchDataFromXmlNode(reader, itemResult);
                    break;
            }
        }
    }
}<|MERGE_RESOLUTION|>--- conflicted
+++ resolved
@@ -175,12 +175,9 @@
                         item.AirsBeforeEpisodeNumber = airsBeforeEpisode;
                     }
 
-<<<<<<< HEAD
-                    break;
-=======
+                    break;
+                case "airsafter_season":
                 case "displayafterseason":
->>>>>>> ba23c880
-                case "airsafter_season":
                     if (reader.TryReadInt(out var airsAfterSeason))
                     {
                         item.AirsAfterSeasonNumber = airsAfterSeason;
