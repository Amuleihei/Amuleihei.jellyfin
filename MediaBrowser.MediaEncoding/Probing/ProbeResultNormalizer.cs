#nullable disable

using System;
using System.Collections.Generic;
using System.Globalization;
using System.IO;
using System.Linq;
using System.Text;
using System.Text.RegularExpressions;
using System.Xml;
using Jellyfin.Data.Enums;
using Jellyfin.Extensions;
using MediaBrowser.Controller.Library;
using MediaBrowser.Controller.Sorting;
using MediaBrowser.Model.Dto;
using MediaBrowser.Model.Entities;
using MediaBrowser.Model.Globalization;
using MediaBrowser.Model.MediaInfo;
using Microsoft.Extensions.Logging;

namespace MediaBrowser.MediaEncoding.Probing
{
    /// <summary>
    /// Class responsible for normalizing FFprobe output.
    /// </summary>
    public partial class ProbeResultNormalizer
    {
        // When extracting subtitles, the maximum length to consider (to avoid invalid filenames)
        private const int MaxSubtitleDescriptionExtractionLength = 100;

        private const string ArtistReplaceValue = " | ";

        private readonly char[] _nameDelimiters = { '/', '|', ';', '\\' };

        private readonly ILogger _logger;
        private readonly ILocalizationManager _localization;

        private string[] _splitWhiteList;

        /// <summary>
        /// Initializes a new instance of the <see cref="ProbeResultNormalizer"/> class.
        /// </summary>
        /// <param name="logger">The <see cref="ILogger{ProbeResultNormalizer}"/> for use with the <see cref="ProbeResultNormalizer"/> instance.</param>
        /// <param name="localization">The <see cref="ILocalizationManager"/> for use with the <see cref="ProbeResultNormalizer"/> instance.</param>
        public ProbeResultNormalizer(ILogger logger, ILocalizationManager localization)
        {
            _logger = logger;
            _localization = localization;
        }

        private IReadOnlyList<string> SplitWhitelist => _splitWhiteList ??= new string[]
        {
            "AC/DC",
            "A/T/O/S",
            "As/Hi Soundworks",
            "Au/Ra",
            "Bremer/McCoy",
            "b/bqスタヂオ",
            "DOV/S",
            "DJ'TEKINA//SOMETHING",
            "IX/ON",
            "J-CORE SLi//CER",
            "M(a/u)SH",
            "Kaoru/Brilliance",
            "signum/ii",
            "Richiter(LORB/DUGEM DI BARAT)",
            "이달의 소녀 1/3",
            "R!N / Gemie",
            "LOONA 1/3",
            "LOONA / yyxy",
            "LOONA / ODD EYE CIRCLE",
            "K/DA",
            "22/7",
            "諭吉佳作/men",
            "//dARTH nULL",
            "Phantom/Ghost",
            "She/Her/Hers",
            "5/8erl in Ehr'n",
            "Smith/Kotzen",
            "We;Na",
        };

        /// <summary>
        /// Transforms a FFprobe response into its <see cref="MediaInfo"/> equivalent.
        /// </summary>
        /// <param name="data">The <see cref="InternalMediaInfoResult"/>.</param>
        /// <param name="videoType">The <see cref="VideoType"/>.</param>
        /// <param name="isAudio">A boolean indicating whether the media is audio.</param>
        /// <param name="path">Path to media file.</param>
        /// <param name="protocol">Path media protocol.</param>
        /// <returns>The <see cref="MediaInfo"/>.</returns>
        public MediaInfo GetMediaInfo(InternalMediaInfoResult data, VideoType? videoType, bool isAudio, string path, MediaProtocol protocol)
        {
            var info = new MediaInfo
            {
                Path = path,
                Protocol = protocol,
                VideoType = videoType
            };

            FFProbeHelpers.NormalizeFFProbeResult(data);
            SetSize(data, info);

            var internalStreams = data.Streams ?? Array.Empty<MediaStreamInfo>();

            info.MediaStreams = internalStreams.Select(s => GetMediaStream(isAudio, s, data.Format))
                .Where(i => i is not null)
                // Drop subtitle streams if we don't know the codec because it will just cause failures if we don't know how to handle them
                .Where(i => i.Type != MediaStreamType.Subtitle || !string.IsNullOrWhiteSpace(i.Codec))
                .ToList();

            info.MediaAttachments = internalStreams.Select(GetMediaAttachment)
                .Where(i => i is not null)
                .ToList();

            if (data.Format is not null)
            {
                info.Container = NormalizeFormat(data.Format.FormatName);

                if (int.TryParse(data.Format.BitRate, CultureInfo.InvariantCulture, out var value))
                {
                    info.Bitrate = value;
                }
            }

            var tags = new Dictionary<string, string>(StringComparer.OrdinalIgnoreCase);
            var tagStreamType = isAudio ? CodecType.Audio : CodecType.Video;

            var tagStream = data.Streams?.FirstOrDefault(i => i.CodecType == tagStreamType);

            if (tagStream?.Tags is not null)
            {
                foreach (var (key, value) in tagStream.Tags)
                {
                    tags[key] = value;
                }
            }

            if (data.Format?.Tags is not null)
            {
                foreach (var (key, value) in data.Format.Tags)
                {
                    tags[key] = value;
                }
            }

            FetchGenres(info, tags);

            info.Name = tags.GetFirstNotNullNorWhiteSpaceValue("title", "title-eng");
            info.ForcedSortName = tags.GetFirstNotNullNorWhiteSpaceValue("sort_name", "title-sort", "titlesort");
            info.Overview = tags.GetFirstNotNullNorWhiteSpaceValue("synopsis", "description", "desc");

            info.IndexNumber = FFProbeHelpers.GetDictionaryNumericValue(tags, "episode_sort");
            info.ParentIndexNumber = FFProbeHelpers.GetDictionaryNumericValue(tags, "season_number");
            info.ShowName = tags.GetValueOrDefault("show_name");
            info.ProductionYear = FFProbeHelpers.GetDictionaryNumericValue(tags, "date");

            // Several different forms of retail/premiere date
            info.PremiereDate =
                FFProbeHelpers.GetDictionaryDateTime(tags, "originaldate") ??
                FFProbeHelpers.GetDictionaryDateTime(tags, "retaildate") ??
                FFProbeHelpers.GetDictionaryDateTime(tags, "retail date") ??
                FFProbeHelpers.GetDictionaryDateTime(tags, "retail_date") ??
                FFProbeHelpers.GetDictionaryDateTime(tags, "date_released") ??
                FFProbeHelpers.GetDictionaryDateTime(tags, "date") ??
                FFProbeHelpers.GetDictionaryDateTime(tags, "creation_time");

            // Set common metadata for music (audio) and music videos (video)
            info.Album = tags.GetValueOrDefault("album");

            if (tags.TryGetValue("artists", out var artists) && !string.IsNullOrWhiteSpace(artists))
            {
                info.Artists = SplitDistinctArtists(artists, new[] { '/', ';' }, false).ToArray();
            }
            else
            {
                var artist = tags.GetFirstNotNullNorWhiteSpaceValue("artist");
                info.Artists = artist is null
                    ? Array.Empty<string>()
                    : SplitDistinctArtists(artist, _nameDelimiters, true).ToArray();
            }

            // Guess ProductionYear from PremiereDate if missing
            if (!info.ProductionYear.HasValue && info.PremiereDate.HasValue)
            {
                info.ProductionYear = info.PremiereDate.Value.Year;
            }

            // Set mediaType-specific metadata
            if (isAudio)
            {
                SetAudioRuntimeTicks(data, info);

                // tags are normally located under data.format, but we've seen some cases with ogg where they're part of the info stream
                // so let's create a combined list of both

                SetAudioInfoFromTags(info, tags);
            }
            else
            {
                FetchStudios(info, tags, "copyright");

                var iTunExtc = tags.GetFirstNotNullNorWhiteSpaceValue("iTunEXTC");
                if (iTunExtc is not null)
                {
                    var parts = iTunExtc.Split('|', StringSplitOptions.RemoveEmptyEntries);
                    // Example
                    // mpaa|G|100|For crude humor
                    if (parts.Length > 1)
                    {
                        info.OfficialRating = parts[1];

                        if (parts.Length > 3)
                        {
                            info.OfficialRatingDescription = parts[3];
                        }
                    }
                }

                var iTunXml = tags.GetFirstNotNullNorWhiteSpaceValue("iTunMOVI");
                if (iTunXml is not null)
                {
                    FetchFromItunesInfo(iTunXml, info);
                }

                if (data.Format is not null && !string.IsNullOrEmpty(data.Format.Duration))
                {
                    info.RunTimeTicks = TimeSpan.FromSeconds(double.Parse(data.Format.Duration, CultureInfo.InvariantCulture)).Ticks;
                }

                FetchWtvInfo(info, data);

                if (data.Chapters is not null)
                {
                    info.Chapters = data.Chapters.Select(GetChapterInfo).ToArray();
                }

                ExtractTimestamp(info);

                if (tags.TryGetValue("stereo_mode", out var stereoMode) && string.Equals(stereoMode, "left_right", StringComparison.OrdinalIgnoreCase))
                {
                    info.Video3DFormat = Video3DFormat.FullSideBySide;
                }

                foreach (var mediaStream in info.MediaStreams)
                {
                    if (mediaStream.Type == MediaStreamType.Audio && !mediaStream.BitRate.HasValue)
                    {
                        mediaStream.BitRate = GetEstimatedAudioBitrate(mediaStream.Codec, mediaStream.Channels);
                    }
                }

                var videoStreamsBitrate = info.MediaStreams.Where(i => i.Type == MediaStreamType.Video).Select(i => i.BitRate ?? 0).Sum();
                // If ffprobe reported the container bitrate as being the same as the video stream bitrate, then it's wrong
                if (videoStreamsBitrate == (info.Bitrate ?? 0))
                {
                    info.InferTotalBitrate(true);
                }
            }

            return info;
        }

        private string NormalizeFormat(string format)
        {
            if (string.IsNullOrWhiteSpace(format))
            {
                return null;
            }

            // Input can be a list of multiple, comma-delimited formats - each of them needs to be checked
            var splitFormat = format.Split(',');
            for (var i = 0; i < splitFormat.Length; i++)
            {
                // Handle MPEG-1 container
                if (string.Equals(splitFormat[i], "mpegvideo", StringComparison.OrdinalIgnoreCase))
                {
                    splitFormat[i] = "mpeg";
                }

                // Handle MPEG-2 container
                else if (string.Equals(splitFormat[i], "mpeg", StringComparison.OrdinalIgnoreCase))
                {
                    splitFormat[i] = "ts";
                }

                // Handle matroska container
                else if (string.Equals(splitFormat[i], "matroska", StringComparison.OrdinalIgnoreCase))
                {
                    splitFormat[i] = "mkv";
                }
            }

            return string.Join(',', splitFormat);
        }

        private int? GetEstimatedAudioBitrate(string codec, int? channels)
        {
            if (!channels.HasValue)
            {
                return null;
            }

            var channelsValue = channels.Value;

            if (string.Equals(codec, "aac", StringComparison.OrdinalIgnoreCase)
                || string.Equals(codec, "mp3", StringComparison.OrdinalIgnoreCase))
            {
                switch (channelsValue)
                {
                    case <= 2:
                        return 192000;
                    case >= 5:
                        return 320000;
                }
            }

            if (string.Equals(codec, "ac3", StringComparison.OrdinalIgnoreCase)
                || string.Equals(codec, "eac3", StringComparison.OrdinalIgnoreCase))
            {
                switch (channelsValue)
                {
                    case <= 2:
                        return 192000;
                    case >= 5:
                        return 640000;
                }
            }

            if (string.Equals(codec, "flac", StringComparison.OrdinalIgnoreCase)
                || string.Equals(codec, "alac", StringComparison.OrdinalIgnoreCase))
            {
                switch (channelsValue)
                {
                    case <= 2:
                        return 960000;
                    case >= 5:
                        return 2880000;
                }
            }

            return null;
        }

        private void FetchFromItunesInfo(string xml, MediaInfo info)
        {
            // Make things simpler and strip out the dtd
            var plistIndex = xml.IndexOf("<plist", StringComparison.OrdinalIgnoreCase);

            if (plistIndex != -1)
            {
                xml = xml.Substring(plistIndex);
            }

            xml = "<?xml version=\"1.0\"?>" + xml;

            // <?xml version=\"1.0\" encoding=\"UTF-8\"?>\n<!DOCTYPE plist PUBLIC \"-//Apple//DTD PLIST 1.0//EN\" \"http://www.apple.com/DTDs/PropertyList-1.0.dtd\">\n<plist version=\"1.0\">\n<dict>\n\t<key>cast</key>\n\t<array>\n\t\t<dict>\n\t\t\t<key>name</key>\n\t\t\t<string>Blender Foundation</string>\n\t\t</dict>\n\t\t<dict>\n\t\t\t<key>name</key>\n\t\t\t<string>Janus Bager Kristensen</string>\n\t\t</dict>\n\t</array>\n\t<key>directors</key>\n\t<array>\n\t\t<dict>\n\t\t\t<key>name</key>\n\t\t\t<string>Sacha Goedegebure</string>\n\t\t</dict>\n\t</array>\n\t<key>studio</key>\n\t<string>Blender Foundation</string>\n</dict>\n</plist>\n
            using (var stream = new MemoryStream(Encoding.UTF8.GetBytes(xml)))
            using (var streamReader = new StreamReader(stream))
            {
                try
                {
                    using (var reader = XmlReader.Create(streamReader))
                    {
                        reader.MoveToContent();
                        reader.Read();

                        // Loop through each element
                        while (!reader.EOF && reader.ReadState == ReadState.Interactive)
                        {
                            if (reader.NodeType == XmlNodeType.Element)
                            {
                                switch (reader.Name)
                                {
                                    case "dict":
                                        if (reader.IsEmptyElement)
                                        {
                                            reader.Read();
                                            continue;
                                        }

                                        using (var subtree = reader.ReadSubtree())
                                        {
                                            ReadFromDictNode(subtree, info);
                                        }

                                        break;
                                    default:
                                        reader.Skip();
                                        break;
                                }
                            }
                            else
                            {
                                reader.Read();
                            }
                        }
                    }
                }
                catch (XmlException)
                {
                    // I've seen probe examples where the iTunMOVI value is just "<"
                    // So we should not allow this to fail the entire probing operation
                }
            }
        }

        private void ReadFromDictNode(XmlReader reader, MediaInfo info)
        {
            string currentKey = null;
            var pairs = new List<NameValuePair>();

            reader.MoveToContent();
            reader.Read();

            // Loop through each element
            while (!reader.EOF && reader.ReadState == ReadState.Interactive)
            {
                if (reader.NodeType == XmlNodeType.Element)
                {
                    switch (reader.Name)
                    {
                        case "key":
                            if (!string.IsNullOrWhiteSpace(currentKey))
                            {
                                ProcessPairs(currentKey, pairs, info);
                            }

                            currentKey = reader.ReadElementContentAsString();
                            pairs = new List<NameValuePair>();
                            break;
                        case "string":
                            var value = reader.ReadElementContentAsString();
                            if (!string.IsNullOrWhiteSpace(value))
                            {
                                pairs.Add(new NameValuePair
                                {
                                    Name = value,
                                    Value = value
                                });
                            }

                            break;
                        case "array":
                            if (reader.IsEmptyElement)
                            {
                                reader.Read();
                                continue;
                            }

                            using (var subtree = reader.ReadSubtree())
                            {
                                if (!string.IsNullOrWhiteSpace(currentKey))
                                {
                                    pairs.AddRange(ReadValueArray(subtree));
                                }
                            }

                            break;
                        default:
                            reader.Skip();
                            break;
                    }
                }
                else
                {
                    reader.Read();
                }
            }
        }

        private List<NameValuePair> ReadValueArray(XmlReader reader)
        {
            var pairs = new List<NameValuePair>();

            reader.MoveToContent();
            reader.Read();

            // Loop through each element
            while (!reader.EOF && reader.ReadState == ReadState.Interactive)
            {
                if (reader.NodeType == XmlNodeType.Element)
                {
                    switch (reader.Name)
                    {
                        case "dict":

                            if (reader.IsEmptyElement)
                            {
                                reader.Read();
                                continue;
                            }

                            using (var subtree = reader.ReadSubtree())
                            {
                                var dict = GetNameValuePair(subtree);
                                if (dict is not null)
                                {
                                    pairs.Add(dict);
                                }
                            }

                            break;
                        default:
                            reader.Skip();
                            break;
                    }
                }
                else
                {
                    reader.Read();
                }
            }

            return pairs;
        }

        private void ProcessPairs(string key, List<NameValuePair> pairs, MediaInfo info)
        {
<<<<<<< HEAD
            IList<BaseItemPerson> peoples = new List<BaseItemPerson>();
            var distinctPairs = pairs.Select(p => p.Value)
                    .Where(i => !string.IsNullOrWhiteSpace(i))
                    .Trimmed()
                    .Distinct(StringComparer.OrdinalIgnoreCase);

=======
            List<BaseItemPerson> peoples = new List<BaseItemPerson>();
>>>>>>> 6d1abf67
            if (string.Equals(key, "studio", StringComparison.OrdinalIgnoreCase))
            {
                info.Studios = distinctPairs.ToArray();
            }
            else if (string.Equals(key, "screenwriters", StringComparison.OrdinalIgnoreCase))
            {
                foreach (var pair in distinctPairs)
                {
                    peoples.Add(new BaseItemPerson
                    {
                        Name = pair,
                        Type = PersonKind.Writer
                    });
                }
            }
            else if (string.Equals(key, "producers", StringComparison.OrdinalIgnoreCase))
            {
                foreach (var pair in distinctPairs)
                {
                    peoples.Add(new BaseItemPerson
                    {
                        Name = pair,
                        Type = PersonKind.Producer
                    });
                }
            }
            else if (string.Equals(key, "directors", StringComparison.OrdinalIgnoreCase))
            {
                foreach (var pair in distinctPairs)
                {
                    peoples.Add(new BaseItemPerson
                    {
                        Name = pair,
                        Type = PersonKind.Director
                    });
                }
            }

            info.People = peoples.ToArray();
        }

        private NameValuePair GetNameValuePair(XmlReader reader)
        {
            string name = null;
            string value = null;

            reader.MoveToContent();
            reader.Read();

            // Loop through each element
            while (!reader.EOF && reader.ReadState == ReadState.Interactive)
            {
                if (reader.NodeType == XmlNodeType.Element)
                {
                    switch (reader.Name)
                    {
                        case "key":
                            name = reader.ReadElementContentAsString();
                            break;
                        case "string":
                            value = reader.ReadElementContentAsString();
                            break;
                        default:
                            reader.Skip();
                            break;
                    }
                }
                else
                {
                    reader.Read();
                }
            }

            if (string.IsNullOrWhiteSpace(name)
                || string.IsNullOrWhiteSpace(value))
            {
                return null;
            }

            return new NameValuePair
            {
                Name = name,
                Value = value?.Trim()
            };
        }

        private string NormalizeSubtitleCodec(string codec)
        {
            if (string.Equals(codec, "dvb_subtitle", StringComparison.OrdinalIgnoreCase))
            {
                codec = "dvbsub";
            }
            else if ((codec ?? string.Empty).Contains("PGS", StringComparison.OrdinalIgnoreCase))
            {
                codec = "PGSSUB";
            }
            else if ((codec ?? string.Empty).Contains("DVD", StringComparison.OrdinalIgnoreCase))
            {
                codec = "DVDSUB";
            }

            return codec;
        }

        /// <summary>
        /// Converts ffprobe stream info to our MediaAttachment class.
        /// </summary>
        /// <param name="streamInfo">The stream info.</param>
        /// <returns>MediaAttachments.</returns>
        private MediaAttachment GetMediaAttachment(MediaStreamInfo streamInfo)
        {
            if (streamInfo.CodecType != CodecType.Attachment
                && streamInfo.Disposition?.GetValueOrDefault("attached_pic") != 1)
            {
                return null;
            }

            var attachment = new MediaAttachment
            {
                Codec = streamInfo.CodecName,
                Index = streamInfo.Index
            };

            if (!string.IsNullOrWhiteSpace(streamInfo.CodecTagString))
            {
                attachment.CodecTag = streamInfo.CodecTagString;
            }

            if (streamInfo.Tags is not null)
            {
                attachment.FileName = GetDictionaryValue(streamInfo.Tags, "filename");
                attachment.MimeType = GetDictionaryValue(streamInfo.Tags, "mimetype");
                attachment.Comment = GetDictionaryValue(streamInfo.Tags, "comment");
            }

            return attachment;
        }

        /// <summary>
        /// Converts ffprobe stream info to our MediaStream class.
        /// </summary>
        /// <param name="isAudio">if set to <c>true</c> [is info].</param>
        /// <param name="streamInfo">The stream info.</param>
        /// <param name="formatInfo">The format info.</param>
        /// <returns>MediaStream.</returns>
        private MediaStream GetMediaStream(bool isAudio, MediaStreamInfo streamInfo, MediaFormatInfo formatInfo)
        {
            // These are mp4 chapters
            if (string.Equals(streamInfo.CodecName, "mov_text", StringComparison.OrdinalIgnoreCase))
            {
                // Edit: but these are also sometimes subtitles?
                // return null;
            }

            var stream = new MediaStream
            {
                Codec = streamInfo.CodecName,
                Profile = streamInfo.Profile,
                Level = streamInfo.Level,
                Index = streamInfo.Index,
                PixelFormat = streamInfo.PixelFormat,
                NalLengthSize = streamInfo.NalLengthSize,
                TimeBase = streamInfo.TimeBase,
                CodecTimeBase = streamInfo.CodecTimeBase,
                IsAVC = streamInfo.IsAvc
            };

            // Filter out junk
            if (!string.IsNullOrWhiteSpace(streamInfo.CodecTagString) && !streamInfo.CodecTagString.Contains("[0]", StringComparison.OrdinalIgnoreCase))
            {
                stream.CodecTag = streamInfo.CodecTagString;
            }

            if (streamInfo.Tags is not null)
            {
                stream.Language = GetDictionaryValue(streamInfo.Tags, "language");
                stream.Comment = GetDictionaryValue(streamInfo.Tags, "comment");
                stream.Title = GetDictionaryValue(streamInfo.Tags, "title");
            }

            if (streamInfo.CodecType == CodecType.Audio)
            {
                stream.Type = MediaStreamType.Audio;

                stream.Channels = streamInfo.Channels;

                if (int.TryParse(streamInfo.SampleRate, CultureInfo.InvariantCulture, out var sampleRate))
                {
                    stream.SampleRate = sampleRate;
                }

                stream.ChannelLayout = ParseChannelLayout(streamInfo.ChannelLayout);

                if (streamInfo.BitsPerSample > 0)
                {
                    stream.BitDepth = streamInfo.BitsPerSample;
                }
                else if (streamInfo.BitsPerRawSample > 0)
                {
                    stream.BitDepth = streamInfo.BitsPerRawSample;
                }

                if (string.IsNullOrEmpty(stream.Title))
                {
                    // mp4 missing track title workaround: fall back to handler_name if populated and not the default "SoundHandler"
                    string handlerName = GetDictionaryValue(streamInfo.Tags, "handler_name");
                    if (!string.IsNullOrEmpty(handlerName) && !string.Equals(handlerName, "SoundHandler", StringComparison.OrdinalIgnoreCase))
                    {
                        stream.Title = handlerName;
                    }
                }
            }
            else if (streamInfo.CodecType == CodecType.Subtitle)
            {
                stream.Type = MediaStreamType.Subtitle;
                stream.Codec = NormalizeSubtitleCodec(stream.Codec);
                stream.LocalizedUndefined = _localization.GetLocalizedString("Undefined");
                stream.LocalizedDefault = _localization.GetLocalizedString("Default");
                stream.LocalizedForced = _localization.GetLocalizedString("Forced");
                stream.LocalizedExternal = _localization.GetLocalizedString("External");
                stream.LocalizedHearingImpaired = _localization.GetLocalizedString("HearingImpaired");

                if (string.IsNullOrEmpty(stream.Title))
                {
                    // mp4 missing track title workaround: fall back to handler_name if populated and not the default "SubtitleHandler"
                    string handlerName = GetDictionaryValue(streamInfo.Tags, "handler_name");
                    if (!string.IsNullOrEmpty(handlerName) && !string.Equals(handlerName, "SubtitleHandler", StringComparison.OrdinalIgnoreCase))
                    {
                        stream.Title = handlerName;
                    }
                }
            }
            else if (streamInfo.CodecType == CodecType.Video)
            {
                stream.AverageFrameRate = GetFrameRate(streamInfo.AverageFrameRate);
                stream.RealFrameRate = GetFrameRate(streamInfo.RFrameRate);

                stream.IsInterlaced = !string.IsNullOrWhiteSpace(streamInfo.FieldOrder)
                    && !string.Equals(streamInfo.FieldOrder, "progressive", StringComparison.OrdinalIgnoreCase);

                if (isAudio
                    && (string.Equals(stream.Codec, "bmp", StringComparison.OrdinalIgnoreCase)
                        || string.Equals(stream.Codec, "gif", StringComparison.OrdinalIgnoreCase)
                        || string.Equals(stream.Codec, "mjpeg", StringComparison.OrdinalIgnoreCase)
                        || string.Equals(stream.Codec, "png", StringComparison.OrdinalIgnoreCase)
                        || string.Equals(stream.Codec, "webp", StringComparison.OrdinalIgnoreCase)))
                {
                    stream.Type = MediaStreamType.EmbeddedImage;
                }
                else if (string.Equals(stream.Codec, "mjpeg", StringComparison.OrdinalIgnoreCase))
                {
                    // How to differentiate between video and embedded image?
                    // The only difference I've seen thus far is presence of codec tag, also embedded images have high (unusual) framerates
                    if (!string.IsNullOrWhiteSpace(stream.CodecTag))
                    {
                        stream.Type = MediaStreamType.Video;
                    }
                    else
                    {
                        stream.Type = MediaStreamType.EmbeddedImage;
                    }
                }
                else
                {
                    stream.Type = MediaStreamType.Video;
                }

                stream.Width = streamInfo.Width;
                stream.Height = streamInfo.Height;
                stream.AspectRatio = GetAspectRatio(streamInfo);

                if (streamInfo.BitsPerSample > 0)
                {
                    stream.BitDepth = streamInfo.BitsPerSample;
                }
                else if (streamInfo.BitsPerRawSample > 0)
                {
                    stream.BitDepth = streamInfo.BitsPerRawSample;
                }

                if (!stream.BitDepth.HasValue)
                {
                    if (!string.IsNullOrEmpty(streamInfo.PixelFormat))
                    {
                        if (string.Equals(streamInfo.PixelFormat, "yuv420p", StringComparison.OrdinalIgnoreCase)
                            || string.Equals(streamInfo.PixelFormat, "yuv444p", StringComparison.OrdinalIgnoreCase))
                        {
                            stream.BitDepth = 8;
                        }
                        else if (string.Equals(streamInfo.PixelFormat, "yuv420p10le", StringComparison.OrdinalIgnoreCase)
                                 || string.Equals(streamInfo.PixelFormat, "yuv444p10le", StringComparison.OrdinalIgnoreCase))
                        {
                            stream.BitDepth = 10;
                        }
                        else if (string.Equals(streamInfo.PixelFormat, "yuv420p12le", StringComparison.OrdinalIgnoreCase)
                                 || string.Equals(streamInfo.PixelFormat, "yuv444p12le", StringComparison.OrdinalIgnoreCase))
                        {
                            stream.BitDepth = 12;
                        }
                    }
                }

                // stream.IsAnamorphic = string.Equals(streamInfo.sample_aspect_ratio, "0:1", StringComparison.OrdinalIgnoreCase) ||
                //    string.Equals(stream.AspectRatio, "2.35:1", StringComparison.OrdinalIgnoreCase) ||
                //    string.Equals(stream.AspectRatio, "2.40:1", StringComparison.OrdinalIgnoreCase);

                // http://stackoverflow.com/questions/17353387/how-to-detect-anamorphic-video-with-ffprobe
                stream.IsAnamorphic = string.Equals(streamInfo.SampleAspectRatio, "0:1", StringComparison.OrdinalIgnoreCase);

                if (streamInfo.Refs > 0)
                {
                    stream.RefFrames = streamInfo.Refs;
                }

                if (!string.IsNullOrEmpty(streamInfo.ColorRange))
                {
                    stream.ColorRange = streamInfo.ColorRange;
                }

                if (!string.IsNullOrEmpty(streamInfo.ColorSpace))
                {
                    stream.ColorSpace = streamInfo.ColorSpace;
                }

                if (!string.IsNullOrEmpty(streamInfo.ColorTransfer))
                {
                    stream.ColorTransfer = streamInfo.ColorTransfer;
                }

                if (!string.IsNullOrEmpty(streamInfo.ColorPrimaries))
                {
                    stream.ColorPrimaries = streamInfo.ColorPrimaries;
                }

                if (streamInfo.SideDataList is not null)
                {
                    foreach (var data in streamInfo.SideDataList)
                    {
                        // Parse Dolby Vision metadata from side_data
                        if (string.Equals(data.SideDataType, "DOVI configuration record", StringComparison.OrdinalIgnoreCase))
                        {
                            stream.DvVersionMajor = data.DvVersionMajor;
                            stream.DvVersionMinor = data.DvVersionMinor;
                            stream.DvProfile = data.DvProfile;
                            stream.DvLevel = data.DvLevel;
                            stream.RpuPresentFlag = data.RpuPresentFlag;
                            stream.ElPresentFlag = data.ElPresentFlag;
                            stream.BlPresentFlag = data.BlPresentFlag;
                            stream.DvBlSignalCompatibilityId = data.DvBlSignalCompatibilityId;

                            break;
                        }
                    }
                }
            }
            else if (streamInfo.CodecType == CodecType.Data)
            {
                stream.Type = MediaStreamType.Data;
            }
            else
            {
                return null;
            }

            // Get stream bitrate
            var bitrate = 0;

            if (int.TryParse(streamInfo.BitRate, CultureInfo.InvariantCulture, out var value))
            {
                bitrate = value;
            }

            // The bitrate info of FLAC musics and some videos is included in formatInfo.
            if (bitrate == 0
                && formatInfo is not null
                && (stream.Type == MediaStreamType.Video || (isAudio && stream.Type == MediaStreamType.Audio)))
            {
                // If the stream info doesn't have a bitrate get the value from the media format info
                if (int.TryParse(formatInfo.BitRate, CultureInfo.InvariantCulture, out value))
                {
                    bitrate = value;
                }
            }

            if (bitrate > 0)
            {
                stream.BitRate = bitrate;
            }

            // Extract bitrate info from tag "BPS" if possible.
            if (!stream.BitRate.HasValue
                && (streamInfo.CodecType == CodecType.Audio
                    || streamInfo.CodecType == CodecType.Video))
            {
                var bps = GetBPSFromTags(streamInfo);
                if (bps > 0)
                {
                    stream.BitRate = bps;
                }
                else
                {
                    // Get average bitrate info from tag "NUMBER_OF_BYTES" and "DURATION" if possible.
                    var durationInSeconds = GetRuntimeSecondsFromTags(streamInfo);
                    var bytes = GetNumberOfBytesFromTags(streamInfo);
                    if (durationInSeconds is not null && bytes is not null)
                    {
                        bps = Convert.ToInt32(bytes * 8 / durationInSeconds, CultureInfo.InvariantCulture);
                        if (bps > 0)
                        {
                            stream.BitRate = bps;
                        }
                    }
                }
            }

            var disposition = streamInfo.Disposition;
            if (disposition is not null)
            {
                if (disposition.GetValueOrDefault("default") == 1)
                {
                    stream.IsDefault = true;
                }

                if (disposition.GetValueOrDefault("forced") == 1)
                {
                    stream.IsForced = true;
                }

                if (disposition.GetValueOrDefault("hearing_impaired") == 1)
                {
                    stream.IsHearingImpaired = true;
                }
            }

            NormalizeStreamTitle(stream);

            return stream;
        }

        private void NormalizeStreamTitle(MediaStream stream)
        {
            if (string.Equals(stream.Title, "cc", StringComparison.OrdinalIgnoreCase)
                || stream.Type == MediaStreamType.EmbeddedImage)
            {
                stream.Title = null;
            }
        }

        /// <summary>
        /// Gets a string from an FFProbeResult tags dictionary.
        /// </summary>
        /// <param name="tags">The tags.</param>
        /// <param name="key">The key.</param>
        /// <returns>System.String.</returns>
        private string GetDictionaryValue(IReadOnlyDictionary<string, string> tags, string key)
        {
            if (tags is null)
            {
                return null;
            }

            tags.TryGetValue(key, out var val);

            return val;
        }

        private string ParseChannelLayout(string input)
        {
            if (string.IsNullOrEmpty(input))
            {
                return null;
            }

            return input.AsSpan().LeftPart('(').ToString();
        }

        private string GetAspectRatio(MediaStreamInfo info)
        {
            var original = info.DisplayAspectRatio;

            var parts = (original ?? string.Empty).Split(':');
            if (!(parts.Length == 2
                    && int.TryParse(parts[0], CultureInfo.InvariantCulture, out var width)
                    && int.TryParse(parts[1], CultureInfo.InvariantCulture, out var height)
                    && width > 0
                    && height > 0))
            {
                width = info.Width;
                height = info.Height;
            }

            if (width > 0 && height > 0)
            {
                double ratio = width;
                ratio /= height;

                if (IsClose(ratio, 1.777777778, .03))
                {
                    return "16:9";
                }

                if (IsClose(ratio, 1.3333333333, .05))
                {
                    return "4:3";
                }

                if (IsClose(ratio, 1.41))
                {
                    return "1.41:1";
                }

                if (IsClose(ratio, 1.5))
                {
                    return "1.5:1";
                }

                if (IsClose(ratio, 1.6))
                {
                    return "1.6:1";
                }

                if (IsClose(ratio, 1.66666666667))
                {
                    return "5:3";
                }

                if (IsClose(ratio, 1.85, .02))
                {
                    return "1.85:1";
                }

                if (IsClose(ratio, 2.35, .025))
                {
                    return "2.35:1";
                }

                if (IsClose(ratio, 2.4, .025))
                {
                    return "2.40:1";
                }
            }

            return original;
        }

        private bool IsClose(double d1, double d2, double variance = .005)
        {
            return Math.Abs(d1 - d2) <= variance;
        }

        /// <summary>
        /// Gets a frame rate from a string value in ffprobe output
        /// This could be a number or in the format of 2997/125.
        /// </summary>
        /// <param name="value">The value.</param>
        /// <returns>System.Nullable{System.Single}.</returns>
        internal static float? GetFrameRate(ReadOnlySpan<char> value)
        {
            if (value.IsEmpty)
            {
                return null;
            }

            int index = value.IndexOf('/');
            if (index == -1)
            {
                return null;
            }

            if (!float.TryParse(value[..index], NumberStyles.Integer, CultureInfo.InvariantCulture, out var dividend)
                || !float.TryParse(value[(index + 1)..], NumberStyles.Integer, CultureInfo.InvariantCulture, out var divisor))
            {
                return null;
            }

            return divisor == 0f ? null : dividend / divisor;
        }

        private void SetAudioRuntimeTicks(InternalMediaInfoResult result, MediaInfo data)
        {
            // Get the first info stream
            var stream = result.Streams?.FirstOrDefault(s => s.CodecType == CodecType.Audio);
            if (stream is null)
            {
                return;
            }

            // Get duration from stream properties
            var duration = stream.Duration;

            // If it's not there go into format properties
            if (string.IsNullOrEmpty(duration))
            {
                duration = result.Format.Duration;
            }

            // If we got something, parse it
            if (!string.IsNullOrEmpty(duration))
            {
                data.RunTimeTicks = TimeSpan.FromSeconds(double.Parse(duration, CultureInfo.InvariantCulture)).Ticks;
            }
        }

        private int? GetBPSFromTags(MediaStreamInfo streamInfo)
        {
            if (streamInfo?.Tags is null)
            {
                return null;
            }

            var bps = GetDictionaryValue(streamInfo.Tags, "BPS-eng") ?? GetDictionaryValue(streamInfo.Tags, "BPS");
            if (int.TryParse(bps, NumberStyles.Integer, CultureInfo.InvariantCulture, out var parsedBps))
            {
                return parsedBps;
            }

            return null;
        }

        private double? GetRuntimeSecondsFromTags(MediaStreamInfo streamInfo)
        {
            if (streamInfo?.Tags is null)
            {
                return null;
            }

            var duration = GetDictionaryValue(streamInfo.Tags, "DURATION-eng") ?? GetDictionaryValue(streamInfo.Tags, "DURATION");
            if (TimeSpan.TryParse(duration, out var parsedDuration))
            {
                return parsedDuration.TotalSeconds;
            }

            return null;
        }

        private long? GetNumberOfBytesFromTags(MediaStreamInfo streamInfo)
        {
            if (streamInfo?.Tags is null)
            {
                return null;
            }

            var numberOfBytes = GetDictionaryValue(streamInfo.Tags, "NUMBER_OF_BYTES-eng")
                                ?? GetDictionaryValue(streamInfo.Tags, "NUMBER_OF_BYTES");
            if (long.TryParse(numberOfBytes, NumberStyles.Integer, CultureInfo.InvariantCulture, out var parsedBytes))
            {
                return parsedBytes;
            }

            return null;
        }

        private void SetSize(InternalMediaInfoResult data, MediaInfo info)
        {
            if (data.Format is null)
            {
                return;
            }

            info.Size = string.IsNullOrEmpty(data.Format.Size) ? null : long.Parse(data.Format.Size, CultureInfo.InvariantCulture);
        }

        private void SetAudioInfoFromTags(MediaInfo audio, Dictionary<string, string> tags)
        {
            var people = new List<BaseItemPerson>();
            if (tags.TryGetValue("composer", out var composer) && !string.IsNullOrWhiteSpace(composer))
            {
                foreach (var person in Split(composer, false))
                {
                    people.Add(new BaseItemPerson { Name = person, Type = PersonKind.Composer });
                }
            }

            if (tags.TryGetValue("conductor", out var conductor) && !string.IsNullOrWhiteSpace(conductor))
            {
                foreach (var person in Split(conductor, false))
                {
                    people.Add(new BaseItemPerson { Name = person, Type = PersonKind.Conductor });
                }
            }

            if (tags.TryGetValue("lyricist", out var lyricist) && !string.IsNullOrWhiteSpace(lyricist))
            {
                foreach (var person in Split(lyricist, false))
                {
                    people.Add(new BaseItemPerson { Name = person, Type = PersonKind.Lyricist });
                }
            }

            if (tags.TryGetValue("performer", out var performer) && !string.IsNullOrWhiteSpace(performer))
            {
                foreach (var person in Split(performer, false))
                {
                    Match match = PerformerRegex().Match(person);

                    // If the performer doesn't have any instrument/role associated, it won't match. In that case, chances are it's simply a band name, so we skip it.
                    if (match.Success)
                    {
                        people.Add(new BaseItemPerson
                        {
                            Name = match.Groups["name"].Value,
                            Type = PersonKind.Actor,
                            Role = CultureInfo.InvariantCulture.TextInfo.ToTitleCase(match.Groups["instrument"].Value)
                        });
                    }
                }
            }

            // In cases where there isn't sufficient information as to which role a writer performed on a recording, tagging software uses the "writer" tag.
            if (tags.TryGetValue("writer", out var writer) && !string.IsNullOrWhiteSpace(writer))
            {
                foreach (var person in Split(writer, false))
                {
                    people.Add(new BaseItemPerson { Name = person, Type = PersonKind.Writer });
                }
            }

            if (tags.TryGetValue("arranger", out var arranger) && !string.IsNullOrWhiteSpace(arranger))
            {
                foreach (var person in Split(arranger, false))
                {
                    people.Add(new BaseItemPerson { Name = person, Type = PersonKind.Arranger });
                }
            }

            if (tags.TryGetValue("engineer", out var engineer) && !string.IsNullOrWhiteSpace(engineer))
            {
                foreach (var person in Split(engineer, false))
                {
                    people.Add(new BaseItemPerson { Name = person, Type = PersonKind.Engineer });
                }
            }

            if (tags.TryGetValue("mixer", out var mixer) && !string.IsNullOrWhiteSpace(mixer))
            {
                foreach (var person in Split(mixer, false))
                {
                    people.Add(new BaseItemPerson { Name = person, Type = PersonKind.Mixer });
                }
            }

            if (tags.TryGetValue("remixer", out var remixer) && !string.IsNullOrWhiteSpace(remixer))
            {
                foreach (var person in Split(remixer, false))
                {
                    people.Add(new BaseItemPerson { Name = person, Type = PersonKind.Remixer });
                }
            }

            audio.People = people.ToArray();

            // Set album artist
            var albumArtist = tags.GetFirstNotNullNorWhiteSpaceValue("albumartist", "album artist", "album_artist");
            audio.AlbumArtists = albumArtist is not null
                ? SplitDistinctArtists(albumArtist, _nameDelimiters, true).ToArray()
                : Array.Empty<string>();

            // Set album artist to artist if empty
            if (audio.AlbumArtists.Length == 0)
            {
                audio.AlbumArtists = audio.Artists;
            }

            // Track number
            audio.IndexNumber = GetDictionaryTrackOrDiscNumber(tags, "track");

            // Disc number
            audio.ParentIndexNumber = GetDictionaryTrackOrDiscNumber(tags, "disc");

            // There's several values in tags may or may not be present
            FetchStudios(audio, tags, "organization");
            FetchStudios(audio, tags, "ensemble");
            FetchStudios(audio, tags, "publisher");
            FetchStudios(audio, tags, "label");

            // These support multiple values, but for now we only store the first.
            var mb = GetMultipleMusicBrainzId(tags.GetValueOrDefault("MusicBrainz Album Artist Id"))
                ?? GetMultipleMusicBrainzId(tags.GetValueOrDefault("MUSICBRAINZ_ALBUMARTISTID"));
            audio.SetProviderId(MetadataProvider.MusicBrainzAlbumArtist, mb);

            mb = GetMultipleMusicBrainzId(tags.GetValueOrDefault("MusicBrainz Artist Id"))
                ?? GetMultipleMusicBrainzId(tags.GetValueOrDefault("MUSICBRAINZ_ARTISTID"));
            audio.SetProviderId(MetadataProvider.MusicBrainzArtist, mb);

            mb = GetMultipleMusicBrainzId(tags.GetValueOrDefault("MusicBrainz Album Id"))
                ?? GetMultipleMusicBrainzId(tags.GetValueOrDefault("MUSICBRAINZ_ALBUMID"));
            audio.SetProviderId(MetadataProvider.MusicBrainzAlbum, mb);

            mb = GetMultipleMusicBrainzId(tags.GetValueOrDefault("MusicBrainz Release Group Id"))
                 ?? GetMultipleMusicBrainzId(tags.GetValueOrDefault("MUSICBRAINZ_RELEASEGROUPID"));
            audio.SetProviderId(MetadataProvider.MusicBrainzReleaseGroup, mb);

            mb = GetMultipleMusicBrainzId(tags.GetValueOrDefault("MusicBrainz Release Track Id"))
                 ?? GetMultipleMusicBrainzId(tags.GetValueOrDefault("MUSICBRAINZ_RELEASETRACKID"));
            audio.SetProviderId(MetadataProvider.MusicBrainzTrack, mb);
        }

        private string GetMultipleMusicBrainzId(string value)
        {
            if (string.IsNullOrWhiteSpace(value))
            {
                return null;
            }

            return value.Split('/', StringSplitOptions.RemoveEmptyEntries)
                .Select(i => i.Trim())
                .FirstOrDefault(i => !string.IsNullOrWhiteSpace(i));
        }

        /// <summary>
        /// Splits the specified val.
        /// </summary>
        /// <param name="val">The val.</param>
        /// <param name="allowCommaDelimiter">if set to <c>true</c> [allow comma delimiter].</param>
        /// <returns>System.String[][].</returns>
        private IEnumerable<string> Split(string val, bool allowCommaDelimiter)
        {
            // Only use the comma as a delimiter if there are no slashes or pipes.
            // We want to be careful not to split names that have commas in them
            var delimiter = !allowCommaDelimiter || _nameDelimiters.Any(i => val.Contains(i, StringComparison.Ordinal)) ?
                _nameDelimiters :
                new[] { ',' };

            return val.Split(delimiter, StringSplitOptions.RemoveEmptyEntries)
                .Where(i => !string.IsNullOrWhiteSpace(i))
                .Select(i => i.Trim());
        }

        private IEnumerable<string> SplitDistinctArtists(string val, char[] delimiters, bool splitFeaturing)
        {
            if (splitFeaturing)
            {
                val = val.Replace(" featuring ", ArtistReplaceValue, StringComparison.OrdinalIgnoreCase)
                    .Replace(" feat. ", ArtistReplaceValue, StringComparison.OrdinalIgnoreCase);
            }

            var artistsFound = new List<string>();

            foreach (var whitelistArtist in SplitWhitelist)
            {
                var originalVal = val;
                val = val.Replace(whitelistArtist, "|", StringComparison.OrdinalIgnoreCase);

                if (!string.Equals(originalVal, val, StringComparison.OrdinalIgnoreCase))
                {
                    artistsFound.Add(whitelistArtist);
                }
            }

            var artists = val.Split(delimiters, StringSplitOptions.RemoveEmptyEntries)
                .Where(i => !string.IsNullOrWhiteSpace(i))
                .Select(i => i.Trim());

            artistsFound.AddRange(artists);
            return artistsFound.DistinctNames();
        }

        /// <summary>
        /// Gets the studios from the tags collection.
        /// </summary>
        /// <param name="info">The info.</param>
        /// <param name="tags">The tags.</param>
        /// <param name="tagName">Name of the tag.</param>
        private void FetchStudios(MediaInfo info, IReadOnlyDictionary<string, string> tags, string tagName)
        {
            var val = tags.GetValueOrDefault(tagName);

            if (string.IsNullOrEmpty(val))
            {
                return;
            }

            var studios = Split(val, true);
            var studioList = new List<string>();

            foreach (var studio in studios)
            {
                if (string.IsNullOrWhiteSpace(studio))
                {
                    continue;
                }

                // Don't add artist/album artist name to studios, even if it's listed there
                if (info.Artists.Contains(studio, StringComparison.OrdinalIgnoreCase)
                    || info.AlbumArtists.Contains(studio, StringComparison.OrdinalIgnoreCase))
                {
                    continue;
                }

                studioList.Add(studio);
            }

            info.Studios = studioList
                .Distinct(StringComparer.OrdinalIgnoreCase)
                .ToArray();
        }

        /// <summary>
        /// Gets the genres from the tags collection.
        /// </summary>
        /// <param name="info">The information.</param>
        /// <param name="tags">The tags.</param>
        private void FetchGenres(MediaInfo info, IReadOnlyDictionary<string, string> tags)
        {
            var genreVal = tags.GetValueOrDefault("genre");
            if (string.IsNullOrEmpty(genreVal))
            {
                return;
            }

            var genres = new List<string>(info.Genres);
            foreach (var genre in Split(genreVal, true))
            {
                if (string.IsNullOrWhiteSpace(genre))
                {
                    continue;
                }

                genres.Add(genre.Trim());
            }

            info.Genres = genres
                .Distinct(StringComparer.OrdinalIgnoreCase)
                .ToArray();
        }

        /// <summary>
        /// Gets the track or disc number, which can be in the form of '1', or '1/3'.
        /// </summary>
        /// <param name="tags">The tags.</param>
        /// <param name="tagName">Name of the tag.</param>
        /// <returns>The track or disc number, or null, if missing or not parseable.</returns>
        private static int? GetDictionaryTrackOrDiscNumber(IReadOnlyDictionary<string, string> tags, string tagName)
        {
            var disc = tags.GetValueOrDefault(tagName);

            if (int.TryParse(disc.AsSpan().LeftPart('/'), out var discNum))
            {
                return discNum;
            }

            return null;
        }

        private static ChapterInfo GetChapterInfo(MediaChapter chapter)
        {
            var info = new ChapterInfo();

            if (chapter.Tags is not null && chapter.Tags.TryGetValue("title", out string name))
            {
                info.Name = name;
            }

            // Limit accuracy to milliseconds to match xml saving
            var secondsString = chapter.StartTime;

            if (double.TryParse(secondsString, CultureInfo.InvariantCulture, out var seconds))
            {
                var ms = Math.Round(TimeSpan.FromSeconds(seconds).TotalMilliseconds);
                info.StartPositionTicks = TimeSpan.FromMilliseconds(ms).Ticks;
            }

            return info;
        }

        private void FetchWtvInfo(MediaInfo video, InternalMediaInfoResult data)
        {
            var tags = data.Format?.Tags;

            if (tags is null)
            {
                return;
            }

            if (tags.TryGetValue("WM/Genre", out var genres) && !string.IsNullOrWhiteSpace(genres))
            {
                var genreList = genres.Split(new[] { ';', '/', ',' }, StringSplitOptions.RemoveEmptyEntries)
                    .Where(i => !string.IsNullOrWhiteSpace(i))
                    .Select(i => i.Trim())
                    .ToList();

                // If this is empty then don't overwrite genres that might have been fetched earlier
                if (genreList.Count > 0)
                {
                    video.Genres = genreList.ToArray();
                }
            }

            if (tags.TryGetValue("WM/ParentalRating", out var officialRating) && !string.IsNullOrWhiteSpace(officialRating))
            {
                video.OfficialRating = officialRating;
            }

            if (tags.TryGetValue("WM/MediaCredits", out var people) && !string.IsNullOrEmpty(people))
            {
                video.People = people.Split(new[] { ';', '/' }, StringSplitOptions.RemoveEmptyEntries)
                    .Where(i => !string.IsNullOrWhiteSpace(i))
                    .Select(i => new BaseItemPerson { Name = i.Trim(), Type = PersonKind.Actor })
                    .ToArray();
            }

            if (tags.TryGetValue("WM/OriginalReleaseTime", out var year) && int.TryParse(year, NumberStyles.Integer, CultureInfo.InvariantCulture, out var parsedYear))
            {
                video.ProductionYear = parsedYear;
            }

            // Credit to MCEBuddy: https://mcebuddy2x.codeplex.com/
            // DateTime is reported along with timezone info (typically Z i.e. UTC hence assume None)
            if (tags.TryGetValue("WM/MediaOriginalBroadcastDateTime", out var premiereDateString) && DateTime.TryParse(year, null, DateTimeStyles.AdjustToUniversal, out var parsedDate))
            {
                video.PremiereDate = parsedDate;
            }

            var description = tags.GetValueOrDefault("WM/SubTitleDescription");

            var subTitle = tags.GetValueOrDefault("WM/SubTitle");

            // For below code, credit to MCEBuddy: https://mcebuddy2x.codeplex.com/

            // Sometimes for TV Shows the Subtitle field is empty and the subtitle description contains the subtitle, extract if possible. See ticket https://mcebuddy2x.codeplex.com/workitem/1910
            // The format is -> EPISODE/TOTAL_EPISODES_IN_SEASON. SUBTITLE: DESCRIPTION
            // OR -> COMMENT. SUBTITLE: DESCRIPTION
            // e.g. -> 4/13. The Doctor's Wife: Science fiction drama. When he follows a Time Lord distress signal, the Doctor puts Amy, Rory and his beloved TARDIS in grave danger. Also in HD. [AD,S]
            // e.g. -> CBeebies Bedtime Hour. The Mystery: Animated adventures of two friends who live on an island in the middle of the big city. Some of Abney and Teal's favourite objects are missing. [S]
            if (string.IsNullOrWhiteSpace(subTitle)
                && !string.IsNullOrWhiteSpace(description)
                && description.AsSpan()[..Math.Min(description.Length, MaxSubtitleDescriptionExtractionLength)].Contains(':')) // Check within the Subtitle size limit, otherwise from description it can get too long creating an invalid filename
            {
                string[] descriptionParts = description.Split(':');
                if (descriptionParts.Length > 0)
                {
                    string subtitle = descriptionParts[0];
                    try
                    {
                        // Check if it contains a episode number and season number
                        if (subtitle.Contains('/', StringComparison.Ordinal))
                        {
                            string[] subtitleParts = subtitle.Split(' ');
                            string[] numbers = subtitleParts[0].Replace(".", string.Empty, StringComparison.Ordinal).Split('/');
                            video.IndexNumber = int.Parse(numbers[0], CultureInfo.InvariantCulture);
                            // int totalEpisodesInSeason = int.Parse(numbers[1], CultureInfo.InvariantCulture);

                            // Skip the numbers, concatenate the rest, trim and set as new description
                            description = string.Join(' ', subtitleParts, 1, subtitleParts.Length - 1).Trim();
                        }
                        else if (subtitle.Contains('.', StringComparison.Ordinal))
                        {
                            var subtitleParts = subtitle.Split('.');
                            description = string.Join('.', subtitleParts, 1, subtitleParts.Length - 1).Trim();
                        }
                        else
                        {
                            description = subtitle.Trim();
                        }
                    }
                    catch (Exception ex)
                    {
                        _logger.LogError(ex, "Error while parsing subtitle field");

                        // Fallback to default parsing
                        if (subtitle.Contains('.', StringComparison.Ordinal))
                        {
                            var subtitleParts = subtitle.Split('.');
                            description = string.Join('.', subtitleParts, 1, subtitleParts.Length - 1).Trim();
                        }
                        else
                        {
                            description = subtitle.Trim();
                        }
                    }
                }
            }

            if (!string.IsNullOrWhiteSpace(description))
            {
                video.Overview = description;
            }
        }

        private void ExtractTimestamp(MediaInfo video)
        {
            if (video.VideoType != VideoType.VideoFile)
            {
                return;
            }

            if (!string.Equals(video.Container, "mpeg2ts", StringComparison.OrdinalIgnoreCase)
                && !string.Equals(video.Container, "m2ts", StringComparison.OrdinalIgnoreCase)
                && !string.Equals(video.Container, "ts", StringComparison.OrdinalIgnoreCase))
            {
                return;
            }

            try
            {
                video.Timestamp = GetMpegTimestamp(video.Path);
                _logger.LogDebug("Video has {Timestamp} timestamp", video.Timestamp);
            }
            catch (Exception ex)
            {
                video.Timestamp = null;
                _logger.LogError(ex, "Error extracting timestamp info from {Path}", video.Path);
            }
        }

        // REVIEW: find out why the byte array needs to be 197 bytes long and comment the reason
        private TransportStreamTimestamp GetMpegTimestamp(string path)
        {
            var packetBuffer = new byte[197];

            using (var fs = new FileStream(path, FileMode.Open, FileAccess.Read, FileShare.Read, 1))
            {
                fs.Read(packetBuffer);
            }

            if (packetBuffer[0] == 71)
            {
                return TransportStreamTimestamp.None;
            }

            if ((packetBuffer[4] != 71) || (packetBuffer[196] != 71))
            {
                return TransportStreamTimestamp.None;
            }

            if ((packetBuffer[0] == 0) && (packetBuffer[1] == 0) && (packetBuffer[2] == 0) && (packetBuffer[3] == 0))
            {
                return TransportStreamTimestamp.Zero;
            }

            return TransportStreamTimestamp.Valid;
        }

        [GeneratedRegex("(?<name>.*) \\((?<instrument>.*)\\)")]
        private static partial Regex PerformerRegex();
    }
}<|MERGE_RESOLUTION|>--- conflicted
+++ resolved
@@ -517,16 +517,12 @@
 
         private void ProcessPairs(string key, List<NameValuePair> pairs, MediaInfo info)
         {
-<<<<<<< HEAD
             IList<BaseItemPerson> peoples = new List<BaseItemPerson>();
             var distinctPairs = pairs.Select(p => p.Value)
                     .Where(i => !string.IsNullOrWhiteSpace(i))
                     .Trimmed()
                     .Distinct(StringComparer.OrdinalIgnoreCase);
 
-=======
-            List<BaseItemPerson> peoples = new List<BaseItemPerson>();
->>>>>>> 6d1abf67
             if (string.Equals(key, "studio", StringComparison.OrdinalIgnoreCase))
             {
                 info.Studios = distinctPairs.ToArray();
