﻿using MediaBrowser.Model.IO;
using SharpCompress.Archive.Rar;
using SharpCompress.Archive.SevenZip;
using SharpCompress.Archive.Tar;
using SharpCompress.Common;
using SharpCompress.Reader;
using SharpCompress.Reader.Zip;
using System.IO;

namespace MediaBrowser.Common.Implementations.Archiving
{
    /// <summary>
    /// Class DotNetZipClient
    /// </summary>
    public class ZipClient : IZipClient
    {
        /// <summary>
        /// Extracts all.
        /// </summary>
        /// <param name="sourceFile">The source file.</param>
        /// <param name="targetPath">The target path.</param>
        /// <param name="overwriteExistingFiles">if set to <c>true</c> [overwrite existing files].</param>
        public void ExtractAll(string sourceFile, string targetPath, bool overwriteExistingFiles)
        {
            using (var fileStream = File.OpenRead(sourceFile))
            {
                ExtractAll(fileStream, targetPath, overwriteExistingFiles);
            }
        }

        /// <summary>
        /// Extracts all.
        /// </summary>
        /// <param name="source">The source.</param>
        /// <param name="targetPath">The target path.</param>
        /// <param name="overwriteExistingFiles">if set to <c>true</c> [overwrite existing files].</param>
        public void ExtractAll(Stream source, string targetPath, bool overwriteExistingFiles)
        {
            using (var reader = ReaderFactory.Open(source))
            {
                var options = ExtractOptions.ExtractFullPath;

                if (overwriteExistingFiles)
                {
                    options = options | ExtractOptions.Overwrite;
                }

                reader.WriteAllToDirectory(targetPath, options);
            }
        }

        public void ExtractAllFromZip(Stream source, string targetPath, bool overwriteExistingFiles)
        {
            using (var reader = ZipReader.Open(source))
            {
                var options = ExtractOptions.ExtractFullPath;

                if (overwriteExistingFiles)
                {
                    options = options | ExtractOptions.Overwrite;
                }

                reader.WriteAllToDirectory(targetPath, options);
            }
        }
<<<<<<< HEAD
        
=======

>>>>>>> a95672ee
        /// <summary>
        /// Extracts all from7z.
        /// </summary>
        /// <param name="sourceFile">The source file.</param>
        /// <param name="targetPath">The target path.</param>
        /// <param name="overwriteExistingFiles">if set to <c>true</c> [overwrite existing files].</param>
        public void ExtractAllFrom7z(string sourceFile, string targetPath, bool overwriteExistingFiles)
        {
            using (var fileStream = File.OpenRead(sourceFile))
            {
                ExtractAllFrom7z(fileStream, targetPath, overwriteExistingFiles);
            }
        }

        /// <summary>
        /// Extracts all from7z.
        /// </summary>
        /// <param name="source">The source.</param>
        /// <param name="targetPath">The target path.</param>
        /// <param name="overwriteExistingFiles">if set to <c>true</c> [overwrite existing files].</param>
        public void ExtractAllFrom7z(Stream source, string targetPath, bool overwriteExistingFiles)
        {
            using (var archive = SevenZipArchive.Open(source))
            {
                using (var reader = archive.ExtractAllEntries())
                {
                    var options = ExtractOptions.ExtractFullPath;

                    if (overwriteExistingFiles)
                    {
                        options = options | ExtractOptions.Overwrite;
                    }

                    reader.WriteAllToDirectory(targetPath, options);
                }
            }
        }


        /// <summary>
        /// Extracts all from tar.
        /// </summary>
        /// <param name="sourceFile">The source file.</param>
        /// <param name="targetPath">The target path.</param>
        /// <param name="overwriteExistingFiles">if set to <c>true</c> [overwrite existing files].</param>
        public void ExtractAllFromTar(string sourceFile, string targetPath, bool overwriteExistingFiles)
        {
            using (var fileStream = File.OpenRead(sourceFile))
            {
                ExtractAllFromTar(fileStream, targetPath, overwriteExistingFiles);
            }
        }

        /// <summary>
        /// Extracts all from tar.
        /// </summary>
        /// <param name="source">The source.</param>
        /// <param name="targetPath">The target path.</param>
        /// <param name="overwriteExistingFiles">if set to <c>true</c> [overwrite existing files].</param>
        public void ExtractAllFromTar(Stream source, string targetPath, bool overwriteExistingFiles)
        {
            using (var archive = TarArchive.Open(source))
            {
                using (var reader = archive.ExtractAllEntries())
                {
                    var options = ExtractOptions.ExtractFullPath;

                    if (overwriteExistingFiles)
                    {
                        options = options | ExtractOptions.Overwrite;
                    }

                    reader.WriteAllToDirectory(targetPath, options);
                }
            }
        }

        /// <summary>
        /// Extracts all from rar.
        /// </summary>
        /// <param name="sourceFile">The source file.</param>
        /// <param name="targetPath">The target path.</param>
        /// <param name="overwriteExistingFiles">if set to <c>true</c> [overwrite existing files].</param>
        public void ExtractAllFromRar(string sourceFile, string targetPath, bool overwriteExistingFiles)
        {
            using (var fileStream = File.OpenRead(sourceFile))
            {
                ExtractAllFromRar(fileStream, targetPath, overwriteExistingFiles);
            }
        }

        /// <summary>
        /// Extracts all from rar.
        /// </summary>
        /// <param name="source">The source.</param>
        /// <param name="targetPath">The target path.</param>
        /// <param name="overwriteExistingFiles">if set to <c>true</c> [overwrite existing files].</param>
        public void ExtractAllFromRar(Stream source, string targetPath, bool overwriteExistingFiles)
        {
            using (var archive = RarArchive.Open(source))
            {
                using (var reader = archive.ExtractAllEntries())
                {
                    var options = ExtractOptions.ExtractFullPath;

                    if (overwriteExistingFiles)
                    {
                        options = options | ExtractOptions.Overwrite;
                    }

                    reader.WriteAllToDirectory(targetPath, options);
                }
            }
        }
    }
}<|MERGE_RESOLUTION|>--- conflicted
+++ resolved
@@ -63,11 +63,7 @@
                 reader.WriteAllToDirectory(targetPath, options);
             }
         }
-<<<<<<< HEAD
-        
-=======
 
->>>>>>> a95672ee
         /// <summary>
         /// Extracts all from7z.
         /// </summary>
