using System;
using System.Collections.Generic;
using System.IO;
using System.Linq;
using System.Net;
using System.Text.RegularExpressions;
using System.Threading;
using System.Threading.Tasks;
using MediaBrowser.Api.Movies;
using MediaBrowser.Common.Extensions;
using MediaBrowser.Common.Progress;
using MediaBrowser.Controller.Configuration;
using MediaBrowser.Controller.Dto;
using MediaBrowser.Controller.Entities;
using MediaBrowser.Controller.Entities.Audio;
using MediaBrowser.Controller.Entities.Movies;
using MediaBrowser.Controller.Entities.TV;
using MediaBrowser.Controller.Library;
using MediaBrowser.Controller.Net;
using MediaBrowser.Controller.Providers;
using MediaBrowser.Model.Activity;
using MediaBrowser.Model.Configuration;
using MediaBrowser.Model.Dto;
using MediaBrowser.Model.Entities;
using MediaBrowser.Model.Globalization;
using MediaBrowser.Model.Querying;
using MediaBrowser.Model.Services;
using Microsoft.Extensions.Logging;
using Microsoft.Net.Http.Headers;

namespace MediaBrowser.Api.Library
{
    [Route("/Items/{Id}/File", "GET", Summary = "Gets the original file of an item")]
    [Authenticated]
    public class GetFile
    {
        /// <summary>
        /// Gets or sets the id.
        /// </summary>
        /// <value>The id.</value>
        [ApiMember(Name = "Id", Description = "Item Id", IsRequired = true, DataType = "string", ParameterType = "path", Verb = "GET")]
        public string Id { get; set; }
    }

    /// <summary>
    /// Class GetCriticReviews
    /// </summary>
    [Route("/Items/{Id}/CriticReviews", "GET", Summary = "Gets critic reviews for an item")]
    [Authenticated]
    public class GetCriticReviews : IReturn<QueryResult<BaseItemDto>>
    {
        /// <summary>
        /// Gets or sets the id.
        /// </summary>
        /// <value>The id.</value>
        [ApiMember(Name = "Id", Description = "Item Id", IsRequired = true, DataType = "string", ParameterType = "path", Verb = "GET")]
        public string Id { get; set; }

        /// <summary>
        /// Skips over a given number of items within the results. Use for paging.
        /// </summary>
        /// <value>The start index.</value>
        [ApiMember(Name = "StartIndex", Description = "Optional. The record index to start at. All items with a lower index will be dropped from the results.", IsRequired = false, DataType = "int", ParameterType = "query", Verb = "GET")]
        public int? StartIndex { get; set; }

        /// <summary>
        /// The maximum number of items to return
        /// </summary>
        /// <value>The limit.</value>
        [ApiMember(Name = "Limit", Description = "Optional. The maximum number of records to return", IsRequired = false, DataType = "int", ParameterType = "query", Verb = "GET")]
        public int? Limit { get; set; }
    }

    /// <summary>
    /// Class GetThemeSongs
    /// </summary>
    [Route("/Items/{Id}/ThemeSongs", "GET", Summary = "Gets theme songs for an item")]
    [Authenticated]
    public class GetThemeSongs : IReturn<ThemeMediaResult>
    {
        /// <summary>
        /// Gets or sets the user id.
        /// </summary>
        /// <value>The user id.</value>
        [ApiMember(Name = "UserId", Description = "Optional. Filter by user id, and attach user data", IsRequired = false, DataType = "string", ParameterType = "query", Verb = "GET")]
        public Guid UserId { get; set; }

        /// <summary>
        /// Gets or sets the id.
        /// </summary>
        /// <value>The id.</value>
        [ApiMember(Name = "Id", Description = "Item Id", IsRequired = true, DataType = "string", ParameterType = "path", Verb = "GET")]
        public string Id { get; set; }

        [ApiMember(Name = "InheritFromParent", Description = "Determines whether or not parent items should be searched for theme media.", IsRequired = false, DataType = "string", ParameterType = "query", Verb = "GET")]
        public bool InheritFromParent { get; set; }
    }

    /// <summary>
    /// Class GetThemeVideos
    /// </summary>
    [Route("/Items/{Id}/ThemeVideos", "GET", Summary = "Gets theme videos for an item")]
    [Authenticated]
    public class GetThemeVideos : IReturn<ThemeMediaResult>
    {
        /// <summary>
        /// Gets or sets the user id.
        /// </summary>
        /// <value>The user id.</value>
        [ApiMember(Name = "UserId", Description = "Optional. Filter by user id, and attach user data", IsRequired = false, DataType = "string", ParameterType = "query", Verb = "GET")]
        public Guid UserId { get; set; }

        /// <summary>
        /// Gets or sets the id.
        /// </summary>
        /// <value>The id.</value>
        [ApiMember(Name = "Id", Description = "Item Id", IsRequired = true, DataType = "string", ParameterType = "path", Verb = "GET")]
        public string Id { get; set; }

        [ApiMember(Name = "InheritFromParent", Description = "Determines whether or not parent items should be searched for theme media.", IsRequired = false, DataType = "string", ParameterType = "query", Verb = "GET")]
        public bool InheritFromParent { get; set; }
    }

    /// <summary>
    /// Class GetThemeVideos
    /// </summary>
    [Route("/Items/{Id}/ThemeMedia", "GET", Summary = "Gets theme videos and songs for an item")]
    [Authenticated]
    public class GetThemeMedia : IReturn<AllThemeMediaResult>
    {
        /// <summary>
        /// Gets or sets the user id.
        /// </summary>
        /// <value>The user id.</value>
        [ApiMember(Name = "UserId", Description = "Optional. Filter by user id, and attach user data", IsRequired = false, DataType = "string", ParameterType = "query", Verb = "GET")]
        public Guid UserId { get; set; }

        /// <summary>
        /// Gets or sets the id.
        /// </summary>
        /// <value>The id.</value>
        [ApiMember(Name = "Id", Description = "Item Id", IsRequired = true, DataType = "string", ParameterType = "path", Verb = "GET")]
        public string Id { get; set; }

        [ApiMember(Name = "InheritFromParent", Description = "Determines whether or not parent items should be searched for theme media.", IsRequired = false, DataType = "string", ParameterType = "query", Verb = "GET")]
        public bool InheritFromParent { get; set; }
    }

    [Route("/Library/Refresh", "POST", Summary = "Starts a library scan")]
    [Authenticated(Roles = "Admin")]
    public class RefreshLibrary : IReturnVoid
    {
    }

    [Route("/Items/{Id}", "DELETE", Summary = "Deletes an item from the library and file system")]
    [Authenticated]
    public class DeleteItem : IReturnVoid
    {
        [ApiMember(Name = "Id", Description = "Item Id", IsRequired = true, DataType = "string", ParameterType = "path", Verb = "DELETE")]
        public string Id { get; set; }
    }

    [Route("/Items", "DELETE", Summary = "Deletes an item from the library and file system")]
    [Authenticated]
    public class DeleteItems : IReturnVoid
    {
        [ApiMember(Name = "Ids", Description = "Ids", IsRequired = true, DataType = "string", ParameterType = "query", Verb = "DELETE")]
        public string Ids { get; set; }
    }

    [Route("/Items/Counts", "GET")]
    [Authenticated]
    public class GetItemCounts : IReturn<ItemCounts>
    {
        [ApiMember(Name = "UserId", Description = "Optional. Get counts from a specific user's library.", IsRequired = false, DataType = "string", ParameterType = "query", Verb = "GET")]
        public Guid UserId { get; set; }

        [ApiMember(Name = "IsFavorite", Description = "Optional. Get counts of favorite items", IsRequired = false, DataType = "bool", ParameterType = "query", Verb = "GET")]
        public bool? IsFavorite { get; set; }
    }

    [Route("/Items/{Id}/Ancestors", "GET", Summary = "Gets all parents of an item")]
    [Authenticated]
    public class GetAncestors : IReturn<BaseItemDto[]>
    {
        /// <summary>
        /// Gets or sets the user id.
        /// </summary>
        /// <value>The user id.</value>
        [ApiMember(Name = "UserId", Description = "Optional. Filter by user id, and attach user data", IsRequired = false, DataType = "string", ParameterType = "query", Verb = "GET")]
        public Guid UserId { get; set; }

        /// <summary>
        /// Gets or sets the id.
        /// </summary>
        /// <value>The id.</value>
        [ApiMember(Name = "Id", Description = "Item Id", IsRequired = true, DataType = "string", ParameterType = "path", Verb = "GET")]
        public string Id { get; set; }
    }

    /// <summary>
    /// Class GetPhyscialPaths
    /// </summary>
    [Route("/Library/PhysicalPaths", "GET", Summary = "Gets a list of physical paths from virtual folders")]
    [Authenticated(Roles = "Admin")]
    public class GetPhyscialPaths : IReturn<List<string>>
    {
    }

    [Route("/Library/MediaFolders", "GET", Summary = "Gets all user media folders.")]
    [Authenticated]
    public class GetMediaFolders : IReturn<QueryResult<BaseItemDto>>
    {
        [ApiMember(Name = "IsHidden", Description = "Optional. Filter by folders that are marked hidden, or not.", IsRequired = false, DataType = "boolean", ParameterType = "query", Verb = "GET")]
        public bool? IsHidden { get; set; }
    }

    [Route("/Library/Series/Added", "POST", Summary = "Reports that new episodes of a series have been added by an external source")]
    [Route("/Library/Series/Updated", "POST", Summary = "Reports that new episodes of a series have been added by an external source")]
    [Authenticated]
    public class PostUpdatedSeries : IReturnVoid
    {
        [ApiMember(Name = "TvdbId", Description = "Tvdb Id", IsRequired = false, DataType = "string", ParameterType = "path", Verb = "POST")]
        public string TvdbId { get; set; }
    }

    [Route("/Library/Movies/Added", "POST", Summary = "Reports that new movies have been added by an external source")]
    [Route("/Library/Movies/Updated", "POST", Summary = "Reports that new movies have been added by an external source")]
    [Authenticated]
    public class PostUpdatedMovies : IReturnVoid
    {
        [ApiMember(Name = "TmdbId", Description = "Tmdb Id", IsRequired = false, DataType = "string", ParameterType = "path", Verb = "POST")]
        public string TmdbId { get; set; }
        [ApiMember(Name = "ImdbId", Description = "Imdb Id", IsRequired = false, DataType = "string", ParameterType = "path", Verb = "POST")]
        public string ImdbId { get; set; }
    }

    public class MediaUpdateInfo
    {
        public string Path { get; set; }

        // Created, Modified, Deleted
        public string UpdateType { get; set; }
    }

    [Route("/Library/Media/Updated", "POST", Summary = "Reports that new movies have been added by an external source")]
    [Authenticated]
    public class PostUpdatedMedia : IReturnVoid
    {
        [ApiMember(Name = "Updates", Description = "A list of updated media paths", IsRequired = false, DataType = "string", ParameterType = "body", Verb = "POST")]
        public List<MediaUpdateInfo> Updates { get; set; }
    }

    [Route("/Items/{Id}/Download", "GET", Summary = "Downloads item media")]
    [Authenticated(Roles = "download")]
    public class GetDownload
    {
        /// <summary>
        /// Gets or sets the id.
        /// </summary>
        /// <value>The id.</value>
        [ApiMember(Name = "Id", Description = "Item Id", IsRequired = true, DataType = "string", ParameterType = "path", Verb = "GET")]
        public string Id { get; set; }
    }

    [Route("/Artists/{Id}/Similar", "GET", Summary = "Finds albums similar to a given album.")]
    [Route("/Items/{Id}/Similar", "GET", Summary = "Gets similar items")]
    [Route("/Albums/{Id}/Similar", "GET", Summary = "Finds albums similar to a given album.")]
    [Route("/Shows/{Id}/Similar", "GET", Summary = "Finds tv shows similar to a given one.")]
    [Route("/Movies/{Id}/Similar", "GET", Summary = "Finds movies and trailers similar to a given movie.")]
    [Route("/Trailers/{Id}/Similar", "GET", Summary = "Finds movies and trailers similar to a given trailer.")]
    [Authenticated]
    public class GetSimilarItems : BaseGetSimilarItemsFromItem
    {
    }

    [Route("/Libraries/AvailableOptions", "GET")]
    [Authenticated(AllowBeforeStartupWizard = true)]
    public class GetLibraryOptionsInfo : IReturn<LibraryOptionsResult>
    {
        public string LibraryContentType { get; set; }
        public bool IsNewLibrary { get; set; }
    }

    public class LibraryOptionInfo
    {
        public string Name { get; set; }
        public bool DefaultEnabled { get; set; }
    }

    public class LibraryOptionsResult
    {
        public LibraryOptionInfo[] MetadataSavers { get; set; }
        public LibraryOptionInfo[] MetadataReaders { get; set; }
        public LibraryOptionInfo[] SubtitleFetchers { get; set; }
        public LibraryTypeOptions[] TypeOptions { get; set; }
    }

    public class LibraryTypeOptions
    {
        public string Type { get; set; }
        public LibraryOptionInfo[] MetadataFetchers { get; set; }
        public LibraryOptionInfo[] ImageFetchers { get; set; }
        public ImageType[] SupportedImageTypes { get; set; }
        public ImageOption[] DefaultImageOptions { get; set; }
    }

    /// <summary>
    /// Class LibraryService
    /// </summary>
    public class LibraryService : BaseApiService
    {
        private readonly IProviderManager _providerManager;
        private readonly ILibraryManager _libraryManager;
        private readonly IUserManager _userManager;
        private readonly IDtoService _dtoService;
        private readonly IAuthorizationContext _authContext;
        private readonly IActivityManager _activityManager;
        private readonly ILocalizationManager _localization;
        private readonly ILibraryMonitor _libraryMonitor;

        private readonly ILogger<MoviesService> _moviesServiceLogger;

        /// <summary>
        /// Initializes a new instance of the <see cref="LibraryService" /> class.
        /// </summary>
        public LibraryService(
            ILogger<LibraryService> logger,
            ILogger<MoviesService> moviesServiceLogger,
            IServerConfigurationManager serverConfigurationManager,
            IHttpResultFactory httpResultFactory,
            IProviderManager providerManager,
            ILibraryManager libraryManager,
            IUserManager userManager,
            IDtoService dtoService,
            IAuthorizationContext authContext,
            IActivityManager activityManager,
            ILocalizationManager localization,
            ILibraryMonitor libraryMonitor)
            : base(logger, serverConfigurationManager, httpResultFactory)
        {
            _providerManager = providerManager;
            _libraryManager = libraryManager;
            _userManager = userManager;
            _dtoService = dtoService;
            _authContext = authContext;
            _activityManager = activityManager;
            _localization = localization;
            _libraryMonitor = libraryMonitor;
            _moviesServiceLogger = moviesServiceLogger;
        }

        private string[] GetRepresentativeItemTypes(string contentType)
        {
            return contentType switch
            {
                CollectionType.BoxSets => new[] {"BoxSet"},
                CollectionType.Playlists => new[] {"Playlist"},
                CollectionType.Movies => new[] {"Movie"},
                CollectionType.TvShows => new[] {"Series", "Season", "Episode"},
                CollectionType.Books => new[] {"Book"},
                CollectionType.Music => new[] {"MusicAlbum", "MusicArtist", "Audio", "MusicVideo"},
                CollectionType.HomeVideos => new[] {"Video", "Photo"},
                CollectionType.Photos => new[] {"Video", "Photo"},
                CollectionType.MusicVideos => new[] {"MusicVideo"},
                _ => new[] {"Series", "Season", "Episode", "Movie"}
            };
        }

        private bool IsSaverEnabledByDefault(string name, string[] itemTypes, bool isNewLibrary)
        {
            if (isNewLibrary)
            {
                return false;
            }

            var metadataOptions = ServerConfigurationManager.Configuration.MetadataOptions
                .Where(i => itemTypes.Contains(i.ItemType ?? string.Empty, StringComparer.OrdinalIgnoreCase))
                .ToArray();

            if (metadataOptions.Length == 0)
            {
                return true;
            }

            return metadataOptions.Any(i => !i.DisabledMetadataSavers.Contains(name, StringComparer.OrdinalIgnoreCase));
        }

        private bool IsMetadataFetcherEnabledByDefault(string name, string type, bool isNewLibrary)
        {
            if (isNewLibrary)
            {
                if (string.Equals(name, "TheMovieDb", StringComparison.OrdinalIgnoreCase))
                {
                    return !(string.Equals(type, "Season", StringComparison.OrdinalIgnoreCase)
                         || string.Equals(type, "Episode", StringComparison.OrdinalIgnoreCase)
                         || string.Equals(type, "MusicVideo", StringComparison.OrdinalIgnoreCase));
                }

                return string.Equals(name, "TheTVDB", StringComparison.OrdinalIgnoreCase)
                   || string.Equals(name, "TheAudioDB", StringComparison.OrdinalIgnoreCase)
                   || string.Equals(name, "MusicBrainz", StringComparison.OrdinalIgnoreCase);
            }

            var metadataOptions = ServerConfigurationManager.Configuration.MetadataOptions
                .Where(i => string.Equals(i.ItemType, type, StringComparison.OrdinalIgnoreCase))
                .ToArray();

            return metadataOptions.Length == 0
               || metadataOptions.Any(i => !i.DisabledMetadataFetchers.Contains(name, StringComparer.OrdinalIgnoreCase));
        }

        private bool IsImageFetcherEnabledByDefault(string name, string type, bool isNewLibrary)
        {
            if (isNewLibrary)
            {
                if (string.Equals(name, "TheMovieDb", StringComparison.OrdinalIgnoreCase))
                {
                    return !string.Equals(type, "Series", StringComparison.OrdinalIgnoreCase)
                           && !string.Equals(type, "Season", StringComparison.OrdinalIgnoreCase)
                           && !string.Equals(type, "Episode", StringComparison.OrdinalIgnoreCase)
                           && !string.Equals(type, "MusicVideo", StringComparison.OrdinalIgnoreCase);
                }

                return string.Equals(name, "TheTVDB", StringComparison.OrdinalIgnoreCase)
                       || string.Equals(name, "Screen Grabber", StringComparison.OrdinalIgnoreCase)
                       || string.Equals(name, "TheAudioDB", StringComparison.OrdinalIgnoreCase)
                       || string.Equals(name, "Emby Designs", StringComparison.OrdinalIgnoreCase)
                       || string.Equals(name, "Image Extractor", StringComparison.OrdinalIgnoreCase);
            }

            var metadataOptions = ServerConfigurationManager.Configuration.MetadataOptions
                .Where(i => string.Equals(i.ItemType, type, StringComparison.OrdinalIgnoreCase))
                .ToArray();

            if (metadataOptions.Length == 0)
            {
                return true;
            }

            return metadataOptions.Any(i => !i.DisabledImageFetchers.Contains(name, StringComparer.OrdinalIgnoreCase));
        }

        public object Get(GetLibraryOptionsInfo request)
        {
            var result = new LibraryOptionsResult();

            var types = GetRepresentativeItemTypes(request.LibraryContentType);
            var isNewLibrary = request.IsNewLibrary;
            var typesList = types.ToList();

            var plugins = _providerManager.GetAllMetadataPlugins()
                .Where(i => types.Contains(i.ItemType, StringComparer.OrdinalIgnoreCase))
                .OrderBy(i => typesList.IndexOf(i.ItemType))
                .ToList();

            result.MetadataSavers = plugins
                .SelectMany(i => i.Plugins.Where(p => p.Type == MetadataPluginType.MetadataSaver))
                .Select(i => new LibraryOptionInfo
                {
                    Name = i.Name,
                    DefaultEnabled = IsSaverEnabledByDefault(i.Name, types, isNewLibrary)
                })
                .GroupBy(i => i.Name, StringComparer.OrdinalIgnoreCase)
                .Select(x => x.First())
                .ToArray();

            result.MetadataReaders = plugins
                .SelectMany(i => i.Plugins.Where(p => p.Type == MetadataPluginType.LocalMetadataProvider))
                .Select(i => new LibraryOptionInfo
                {
                    Name = i.Name,
                    DefaultEnabled = true
                })
                .GroupBy(i => i.Name, StringComparer.OrdinalIgnoreCase)
                .Select(x => x.First())
                .ToArray();

            result.SubtitleFetchers = plugins
                .SelectMany(i => i.Plugins.Where(p => p.Type == MetadataPluginType.SubtitleFetcher))
                .Select(i => new LibraryOptionInfo
                {
                    Name = i.Name,
                    DefaultEnabled = true
                })
                .GroupBy(i => i.Name, StringComparer.OrdinalIgnoreCase)
                .Select(x => x.First())
                .ToArray();

            var typeOptions = new List<LibraryTypeOptions>();

            foreach (var type in types)
            {
                TypeOptions.DefaultImageOptions.TryGetValue(type, out var defaultImageOptions);

                typeOptions.Add(new LibraryTypeOptions
                {
                    Type = type,

                    MetadataFetchers = plugins
                    .Where(i => string.Equals(i.ItemType, type, StringComparison.OrdinalIgnoreCase))
                    .SelectMany(i => i.Plugins.Where(p => p.Type == MetadataPluginType.MetadataFetcher))
                    .Select(i => new LibraryOptionInfo
                    {
                        Name = i.Name,
                        DefaultEnabled = IsMetadataFetcherEnabledByDefault(i.Name, type, isNewLibrary)
                    })
                    .GroupBy(i => i.Name, StringComparer.OrdinalIgnoreCase)
                    .Select(x => x.First())
                    .ToArray(),

                    ImageFetchers = plugins
                    .Where(i => string.Equals(i.ItemType, type, StringComparison.OrdinalIgnoreCase))
                    .SelectMany(i => i.Plugins.Where(p => p.Type == MetadataPluginType.ImageFetcher))
                    .Select(i => new LibraryOptionInfo
                    {
                        Name = i.Name,
                        DefaultEnabled = IsImageFetcherEnabledByDefault(i.Name, type, isNewLibrary)
                    })
                    .GroupBy(i => i.Name, StringComparer.OrdinalIgnoreCase)
                    .Select(x => x.First())
                    .ToArray(),

                    SupportedImageTypes = plugins
                    .Where(i => string.Equals(i.ItemType, type, StringComparison.OrdinalIgnoreCase))
                    .SelectMany(i => i.SupportedImageTypes ?? Array.Empty<ImageType>())
                    .Distinct()
                    .ToArray(),

                    DefaultImageOptions = defaultImageOptions ?? Array.Empty<ImageOption>()
                });
            }

            result.TypeOptions = typeOptions.ToArray();

            return result;
        }

        public object Get(GetSimilarItems request)
        {
            var item = string.IsNullOrEmpty(request.Id) ?
                (!request.UserId.Equals(Guid.Empty) ? _libraryManager.GetUserRootFolder() :
                _libraryManager.RootFolder) : _libraryManager.GetItemById(request.Id);

            var program = item as IHasProgramAttributes;

            if (item is Movie || (program != null && program.IsMovie) || item is Trailer)
            {
                return new MoviesService(
                    _moviesServiceLogger,
                    ServerConfigurationManager,
                    ResultFactory,
                    _userManager,
                    _libraryManager,
                    _dtoService,
                    _authContext)
                {
                    Request = Request,

                }.GetSimilarItemsResult(request);
            }

            if (program != null && program.IsSeries)
            {
                return GetSimilarItemsResult(request, new[] { typeof(Series).Name });
            }

            if (item is Episode || (item is IItemByName && !(item is MusicArtist)))
            {
                return new QueryResult<BaseItemDto>();
            }

            return GetSimilarItemsResult(request, new[] { item.GetType().Name });
        }

        private QueryResult<BaseItemDto> GetSimilarItemsResult(BaseGetSimilarItemsFromItem request, string[] includeItemTypes)
        {
            var user = !request.UserId.Equals(Guid.Empty) ? _userManager.GetUserById(request.UserId) : null;

            var item = string.IsNullOrEmpty(request.Id) ?
                (!request.UserId.Equals(Guid.Empty) ? _libraryManager.GetUserRootFolder() :
                _libraryManager.RootFolder) : _libraryManager.GetItemById(request.Id);

            var dtoOptions = GetDtoOptions(_authContext, request);

            var query = new InternalItemsQuery(user)
            {
                Limit = request.Limit,
                IncludeItemTypes = includeItemTypes,
                SimilarTo = item,
                DtoOptions = dtoOptions,
                EnableTotalRecordCount = false
            };

            // ExcludeArtistIds
            if (!string.IsNullOrEmpty(request.ExcludeArtistIds))
            {
                query.ExcludeArtistIds = GetGuids(request.ExcludeArtistIds);
            }

            List<BaseItem> itemsResult;

            if (item is MusicArtist)
            {
                query.IncludeItemTypes = Array.Empty<string>();

                itemsResult = _libraryManager.GetArtists(query).Items.Select(i => i.Item1).ToList();
            }
            else
            {
                itemsResult = _libraryManager.GetItemList(query);
            }

            var returnList = _dtoService.GetBaseItemDtos(itemsResult, dtoOptions, user);

            var result = new QueryResult<BaseItemDto>
            {
                Items = returnList,
                TotalRecordCount = itemsResult.Count
            };

            return result;
        }

        public object Get(GetMediaFolders request)
        {
            var items = _libraryManager.GetUserRootFolder().Children.Concat(_libraryManager.RootFolder.VirtualChildren).OrderBy(i => i.SortName).ToList();

            if (request.IsHidden.HasValue)
            {
                var val = request.IsHidden.Value;

                items = items.Where(i => i.IsHidden == val).ToList();
            }

            var dtoOptions = GetDtoOptions(_authContext, request);

            var result = new QueryResult<BaseItemDto>
            {
                TotalRecordCount = items.Count,

                Items = items.Select(i => _dtoService.GetBaseItemDto(i, dtoOptions)).ToArray()
            };

            return result;
        }

        public void Post(PostUpdatedSeries request)
        {
            var series = _libraryManager.GetItemList(new InternalItemsQuery
            {
                IncludeItemTypes = new[] { typeof(Series).Name },
                DtoOptions = new DtoOptions(false)
                {
                    EnableImages = false
                }

            }).Where(i => string.Equals(request.TvdbId, i.GetProviderId(MetadataProviders.Tvdb), StringComparison.OrdinalIgnoreCase)).ToArray();

            foreach (var item in series)
            {
                _libraryMonitor.ReportFileSystemChanged(item.Path);
            }
        }

        public void Post(PostUpdatedMedia request)
        {
            if (request.Updates != null)
            {
                foreach (var item in request.Updates)
                {
                    _libraryMonitor.ReportFileSystemChanged(item.Path);
                }
            }
        }

        public void Post(PostUpdatedMovies request)
        {
            var movies = _libraryManager.GetItemList(new InternalItemsQuery
            {
                IncludeItemTypes = new[] { typeof(Movie).Name },
                DtoOptions = new DtoOptions(false)
                {
                    EnableImages = false
                }

            });

            if (!string.IsNullOrWhiteSpace(request.ImdbId))
            {
                movies = movies.Where(i => string.Equals(request.ImdbId, i.GetProviderId(MetadataProviders.Imdb), StringComparison.OrdinalIgnoreCase)).ToList();
            }
            else if (!string.IsNullOrWhiteSpace(request.TmdbId))
            {
                movies = movies.Where(i => string.Equals(request.TmdbId, i.GetProviderId(MetadataProviders.Tmdb), StringComparison.OrdinalIgnoreCase)).ToList();
            }
            else
            {
                movies = new List<BaseItem>();
            }

            foreach (var item in movies)
            {
                _libraryMonitor.ReportFileSystemChanged(item.Path);
            }
        }

        public Task<object> Get(GetDownload request)
        {
            var item = _libraryManager.GetItemById(request.Id);
            var auth = _authContext.GetAuthorizationInfo(Request);

            var user = auth.User;

            if (user != null)
            {
                if (!item.CanDownload(user))
                {
                    throw new ArgumentException("Item does not support downloading");
                }
            }
            else
            {
                if (!item.CanDownload())
                {
                    throw new ArgumentException("Item does not support downloading");
                }
            }

            var headers = new Dictionary<string, string>();

            if (user != null)
            {
                LogDownload(item, user, auth);
            }

            var path = item.Path;

            // Quotes are valid in linux. They'll possibly cause issues here
            var filename = (Path.GetFileName(path) ?? string.Empty).Replace("\"", string.Empty);
            if (!string.IsNullOrWhiteSpace(filename))
            {
                // Kestrel doesn't support non-ASCII characters in headers
                if (Regex.IsMatch(filename, @"[^\p{IsBasicLatin}]"))
                {
                    // Manually encoding non-ASCII characters, following https://tools.ietf.org/html/rfc5987#section-3.2.2
                    headers[HeaderNames.ContentDisposition] = "attachment; filename*=UTF-8''" + WebUtility.UrlEncode(filename);
                }
                else
                {
                    headers[HeaderNames.ContentDisposition] = "attachment; filename=\"" + filename + "\"";
                }
            }

            return ResultFactory.GetStaticFileResult(Request, new StaticFileResultOptions
            {
                Path = path,
                ResponseHeaders = headers
            });
        }

        private void LogDownload(BaseItem item, User user, AuthorizationInfo auth)
        {
            try
            {
<<<<<<< HEAD
                _activityManager.Create(new Jellyfin.Data.ActivityLog(
                    string.Format(_localization.GetLocalizedString("UserDownloadingItemWithValues"), user.Name, item.Name),
                    "UserDownloadingContent",
                    auth.UserId,
                    DateTime.UtcNow,
                    LogLevel.Trace)
=======
                _activityManager.Create(new Jellyfin.Data.Entities.ActivityLog(
                    string.Format(_localization.GetLocalizedString("UserDownloadingItemWithValues"), user.Name, item.Name),
                    "UserDownloadingContent",
                    auth.UserId)
>>>>>>> 8c49259a
                {
                    ShortOverview = string.Format(_localization.GetLocalizedString("AppDeviceValues"), auth.Client, auth.Device),
                });
            }
            catch
            {
                // Logged at lower levels
            }
        }

        public Task<object> Get(GetFile request)
        {
            var item = _libraryManager.GetItemById(request.Id);

            return ResultFactory.GetStaticFileResult(Request, item.Path);
        }

        /// <summary>
        /// Gets the specified request.
        /// </summary>
        /// <param name="request">The request.</param>
        /// <returns>System.Object.</returns>
        public object Get(GetPhyscialPaths request)
        {
            var result = _libraryManager.RootFolder.Children
                .SelectMany(c => c.PhysicalLocations)
                .ToList();

            return ToOptimizedResult(result);
        }

        /// <summary>
        /// Gets the specified request.
        /// </summary>
        /// <param name="request">The request.</param>
        /// <returns>System.Object.</returns>
        public object Get(GetAncestors request)
        {
            var result = GetAncestors(request);

            return ToOptimizedResult(result);
        }

        /// <summary>
        /// Gets the ancestors.
        /// </summary>
        /// <param name="request">The request.</param>
        /// <returns>Task{BaseItemDto[]}.</returns>
        public List<BaseItemDto> GetAncestors(GetAncestors request)
        {
            var item = _libraryManager.GetItemById(request.Id);

            var baseItemDtos = new List<BaseItemDto>();

            var user = !request.UserId.Equals(Guid.Empty) ? _userManager.GetUserById(request.UserId) : null;

            var dtoOptions = GetDtoOptions(_authContext, request);

            BaseItem parent = item.GetParent();

            while (parent != null)
            {
                if (user != null)
                {
                    parent = TranslateParentItem(parent, user);
                }

                baseItemDtos.Add(_dtoService.GetBaseItemDto(parent, dtoOptions, user));

                parent = parent.GetParent();
            }

            return baseItemDtos;
        }

        private BaseItem TranslateParentItem(BaseItem item, User user)
        {
            return item.GetParent() is AggregateFolder
                ? _libraryManager.GetUserRootFolder().GetChildren(user, true)
                    .FirstOrDefault(i => i.PhysicalLocations.Contains(item.Path))
                : item;
        }

        /// <summary>
        /// Gets the specified request.
        /// </summary>
        /// <param name="request">The request.</param>
        /// <returns>System.Object.</returns>
        public object Get(GetCriticReviews request)
        {
            return new QueryResult<BaseItemDto>();
        }

        /// <summary>
        /// Gets the specified request.
        /// </summary>
        /// <param name="request">The request.</param>
        /// <returns>System.Object.</returns>
        public object Get(GetItemCounts request)
        {
            var user = request.UserId.Equals(Guid.Empty) ? null : _userManager.GetUserById(request.UserId);

            var counts = new ItemCounts
            {
                AlbumCount = GetCount(typeof(MusicAlbum), user, request),
                EpisodeCount = GetCount(typeof(Episode), user, request),
                MovieCount = GetCount(typeof(Movie), user, request),
                SeriesCount = GetCount(typeof(Series), user, request),
                SongCount = GetCount(typeof(Audio), user, request),
                MusicVideoCount = GetCount(typeof(MusicVideo), user, request),
                BoxSetCount = GetCount(typeof(BoxSet), user, request),
                BookCount = GetCount(typeof(Book), user, request)
            };

            return ToOptimizedResult(counts);
        }

        private int GetCount(Type type, User user, GetItemCounts request)
        {
            var query = new InternalItemsQuery(user)
            {
                IncludeItemTypes = new[] { type.Name },
                Limit = 0,
                Recursive = true,
                IsVirtualItem = false,
                IsFavorite = request.IsFavorite,
                DtoOptions = new DtoOptions(false)
                {
                    EnableImages = false
                }
            };

            return _libraryManager.GetItemsResult(query).TotalRecordCount;
        }

        /// <summary>
        /// Posts the specified request.
        /// </summary>
        /// <param name="request">The request.</param>
        public async Task Post(RefreshLibrary request)
        {
            try
            {
                await _libraryManager.ValidateMediaLibrary(new SimpleProgress<double>(), CancellationToken.None).ConfigureAwait(false);
            }
            catch (Exception ex)
            {
                Logger.LogError(ex, "Error refreshing library");
            }
        }

        /// <summary>
        /// Deletes the specified request.
        /// </summary>
        /// <param name="request">The request.</param>
        public void Delete(DeleteItems request)
        {
            var ids = string.IsNullOrWhiteSpace(request.Ids)
                ? Array.Empty<string>()
                : request.Ids.Split(',');

            foreach (var i in ids)
            {
                var item = _libraryManager.GetItemById(i);
                var auth = _authContext.GetAuthorizationInfo(Request);
                var user = auth.User;

                if (!item.CanDelete(user))
                {
                    if (ids.Length > 1)
                    {
                        throw new SecurityException("Unauthorized access");
                    }

                    continue;
                }

                _libraryManager.DeleteItem(item, new DeleteOptions
                {
                    DeleteFileLocation = true
                }, true);
            }
        }

        /// <summary>
        /// Deletes the specified request.
        /// </summary>
        /// <param name="request">The request.</param>
        public void Delete(DeleteItem request)
        {
            Delete(new DeleteItems
            {
                Ids = request.Id
            });
        }

        public object Get(GetThemeMedia request)
        {
            var themeSongs = GetThemeSongs(new GetThemeSongs
            {
                InheritFromParent = request.InheritFromParent,
                Id = request.Id,
                UserId = request.UserId

            });

            var themeVideos = GetThemeVideos(new GetThemeVideos
            {
                InheritFromParent = request.InheritFromParent,
                Id = request.Id,
                UserId = request.UserId

            });

            return ToOptimizedResult(new AllThemeMediaResult
            {
                ThemeSongsResult = themeSongs,
                ThemeVideosResult = themeVideos,

                SoundtrackSongsResult = new ThemeMediaResult()
            });
        }

        /// <summary>
        /// Gets the specified request.
        /// </summary>
        /// <param name="request">The request.</param>
        /// <returns>System.Object.</returns>
        public object Get(GetThemeSongs request)
        {
            var result = GetThemeSongs(request);

            return ToOptimizedResult(result);
        }

        private ThemeMediaResult GetThemeSongs(GetThemeSongs request)
        {
            var user = !request.UserId.Equals(Guid.Empty) ? _userManager.GetUserById(request.UserId) : null;

            var item = string.IsNullOrEmpty(request.Id)
                           ? (!request.UserId.Equals(Guid.Empty)
                                  ? _libraryManager.GetUserRootFolder()
                                  : _libraryManager.RootFolder)
                           : _libraryManager.GetItemById(request.Id);

            if (item == null)
            {
                throw new ResourceNotFoundException("Item not found.");
            }

            IEnumerable<BaseItem> themeItems;

            while (true)
            {
                themeItems = item.GetThemeSongs();

                if (themeItems.Any() || !request.InheritFromParent)
                {
                    break;
                }

                var parent = item.GetParent();
                if (parent == null)
                {
                    break;
                }
                item = parent;
            }

            var dtoOptions = GetDtoOptions(_authContext, request);
            var items = themeItems
                .Select(i => _dtoService.GetBaseItemDto(i, dtoOptions, user, item))
                .ToArray();

            return new ThemeMediaResult
            {
                Items = items,
                TotalRecordCount = items.Length,
                OwnerId = item.Id
            };
        }

        /// <summary>
        /// Gets the specified request.
        /// </summary>
        /// <param name="request">The request.</param>
        /// <returns>System.Object.</returns>
        public object Get(GetThemeVideos request)
        {
            return ToOptimizedResult(GetThemeVideos(request));
        }

        public ThemeMediaResult GetThemeVideos(GetThemeVideos request)
        {
            var user = !request.UserId.Equals(Guid.Empty) ? _userManager.GetUserById(request.UserId) : null;

            var item = string.IsNullOrEmpty(request.Id)
                           ? (!request.UserId.Equals(Guid.Empty)
                                  ? _libraryManager.GetUserRootFolder()
                                  : _libraryManager.RootFolder)
                           : _libraryManager.GetItemById(request.Id);

            if (item == null)
            {
                throw new ResourceNotFoundException("Item not found.");
            }

            IEnumerable<BaseItem> themeItems;

            while (true)
            {
                themeItems = item.GetThemeVideos();

                if (themeItems.Any() || !request.InheritFromParent)
                {
                    break;
                }

                var parent = item.GetParent();
                if (parent == null)
                {
                    break;
                }
                item = parent;
            }

            var dtoOptions = GetDtoOptions(_authContext, request);

            var items = themeItems
                .Select(i => _dtoService.GetBaseItemDto(i, dtoOptions, user, item))
                .ToArray();

            return new ThemeMediaResult
            {
                Items = items,
                TotalRecordCount = items.Length,
                OwnerId = item.Id
            };
        }
    }
}<|MERGE_RESOLUTION|>--- conflicted
+++ resolved
@@ -763,19 +763,12 @@
         {
             try
             {
-<<<<<<< HEAD
                 _activityManager.Create(new Jellyfin.Data.ActivityLog(
                     string.Format(_localization.GetLocalizedString("UserDownloadingItemWithValues"), user.Name, item.Name),
                     "UserDownloadingContent",
                     auth.UserId,
                     DateTime.UtcNow,
                     LogLevel.Trace)
-=======
-                _activityManager.Create(new Jellyfin.Data.Entities.ActivityLog(
-                    string.Format(_localization.GetLocalizedString("UserDownloadingItemWithValues"), user.Name, item.Name),
-                    "UserDownloadingContent",
-                    auth.UserId)
->>>>>>> 8c49259a
                 {
                     ShortOverview = string.Format(_localization.GetLocalizedString("AppDeviceValues"), auth.Client, auth.Device),
                 });
