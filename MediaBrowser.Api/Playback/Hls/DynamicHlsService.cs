using System;
using System.Collections.Generic;
using System.Globalization;
using System.IO;
using System.Linq;
using System.Text;
using System.Threading;
using System.Threading.Tasks;
using MediaBrowser.Common.Net;
using MediaBrowser.Controller.Configuration;
using MediaBrowser.Controller.Devices;
using MediaBrowser.Controller.Dlna;
using MediaBrowser.Controller.Library;
using MediaBrowser.Controller.MediaEncoding;
using MediaBrowser.Controller.Net;
using MediaBrowser.Model.Configuration;
using MediaBrowser.Model.Dlna;
using MediaBrowser.Model.Entities;
using MediaBrowser.Model.Extensions;
using MediaBrowser.Model.IO;
using MediaBrowser.Model.Serialization;
using MediaBrowser.Model.Services;
using Microsoft.Extensions.Logging;
using MimeTypes = MediaBrowser.Model.Net.MimeTypes;

namespace MediaBrowser.Api.Playback.Hls
{
    /// <summary>
    /// Options is needed for chromecast. Threw Head in there since it's related
    /// </summary>
    [Route("/Videos/{Id}/master.m3u8", "GET", Summary = "Gets a video stream using HTTP live streaming.")]
    [Route("/Videos/{Id}/master.m3u8", "HEAD", Summary = "Gets a video stream using HTTP live streaming.")]
    public class GetMasterHlsVideoPlaylist : VideoStreamRequest, IMasterHlsRequest
    {
        public bool EnableAdaptiveBitrateStreaming { get; set; }

        public GetMasterHlsVideoPlaylist()
        {
            EnableAdaptiveBitrateStreaming = true;
        }
    }

    [Route("/Audio/{Id}/master.m3u8", "GET", Summary = "Gets an audio stream using HTTP live streaming.")]
    [Route("/Audio/{Id}/master.m3u8", "HEAD", Summary = "Gets an audio stream using HTTP live streaming.")]
    public class GetMasterHlsAudioPlaylist : StreamRequest, IMasterHlsRequest
    {
        public bool EnableAdaptiveBitrateStreaming { get; set; }

        public GetMasterHlsAudioPlaylist()
        {
            EnableAdaptiveBitrateStreaming = true;
        }
    }

    public interface IMasterHlsRequest
    {
        bool EnableAdaptiveBitrateStreaming { get; set; }
    }

    [Route("/Videos/{Id}/main.m3u8", "GET", Summary = "Gets a video stream using HTTP live streaming.")]
    public class GetVariantHlsVideoPlaylist : VideoStreamRequest
    {
    }

    [Route("/Audio/{Id}/main.m3u8", "GET", Summary = "Gets an audio stream using HTTP live streaming.")]
    public class GetVariantHlsAudioPlaylist : StreamRequest
    {
    }

    [Route("/Videos/{Id}/hls1/{PlaylistId}/{SegmentId}.{SegmentContainer}", "GET")]
    public class GetHlsVideoSegment : VideoStreamRequest
    {
        public string PlaylistId { get; set; }

        /// <summary>
        /// Gets or sets the segment id.
        /// </summary>
        /// <value>The segment id.</value>
        public string SegmentId { get; set; }
    }

    [Route("/Audio/{Id}/hls1/{PlaylistId}/{SegmentId}.{SegmentContainer}", "GET")]
    public class GetHlsAudioSegment : StreamRequest
    {
        public string PlaylistId { get; set; }

        /// <summary>
        /// Gets or sets the segment id.
        /// </summary>
        /// <value>The segment id.</value>
        public string SegmentId { get; set; }
    }

    [Authenticated]
    public class DynamicHlsService : BaseHlsService
    {
        public DynamicHlsService(
            ILogger logger,
            IServerConfigurationManager serverConfigurationManager,
            IHttpResultFactory httpResultFactory,
            IUserManager userManager,
            ILibraryManager libraryManager,
            IIsoManager isoManager,
            IMediaEncoder mediaEncoder,
            IFileSystem fileSystem,
            IDlnaManager dlnaManager,
            IDeviceManager deviceManager,
            IMediaSourceManager mediaSourceManager,
            IJsonSerializer jsonSerializer,
            IAuthorizationContext authorizationContext,
<<<<<<< HEAD
            INetworkManager networkManager,
            EncodingHelper encodingHelper)
            : base(serverConfig,
=======
            INetworkManager networkManager)
            : base(
                logger,
                serverConfigurationManager,
                httpResultFactory,
>>>>>>> 67922dff
                userManager,
                libraryManager,
                isoManager,
                mediaEncoder,
                fileSystem,
                dlnaManager,
                deviceManager,
                mediaSourceManager,
                jsonSerializer,
                authorizationContext,
                encodingHelper)
        {
            NetworkManager = networkManager;
        }

        protected INetworkManager NetworkManager { get; private set; }

        public Task<object> Get(GetMasterHlsVideoPlaylist request)
        {
            return GetMasterPlaylistInternal(request, "GET");
        }

        public Task<object> Head(GetMasterHlsVideoPlaylist request)
        {
            return GetMasterPlaylistInternal(request, "HEAD");
        }

        public Task<object> Get(GetMasterHlsAudioPlaylist request)
        {
            return GetMasterPlaylistInternal(request, "GET");
        }

        public Task<object> Head(GetMasterHlsAudioPlaylist request)
        {
            return GetMasterPlaylistInternal(request, "HEAD");
        }

        public Task<object> Get(GetVariantHlsVideoPlaylist request)
        {
            return GetVariantPlaylistInternal(request, true, "main");
        }

        public Task<object> Get(GetVariantHlsAudioPlaylist request)
        {
            return GetVariantPlaylistInternal(request, false, "main");
        }

        public Task<object> Get(GetHlsVideoSegment request)
        {
            return GetDynamicSegment(request, request.SegmentId);
        }

        public Task<object> Get(GetHlsAudioSegment request)
        {
            return GetDynamicSegment(request, request.SegmentId);
        }

        private async Task<object> GetDynamicSegment(StreamRequest request, string segmentId)
        {
            if ((request.StartTimeTicks ?? 0) > 0)
            {
                throw new ArgumentException("StartTimeTicks is not allowed.");
            }

            var cancellationTokenSource = new CancellationTokenSource();
            var cancellationToken = cancellationTokenSource.Token;

            var requestedIndex = int.Parse(segmentId, NumberStyles.Integer, CultureInfo.InvariantCulture);

            var state = await GetState(request, cancellationToken).ConfigureAwait(false);

            var playlistPath = Path.ChangeExtension(state.OutputFilePath, ".m3u8");

            var segmentPath = GetSegmentPath(state, playlistPath, requestedIndex);

            var segmentExtension = GetSegmentFileExtension(state.Request);

            TranscodingJob job = null;

            if (File.Exists(segmentPath))
            {
                job = ApiEntryPoint.Instance.OnTranscodeBeginRequest(playlistPath, TranscodingJobType);
                Logger.LogDebug("returning {0} [it exists, try 1]", segmentPath);
                return await GetSegmentResult(state, playlistPath, segmentPath, segmentExtension, requestedIndex, job, cancellationToken).ConfigureAwait(false);
            }

            var transcodingLock = ApiEntryPoint.Instance.GetTranscodingLock(playlistPath);
            await transcodingLock.WaitAsync(cancellationTokenSource.Token).ConfigureAwait(false);
            var released = false;
            var startTranscoding = false;

            try
            {
                if (File.Exists(segmentPath))
                {
                    job = ApiEntryPoint.Instance.OnTranscodeBeginRequest(playlistPath, TranscodingJobType);
                    transcodingLock.Release();
                    released = true;
                    Logger.LogDebug("returning {0} [it exists, try 2]", segmentPath);
                    return await GetSegmentResult(state, playlistPath, segmentPath, segmentExtension, requestedIndex, job, cancellationToken).ConfigureAwait(false);
                }
                else
                {
                    var currentTranscodingIndex = GetCurrentTranscodingIndex(playlistPath, segmentExtension);
                    var segmentGapRequiringTranscodingChange = 24 / state.SegmentLength;

                    if (currentTranscodingIndex == null)
                    {
                        Logger.LogDebug("Starting transcoding because currentTranscodingIndex=null");
                        startTranscoding = true;
                    }
                    else if (requestedIndex < currentTranscodingIndex.Value)
                    {
                        Logger.LogDebug("Starting transcoding because requestedIndex={0} and currentTranscodingIndex={1}", requestedIndex, currentTranscodingIndex);
                        startTranscoding = true;
                    }
                    else if (requestedIndex - currentTranscodingIndex.Value > segmentGapRequiringTranscodingChange)
                    {
                        Logger.LogDebug("Starting transcoding because segmentGap is {0} and max allowed gap is {1}. requestedIndex={2}", requestedIndex - currentTranscodingIndex.Value, segmentGapRequiringTranscodingChange, requestedIndex);
                        startTranscoding = true;
                    }
                    if (startTranscoding)
                    {
                        // If the playlist doesn't already exist, startup ffmpeg
                        try
                        {
                            await ApiEntryPoint.Instance.KillTranscodingJobs(request.DeviceId, request.PlaySessionId, p => false);

                            if (currentTranscodingIndex.HasValue)
                            {
                                DeleteLastFile(playlistPath, segmentExtension, 0);
                            }

                            request.StartTimeTicks = GetStartPositionTicks(state, requestedIndex);

                            state.WaitForPath = segmentPath;
                            job = await StartFfMpeg(state, playlistPath, cancellationTokenSource).ConfigureAwait(false);
                        }
                        catch
                        {
                            state.Dispose();
                            throw;
                        }

                        //await WaitForMinimumSegmentCount(playlistPath, 1, cancellationTokenSource.Token).ConfigureAwait(false);
                    }
                    else
                    {
                        job = ApiEntryPoint.Instance.OnTranscodeBeginRequest(playlistPath, TranscodingJobType);
                        if (job.TranscodingThrottler != null)
                        {
                            await job.TranscodingThrottler.UnpauseTranscoding();
                        }
                    }
                }
            }
            finally
            {
                if (!released)
                {
                    transcodingLock.Release();
                }
            }

            //Logger.LogInformation("waiting for {0}", segmentPath);
            //while (!File.Exists(segmentPath))
            //{
            //    await Task.Delay(50, cancellationToken).ConfigureAwait(false);
            //}

            Logger.LogDebug("returning {0} [general case]", segmentPath);
            job = job ?? ApiEntryPoint.Instance.OnTranscodeBeginRequest(playlistPath, TranscodingJobType);
            return await GetSegmentResult(state, playlistPath, segmentPath, segmentExtension, requestedIndex, job, cancellationToken).ConfigureAwait(false);
        }

        private const int BufferSize = 81920;

        private long GetStartPositionTicks(StreamState state, int requestedIndex)
        {
            double startSeconds = 0;
            var lengths = GetSegmentLengths(state);

            if (requestedIndex >= lengths.Length)
            {
                var msg = string.Format("Invalid segment index requested: {0} - Segment count: {1}", requestedIndex, lengths.Length);
                throw new ArgumentException(msg);
            }

            for (var i = 0; i < requestedIndex; i++)
            {
                startSeconds += lengths[i];
            }

            var position = TimeSpan.FromSeconds(startSeconds).Ticks;
            return position;
        }

        private long GetEndPositionTicks(StreamState state, int requestedIndex)
        {
            double startSeconds = 0;
            var lengths = GetSegmentLengths(state);

            if (requestedIndex >= lengths.Length)
            {
                var msg = string.Format("Invalid segment index requested: {0} - Segment count: {1}", requestedIndex, lengths.Length);
                throw new ArgumentException(msg);
            }

            for (var i = 0; i <= requestedIndex; i++)
            {
                startSeconds += lengths[i];
            }

            var position = TimeSpan.FromSeconds(startSeconds).Ticks;
            return position;
        }

        private double[] GetSegmentLengths(StreamState state)
        {
            var result = new List<double>();

            var ticks = state.RunTimeTicks ?? 0;

            var segmentLengthTicks = TimeSpan.FromSeconds(state.SegmentLength).Ticks;

            while (ticks > 0)
            {
                var length = ticks >= segmentLengthTicks ? segmentLengthTicks : ticks;

                result.Add(TimeSpan.FromTicks(length).TotalSeconds);

                ticks -= length;
            }

            return result.ToArray();
        }

        public int? GetCurrentTranscodingIndex(string playlist, string segmentExtension)
        {
            var job = ApiEntryPoint.Instance.GetTranscodingJob(playlist, TranscodingJobType);

            if (job == null || job.HasExited)
            {
                return null;
            }

            var file = GetLastTranscodingFile(playlist, segmentExtension, FileSystem);

            if (file == null)
            {
                return null;
            }

            var playlistFilename = Path.GetFileNameWithoutExtension(playlist);

            var indexString = Path.GetFileNameWithoutExtension(file.Name).Substring(playlistFilename.Length);

            return int.Parse(indexString, NumberStyles.Integer, CultureInfo.InvariantCulture);
        }

        private void DeleteLastFile(string playlistPath, string segmentExtension, int retryCount)
        {
            var file = GetLastTranscodingFile(playlistPath, segmentExtension, FileSystem);

            if (file != null)
            {
                DeleteFile(file.FullName, retryCount);
            }
        }

        private void DeleteFile(string path, int retryCount)
        {
            if (retryCount >= 5)
            {
                return;
            }

            Logger.LogDebug("Deleting partial HLS file {path}", path);

            try
            {
                FileSystem.DeleteFile(path);
            }
            catch (IOException ex)
            {
                Logger.LogError(ex, "Error deleting partial stream file(s) {path}", path);

                var task = Task.Delay(100);
                Task.WaitAll(task);
                DeleteFile(path, retryCount + 1);
            }
            catch (Exception ex)
            {
                Logger.LogError(ex, "Error deleting partial stream file(s) {path}", path);
            }
        }

        private static FileSystemMetadata GetLastTranscodingFile(string playlist, string segmentExtension, IFileSystem fileSystem)
        {
            var folder = Path.GetDirectoryName(playlist);

            var filePrefix = Path.GetFileNameWithoutExtension(playlist) ?? string.Empty;

            try
            {
                return fileSystem.GetFiles(folder, new[] { segmentExtension }, true, false)
                    .Where(i => Path.GetFileNameWithoutExtension(i.Name).StartsWith(filePrefix, StringComparison.OrdinalIgnoreCase))
                    .OrderByDescending(fileSystem.GetLastWriteTimeUtc)
                    .FirstOrDefault();
            }
            catch (IOException)
            {
                return null;
            }
        }

        protected override int GetStartNumber(StreamState state)
        {
            return GetStartNumber(state.VideoRequest);
        }

        private int GetStartNumber(VideoStreamRequest request)
        {
            var segmentId = "0";

            var segmentRequest = request as GetHlsVideoSegment;
            if (segmentRequest != null)
            {
                segmentId = segmentRequest.SegmentId;
            }

            return int.Parse(segmentId, NumberStyles.Integer, CultureInfo.InvariantCulture);
        }

        private string GetSegmentPath(StreamState state, string playlist, int index)
        {
            var folder = Path.GetDirectoryName(playlist);

            var filename = Path.GetFileNameWithoutExtension(playlist);

            return Path.Combine(folder, filename + index.ToString(CultureInfo.InvariantCulture) + GetSegmentFileExtension(state.Request));
        }

        private async Task<object> GetSegmentResult(StreamState state,
            string playlistPath,
            string segmentPath,
            string segmentExtension,
            int segmentIndex,
            TranscodingJob transcodingJob,
            CancellationToken cancellationToken)
        {
            var segmentExists = File.Exists(segmentPath);
            if (segmentExists)
            {
                if (transcodingJob != null && transcodingJob.HasExited)
                {
                    // Transcoding job is over, so assume all existing files are ready
                    Logger.LogDebug("serving up {0} as transcode is over", segmentPath);
                    return await GetSegmentResult(state, segmentPath, segmentIndex, transcodingJob).ConfigureAwait(false);
                }

                var currentTranscodingIndex = GetCurrentTranscodingIndex(playlistPath, segmentExtension);

                // If requested segment is less than transcoding position, we can't transcode backwards, so assume it's ready
                if (segmentIndex < currentTranscodingIndex)
                {
                    Logger.LogDebug("serving up {0} as transcode index {1} is past requested point {2}", segmentPath, currentTranscodingIndex, segmentIndex);
                    return await GetSegmentResult(state, segmentPath, segmentIndex, transcodingJob).ConfigureAwait(false);
                }
            }

            var nextSegmentPath = GetSegmentPath(state, playlistPath, segmentIndex + 1);
            if (transcodingJob != null)
            {
                while (!cancellationToken.IsCancellationRequested && !transcodingJob.HasExited)
                {
                    // To be considered ready, the segment file has to exist AND
                    // either the transcoding job should be done or next segment should also exist
                    if (segmentExists)
                    {
                        if (transcodingJob.HasExited || File.Exists(nextSegmentPath))
                        {
                            Logger.LogDebug("serving up {0} as it deemed ready", segmentPath);
                            return await GetSegmentResult(state, segmentPath, segmentIndex, transcodingJob).ConfigureAwait(false);
                        }
                    }
                    else
                    {
                        segmentExists = File.Exists(segmentPath);
                        if (segmentExists)
                        {
                            continue; // avoid unnecessary waiting if segment just became available
                        }
                    }

                    await Task.Delay(100, cancellationToken).ConfigureAwait(false);
                }

                if (!File.Exists(segmentPath))
                {
                    Logger.LogWarning("cannot serve {0} as transcoding quit before we got there", segmentPath);
                }
                else
                {
                    Logger.LogDebug("serving {0} as it's on disk and transcoding stopped", segmentPath);
                }
                cancellationToken.ThrowIfCancellationRequested();
            }
            else
            {
                Logger.LogWarning("cannot serve {0} as it doesn't exist and no transcode is running", segmentPath);
            }

            return await GetSegmentResult(state, segmentPath, segmentIndex, transcodingJob).ConfigureAwait(false);
        }

        private Task<object> GetSegmentResult(StreamState state, string segmentPath, int index, TranscodingJob transcodingJob)
        {
            var segmentEndingPositionTicks = GetEndPositionTicks(state, index);

            return ResultFactory.GetStaticFileResult(Request, new StaticFileResultOptions
            {
                Path = segmentPath,
                FileShare = FileShareMode.ReadWrite,
                OnComplete = () =>
                {
                    Logger.LogDebug("finished serving {0}", segmentPath);
                    if (transcodingJob != null)
                    {
                        transcodingJob.DownloadPositionTicks = Math.Max(transcodingJob.DownloadPositionTicks ?? segmentEndingPositionTicks, segmentEndingPositionTicks);
                        ApiEntryPoint.Instance.OnTranscodeEndRequest(transcodingJob);
                    }
                }
            });
        }

        private async Task<object> GetMasterPlaylistInternal(StreamRequest request, string method)
        {
            var state = await GetState(request, CancellationToken.None).ConfigureAwait(false);

            if (string.IsNullOrEmpty(request.MediaSourceId))
            {
                throw new ArgumentException("MediaSourceId is required");
            }

            var playlistText = string.Empty;

            if (string.Equals(method, "GET", StringComparison.OrdinalIgnoreCase))
            {
                var audioBitrate = state.OutputAudioBitrate ?? 0;
                var videoBitrate = state.OutputVideoBitrate ?? 0;

                playlistText = GetMasterPlaylistFileText(state, videoBitrate + audioBitrate);
            }

            return ResultFactory.GetResult(playlistText, MimeTypes.GetMimeType("playlist.m3u8"), new Dictionary<string, string>());
        }

        private string GetMasterPlaylistFileText(StreamState state, int totalBitrate)
        {
            var builder = new StringBuilder();

            builder.AppendLine("#EXTM3U");

            var isLiveStream = state.IsSegmentedLiveStream;

            var queryStringIndex = Request.RawUrl.IndexOf('?');
            var queryString = queryStringIndex == -1 ? string.Empty : Request.RawUrl.Substring(queryStringIndex);

            // from universal audio service
            if (queryString.IndexOf("SegmentContainer", StringComparison.OrdinalIgnoreCase) == -1 && !string.IsNullOrWhiteSpace(state.Request.SegmentContainer))
            {
                queryString += "&SegmentContainer=" + state.Request.SegmentContainer;
            }
            // from universal audio service
            if (!string.IsNullOrWhiteSpace(state.Request.TranscodeReasons) && queryString.IndexOf("TranscodeReasons=", StringComparison.OrdinalIgnoreCase) == -1)
            {
                queryString += "&TranscodeReasons=" + state.Request.TranscodeReasons;
            }

            // Main stream
            var playlistUrl = isLiveStream ? "live.m3u8" : "main.m3u8";

            playlistUrl += queryString;

            var request = state.Request;

            var subtitleStreams = state.MediaSource
                .MediaStreams
                .Where(i => i.IsTextSubtitleStream)
                .ToList();

            var subtitleGroup = subtitleStreams.Count > 0 &&
                request is GetMasterHlsVideoPlaylist &&
                (state.SubtitleDeliveryMethod == SubtitleDeliveryMethod.Hls || state.VideoRequest.EnableSubtitlesInManifest) ?
                "subs" :
                null;

            // If we're burning in subtitles then don't add additional subs to the manifest
            if (state.SubtitleStream != null && state.SubtitleDeliveryMethod == SubtitleDeliveryMethod.Encode)
            {
                subtitleGroup = null;
            }

            if (!string.IsNullOrWhiteSpace(subtitleGroup))
            {
                AddSubtitles(state, subtitleStreams, builder);
            }

            AppendPlaylist(builder, state, playlistUrl, totalBitrate, subtitleGroup);

            if (EnableAdaptiveBitrateStreaming(state, isLiveStream))
            {
                var requestedVideoBitrate = state.VideoRequest == null ? 0 : state.VideoRequest.VideoBitRate ?? 0;

                // By default, vary by just 200k
                var variation = GetBitrateVariation(totalBitrate);

                var newBitrate = totalBitrate - variation;
                var variantUrl = ReplaceBitrate(playlistUrl, requestedVideoBitrate, requestedVideoBitrate - variation);
                AppendPlaylist(builder, state, variantUrl, newBitrate, subtitleGroup);

                variation *= 2;
                newBitrate = totalBitrate - variation;
                variantUrl = ReplaceBitrate(playlistUrl, requestedVideoBitrate, requestedVideoBitrate - variation);
                AppendPlaylist(builder, state, variantUrl, newBitrate, subtitleGroup);
            }

            return builder.ToString();
        }

        private string ReplaceBitrate(string url, int oldValue, int newValue)
        {
            return url.Replace(
                "videobitrate=" + oldValue.ToString(CultureInfo.InvariantCulture),
                "videobitrate=" + newValue.ToString(CultureInfo.InvariantCulture),
                StringComparison.OrdinalIgnoreCase);
        }

        private void AddSubtitles(StreamState state, IEnumerable<MediaStream> subtitles, StringBuilder builder)
        {
            var selectedIndex = state.SubtitleStream == null || state.SubtitleDeliveryMethod != SubtitleDeliveryMethod.Hls ? (int?)null : state.SubtitleStream.Index;

            foreach (var stream in subtitles)
            {
                const string format = "#EXT-X-MEDIA:TYPE=SUBTITLES,GROUP-ID=\"subs\",NAME=\"{0}\",DEFAULT={1},FORCED={2},AUTOSELECT=YES,URI=\"{3}\",LANGUAGE=\"{4}\"";

                var name = stream.DisplayTitle;

                var isDefault = selectedIndex.HasValue && selectedIndex.Value == stream.Index;
                var isForced = stream.IsForced;

                var url = string.Format("{0}/Subtitles/{1}/subtitles.m3u8?SegmentLength={2}&api_key={3}",
                    state.Request.MediaSourceId,
                    stream.Index.ToString(CultureInfo.InvariantCulture),
                    30.ToString(CultureInfo.InvariantCulture),
                    AuthorizationContext.GetAuthorizationInfo(Request).Token);

                var line = string.Format(format,
                    name,
                    isDefault ? "YES" : "NO",
                    isForced ? "YES" : "NO",
                    url,
                    stream.Language ?? "Unknown");

                builder.AppendLine(line);
            }
        }

        private bool EnableAdaptiveBitrateStreaming(StreamState state, bool isLiveStream)
        {
            // Within the local network this will likely do more harm than good.
            if (Request.IsLocal || NetworkManager.IsInLocalNetwork(Request.RemoteIp))
            {
                return false;
            }

            var request = state.Request as IMasterHlsRequest;
            if (request != null && !request.EnableAdaptiveBitrateStreaming)
            {
                return false;
            }

            if (isLiveStream || string.IsNullOrWhiteSpace(state.MediaPath))
            {
                // Opening live streams is so slow it's not even worth it
                return false;
            }

            if (string.Equals(state.OutputVideoCodec, "copy", StringComparison.OrdinalIgnoreCase))
            {
                return false;
            }

            if (string.Equals(state.OutputAudioCodec, "copy", StringComparison.OrdinalIgnoreCase))
            {
                return false;
            }

            if (!state.IsOutputVideo)
            {
                return false;
            }

            // Having problems in android
            return false;
            //return state.VideoRequest.VideoBitRate.HasValue;
        }

        private void AppendPlaylist(StringBuilder builder, StreamState state, string url, int bitrate, string subtitleGroup)
        {
            var header = "#EXT-X-STREAM-INF:BANDWIDTH=" + bitrate.ToString(CultureInfo.InvariantCulture) + ",AVERAGE-BANDWIDTH=" + bitrate.ToString(CultureInfo.InvariantCulture);

            // tvos wants resolution, codecs, framerate
            //if (state.TargetFramerate.HasValue)
            //{
            //    header += string.Format(",FRAME-RATE=\"{0}\"", state.TargetFramerate.Value.ToString(CultureInfo.InvariantCulture));
            //}

            if (!string.IsNullOrWhiteSpace(subtitleGroup))
            {
                header += string.Format(",SUBTITLES=\"{0}\"", subtitleGroup);
            }

            builder.AppendLine(header);
            builder.AppendLine(url);
        }

        private int GetBitrateVariation(int bitrate)
        {
            // By default, vary by just 50k
            var variation = 50000;

            if (bitrate >= 10000000)
            {
                variation = 2000000;
            }
            else if (bitrate >= 5000000)
            {
                variation = 1500000;
            }
            else if (bitrate >= 3000000)
            {
                variation = 1000000;
            }
            else if (bitrate >= 2000000)
            {
                variation = 500000;
            }
            else if (bitrate >= 1000000)
            {
                variation = 300000;
            }
            else if (bitrate >= 600000)
            {
                variation = 200000;
            }
            else if (bitrate >= 400000)
            {
                variation = 100000;
            }

            return variation;
        }

        private async Task<object> GetVariantPlaylistInternal(StreamRequest request, bool isOutputVideo, string name)
        {
            var state = await GetState(request, CancellationToken.None).ConfigureAwait(false);

            var segmentLengths = GetSegmentLengths(state);

            var builder = new StringBuilder();

            builder.AppendLine("#EXTM3U");
            builder.AppendLine("#EXT-X-PLAYLIST-TYPE:VOD");
            builder.AppendLine("#EXT-X-VERSION:3");
            builder.AppendLine("#EXT-X-TARGETDURATION:" + Math.Ceiling(segmentLengths.Length > 0 ? segmentLengths.Max() : state.SegmentLength).ToString(CultureInfo.InvariantCulture));
            builder.AppendLine("#EXT-X-MEDIA-SEQUENCE:0");

            var queryStringIndex = Request.RawUrl.IndexOf('?');
            var queryString = queryStringIndex == -1 ? string.Empty : Request.RawUrl.Substring(queryStringIndex);

            //if ((Request.UserAgent ?? string.Empty).IndexOf("roku", StringComparison.OrdinalIgnoreCase) != -1)
            //{
            //    queryString = string.Empty;
            //}

            var index = 0;

            foreach (var length in segmentLengths)
            {
                builder.AppendLine("#EXTINF:" + length.ToString("0.0000", CultureInfo.InvariantCulture) + ", nodesc");

                builder.AppendLine(string.Format("hls1/{0}/{1}{2}{3}",

                    name,
                    index.ToString(CultureInfo.InvariantCulture),
                    GetSegmentFileExtension(request),
                    queryString));

                index++;
            }

            builder.AppendLine("#EXT-X-ENDLIST");

            var playlistText = builder.ToString();

            return ResultFactory.GetResult(playlistText, MimeTypes.GetMimeType("playlist.m3u8"), new Dictionary<string, string>());
        }

        protected override string GetAudioArguments(StreamState state, EncodingOptions encodingOptions)
        {
            var audioCodec = EncodingHelper.GetAudioEncoder(state);

            if (!state.IsOutputVideo)
            {
                if (string.Equals(audioCodec, "copy", StringComparison.OrdinalIgnoreCase))
                {
                    return "-acodec copy";
                }

                var audioTranscodeParams = new List<string>();

                audioTranscodeParams.Add("-acodec " + audioCodec);

                if (state.OutputAudioBitrate.HasValue)
                {
                    audioTranscodeParams.Add("-ab " + state.OutputAudioBitrate.Value.ToString(CultureInfo.InvariantCulture));
                }

                if (state.OutputAudioChannels.HasValue)
                {
                    audioTranscodeParams.Add("-ac " + state.OutputAudioChannels.Value.ToString(CultureInfo.InvariantCulture));
                }

                if (state.OutputAudioSampleRate.HasValue)
                {
                    audioTranscodeParams.Add("-ar " + state.OutputAudioSampleRate.Value.ToString(CultureInfo.InvariantCulture));
                }

                audioTranscodeParams.Add("-vn");
                return string.Join(" ", audioTranscodeParams.ToArray());
            }

            if (string.Equals(audioCodec, "copy", StringComparison.OrdinalIgnoreCase))
            {
                var videoCodec = EncodingHelper.GetVideoEncoder(state, encodingOptions);

                if (string.Equals(videoCodec, "copy", StringComparison.OrdinalIgnoreCase) && state.EnableBreakOnNonKeyFrames(videoCodec))
                {
                    return "-codec:a:0 copy -copypriorss:a:0 0";
                }

                return "-codec:a:0 copy";
            }

            var args = "-codec:a:0 " + audioCodec;

            var channels = state.OutputAudioChannels;

            if (channels.HasValue)
            {
                args += " -ac " + channels.Value;
            }

            var bitrate = state.OutputAudioBitrate;

            if (bitrate.HasValue)
            {
                args += " -ab " + bitrate.Value.ToString(CultureInfo.InvariantCulture);
            }

            if (state.OutputAudioSampleRate.HasValue)
            {
                args += " -ar " + state.OutputAudioSampleRate.Value.ToString(CultureInfo.InvariantCulture);
            }

            args += " " + EncodingHelper.GetAudioFilterParam(state, encodingOptions, true);

            return args;
        }

        protected override string GetVideoArguments(StreamState state, EncodingOptions encodingOptions)
        {
            if (!state.IsOutputVideo)
            {
                return string.Empty;
            }

            var codec = EncodingHelper.GetVideoEncoder(state, encodingOptions);

            var args = "-codec:v:0 " + codec;

            // if (state.EnableMpegtsM2TsMode)
            // {
            //     args += " -mpegts_m2ts_mode 1";
            // }

            // See if we can save come cpu cycles by avoiding encoding
            if (string.Equals(codec, "copy", StringComparison.OrdinalIgnoreCase))
            {
                if (state.VideoStream != null && !string.Equals(state.VideoStream.NalLengthSize, "0", StringComparison.OrdinalIgnoreCase))
                {
                    string bitStreamArgs = EncodingHelper.GetBitStreamArgs(state.VideoStream);
                    if (!string.IsNullOrEmpty(bitStreamArgs))
                    {
                        args += " " + bitStreamArgs;
                    }
                }

                //args += " -flags -global_header";
            }
            else
            {
                var keyFrameArg = string.Format(
                    CultureInfo.InvariantCulture,
                    " -force_key_frames:0 \"expr:gte(t,{0}+n_forced*{1})\"",
                    GetStartNumber(state) * state.SegmentLength,
                    state.SegmentLength);
                if (state.TargetFramerate.HasValue)
                {
                    // This is to make sure keyframe interval is limited to our segment,
                    // as forcing keyframes is not enough.
                    // Example: we encoded half of desired length, then codec detected
                    // scene cut and inserted a keyframe; next forced keyframe would
                    // be created outside of segment, which breaks seeking.
                    keyFrameArg += string.Format(
                        CultureInfo.InvariantCulture,
                        " -g {0} -keyint_min {0}",
                        (int)(state.SegmentLength * state.TargetFramerate)
                    );
                }

                var hasGraphicalSubs = state.SubtitleStream != null && !state.SubtitleStream.IsTextSubtitleStream && state.SubtitleDeliveryMethod == SubtitleDeliveryMethod.Encode;

                args += " " + EncodingHelper.GetVideoQualityParam(state, codec, encodingOptions, GetDefaultEncoderPreset()) + keyFrameArg;

                //args += " -mixed-refs 0 -refs 3 -x264opts b_pyramid=0:weightb=0:weightp=0";

                // Add resolution params, if specified
                if (!hasGraphicalSubs)
                {
                    args += EncodingHelper.GetOutputSizeParam(state, encodingOptions, codec, true);
                }

                // This is for internal graphical subs
                if (hasGraphicalSubs)
                {
                    args += EncodingHelper.GetGraphicalSubtitleParam(state, encodingOptions, codec);
                }

                //args += " -flags -global_header";
            }

            if (args.IndexOf("-copyts", StringComparison.OrdinalIgnoreCase) == -1)
            {
                args += " -copyts";
            }

            if (!string.IsNullOrEmpty(state.OutputVideoSync))
            {
                args += " -vsync " + state.OutputVideoSync;
            }

            args += EncodingHelper.GetOutputFFlags(state);

            return args;
        }

        protected override string GetCommandLineArguments(string outputPath, EncodingOptions encodingOptions, StreamState state, bool isEncoding)
        {
            var videoCodec = EncodingHelper.GetVideoEncoder(state, encodingOptions);

            var threads = EncodingHelper.GetNumberOfThreads(state, encodingOptions, videoCodec);

            if (state.BaseRequest.BreakOnNonKeyFrames)
            {
                // FIXME: this is actually a workaround, as ideally it really should be the client which decides whether non-keyframe
                //        breakpoints are supported; but current implementation always uses "ffmpeg input seeking" which is liable
                //        to produce a missing part of video stream before first keyframe is encountered, which may lead to
                //        awkward cases like a few starting HLS segments having no video whatsoever, which breaks hls.js
                Logger.LogInformation("Current HLS implementation doesn't support non-keyframe breaks but one is requested, ignoring that request");
                state.BaseRequest.BreakOnNonKeyFrames = false;
            }
            var inputModifier = EncodingHelper.GetInputModifier(state, encodingOptions);

            // If isEncoding is true we're actually starting ffmpeg
            var startNumber = GetStartNumber(state);
            var startNumberParam = isEncoding ? startNumber.ToString(CultureInfo.InvariantCulture) : "0";

            var mapArgs = state.IsOutputVideo ? EncodingHelper.GetMapArgs(state) : string.Empty;

            var outputTsArg = Path.Combine(Path.GetDirectoryName(outputPath), Path.GetFileNameWithoutExtension(outputPath)) + "%d" + GetSegmentFileExtension(state.Request);

            var segmentFormat = GetSegmentFileExtension(state.Request).TrimStart('.');
            if (string.Equals(segmentFormat, "ts", StringComparison.OrdinalIgnoreCase))
            {
                segmentFormat = "mpegts";
            }

            return string.Format(
                "{0} {1} -map_metadata -1 -map_chapters -1 -threads {2} {3} {4} {5} -f hls -max_delay 5000000 -avoid_negative_ts disabled -start_at_zero -hls_time {6} -individual_header_trailer 0 -hls_segment_type {7} -start_number {8} -hls_segment_filename \"{9}\" -hls_playlist_type vod -hls_list_size 0 -y \"{10}\"",
                inputModifier,
                EncodingHelper.GetInputArgument(state, encodingOptions),
                threads,
                mapArgs,
                GetVideoArguments(state, encodingOptions),
                GetAudioArguments(state, encodingOptions),
                state.SegmentLength.ToString(CultureInfo.InvariantCulture),
                segmentFormat,
                startNumberParam,
                outputTsArg,
                outputPath
            ).Trim();
        }
    }
}<|MERGE_RESOLUTION|>--- conflicted
+++ resolved
@@ -108,17 +108,12 @@
             IMediaSourceManager mediaSourceManager,
             IJsonSerializer jsonSerializer,
             IAuthorizationContext authorizationContext,
-<<<<<<< HEAD
             INetworkManager networkManager,
             EncodingHelper encodingHelper)
-            : base(serverConfig,
-=======
-            INetworkManager networkManager)
             : base(
                 logger,
                 serverConfigurationManager,
                 httpResultFactory,
->>>>>>> 67922dff
                 userManager,
                 libraryManager,
                 isoManager,
