--- conflicted
+++ resolved
@@ -113,12 +113,8 @@
             config.EnableCustomPathSubFolders = true;
             config.EnableStandaloneMusicKeys = true;
             config.EnableCaseSensitiveItemIds = true;
-<<<<<<< HEAD
-            config.SchemaVersion = 79;
-=======
             config.EnableFolderView = true;
             config.SchemaVersion = 92;
->>>>>>> 7498b7b5
         }
 
         public void Post(UpdateStartupConfiguration request)
