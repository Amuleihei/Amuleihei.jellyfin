--- conflicted
+++ resolved
@@ -550,25 +550,6 @@
                 throw new ResourceNotFoundException($"{displayText} does not have an image of type {request.Type}");
             }
 
-<<<<<<< HEAD
-            IImageEnhancer[] supportedImageEnhancers;
-            if (_imageProcessor.ImageEnhancers.Count > 0)
-            {
-                // TODO: Unless GetImageInfo modifies item to be null, this check is always false
-                if (item == null)
-                {
-                    item = _libraryManager.GetItemById(itemId);
-                }
-
-                supportedImageEnhancers = request.EnableImageEnhancers ? _imageProcessor.GetSupportedEnhancers(item, request.Type).ToArray() : Array.Empty<IImageEnhancer>();
-            }
-            else
-            {
-                supportedImageEnhancers = Array.Empty<IImageEnhancer>();
-            }
-
-            var cropWhitespace = request.CropWhitespace ?? request.Type == ImageType.Logo || request.Type == ImageType.Art;
-=======
             bool cropwhitespace;
             if (request.CropWhitespace.HasValue)
             {
@@ -578,7 +559,6 @@
             {
                 cropwhitespace = request.Type == ImageType.Logo || request.Type == ImageType.Art;
             }
->>>>>>> 89614f52
 
             var outputFormats = GetOutputFormats(request);
 
@@ -620,12 +600,7 @@
         {
             var options = new ImageProcessingOptions
             {
-<<<<<<< HEAD
-                CropWhiteSpace = cropWhitespace,
-                Enhancers = enhancers,
-=======
                 CropWhiteSpace = cropwhitespace,
->>>>>>> 89614f52
                 Height = request.Height,
                 ImageIndex = request.Index ?? 0,
                 Image = image,
@@ -655,15 +630,10 @@
                 ContentType = mimeType,
                 DateLastModified = dateModified,
                 IsHeadRequest = isHeadRequest,
-<<<<<<< HEAD
-                Path = path,
-                FileShare = FileShareMode.Read,
-=======
                 Path = imageResult.Item1,
 
                 FileShare = FileShare.Read
 
->>>>>>> 89614f52
             }).ConfigureAwait(false);
         }
 
