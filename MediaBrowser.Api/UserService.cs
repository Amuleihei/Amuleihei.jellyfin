--- conflicted
+++ resolved
@@ -278,22 +278,11 @@
                 });
             }
 
-<<<<<<< HEAD
-            return Get(
-                new GetUsers
-                {
-                    IsHidden = false,
-                    IsDisabled = false,
-                },
-                true,
-                true);
-=======
             return Get(new GetUsers
             {
                 IsHidden = false,
                 IsDisabled = false
             }, true, true);
->>>>>>> 89614f52
         }
 
         /// <summary>
