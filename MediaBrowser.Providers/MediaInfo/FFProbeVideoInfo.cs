#pragma warning disable CA1068, CS1591

using System;
using System.Collections.Generic;
using System.Globalization;
using System.Linq;
using System.Threading;
using System.Threading.Tasks;
using MediaBrowser.Common.Configuration;
using MediaBrowser.Controller.Chapters;
using MediaBrowser.Controller.Configuration;
using MediaBrowser.Controller.Entities;
using MediaBrowser.Controller.Entities.Movies;
using MediaBrowser.Controller.Entities.TV;
using MediaBrowser.Controller.Library;
using MediaBrowser.Controller.MediaEncoding;
using MediaBrowser.Controller.Persistence;
using MediaBrowser.Controller.Providers;
using MediaBrowser.Controller.Subtitles;
using MediaBrowser.Model.Configuration;
using MediaBrowser.Model.Dlna;
using MediaBrowser.Model.Dto;
using MediaBrowser.Model.Entities;
using MediaBrowser.Model.Globalization;
using MediaBrowser.Model.MediaInfo;
using MediaBrowser.Model.Providers;
using Microsoft.Extensions.Logging;

namespace MediaBrowser.Providers.MediaInfo
{
    public class FFProbeVideoInfo
    {
        private readonly ILogger<FFProbeVideoInfo> _logger;
        private readonly IMediaEncoder _mediaEncoder;
        private readonly IItemRepository _itemRepo;
        private readonly IBlurayExaminer _blurayExaminer;
        private readonly ILocalizationManager _localization;
        private readonly IEncodingManager _encodingManager;
        private readonly IServerConfigurationManager _config;
        private readonly ISubtitleManager _subtitleManager;
        private readonly IChapterManager _chapterManager;
        private readonly ILibraryManager _libraryManager;
        private readonly AudioResolver _audioResolver;
        private readonly SubtitleResolver _subtitleResolver;
        private readonly IMediaSourceManager _mediaSourceManager;

        public FFProbeVideoInfo(
            ILogger<FFProbeVideoInfo> logger,
            IMediaSourceManager mediaSourceManager,
            IMediaEncoder mediaEncoder,
            IItemRepository itemRepo,
            IBlurayExaminer blurayExaminer,
            ILocalizationManager localization,
            IEncodingManager encodingManager,
            IServerConfigurationManager config,
            ISubtitleManager subtitleManager,
            IChapterManager chapterManager,
            ILibraryManager libraryManager,
            AudioResolver audioResolver,
            SubtitleResolver subtitleResolver)
        {
            _logger = logger;
            _mediaSourceManager = mediaSourceManager;
            _mediaEncoder = mediaEncoder;
            _itemRepo = itemRepo;
            _blurayExaminer = blurayExaminer;
            _localization = localization;
            _encodingManager = encodingManager;
            _config = config;
            _subtitleManager = subtitleManager;
            _chapterManager = chapterManager;
            _libraryManager = libraryManager;
            _audioResolver = audioResolver;
            _subtitleResolver = subtitleResolver;
        }

        public async Task<ItemUpdateType> ProbeVideo<T>(
            T item,
            MetadataRefreshOptions options,
            CancellationToken cancellationToken)
            where T : Video
        {
            BlurayDiscInfo? blurayDiscInfo = null;

            Model.MediaInfo.MediaInfo? mediaInfoResult = null;

            if (!item.IsShortcut || options.EnableRemoteContentProbe)
            {
                if (item.VideoType == VideoType.Dvd)
                {
                    // Get list of playable .vob files
                    var vobs = _mediaEncoder.GetPrimaryPlaylistVobFiles(item.Path, null);

                    // Return if no playable .vob files are found
                    if (vobs.Count == 0)
                    {
                        _logger.LogError("No playable .vob files found in DVD structure, skipping FFprobe.");
                        return ItemUpdateType.MetadataImport;
                    }

                    // Fetch metadata of first .vob file
                    mediaInfoResult = await GetMediaInfo(
                        new Video
                        {
                            Path = vobs[0]
                        },
                        cancellationToken).ConfigureAwait(false);

                    // Sum up the runtime of all .vob files skipping the first .vob
                    for (var i = 1; i < vobs.Count; i++)
                    {
                        var tmpMediaInfo = await GetMediaInfo(
                            new Video
                            {
                                Path = vobs[i]
                            },
                            cancellationToken).ConfigureAwait(false);

                        mediaInfoResult.RunTimeTicks += tmpMediaInfo.RunTimeTicks;
                    }
                }
                else if (item.VideoType == VideoType.BluRay)
                {
                    // Get BD disc information
                    blurayDiscInfo = GetBDInfo(item.Path);

                    // Get playable .m2ts files
                    var m2ts = _mediaEncoder.GetPrimaryPlaylistM2tsFiles(item.Path);

                    // Return if no playable .m2ts files are found
                    if (blurayDiscInfo is null || blurayDiscInfo.Files.Length == 0 || m2ts.Count == 0)
                    {
                        _logger.LogError("No playable .m2ts files found in Blu-ray structure, skipping FFprobe.");
                        return ItemUpdateType.MetadataImport;
                    }

                    // Fetch metadata of first .m2ts file
                    mediaInfoResult = await GetMediaInfo(
                        new Video
                        {
                            Path = m2ts[0]
                        },
                        cancellationToken).ConfigureAwait(false);
                }
                else
                {
                    mediaInfoResult = await GetMediaInfo(item, cancellationToken).ConfigureAwait(false);
                }

                cancellationToken.ThrowIfCancellationRequested();
            }

            await Fetch(item, cancellationToken, mediaInfoResult, blurayDiscInfo, options).ConfigureAwait(false);

            return ItemUpdateType.MetadataImport;
        }

        private Task<Model.MediaInfo.MediaInfo> GetMediaInfo(
            Video item,
            CancellationToken cancellationToken)
        {
            cancellationToken.ThrowIfCancellationRequested();

            var path = item.Path;
            var protocol = item.PathProtocol ?? MediaProtocol.File;

            if (item.IsShortcut)
            {
                path = item.ShortcutPath;
                protocol = _mediaSourceManager.GetPathProtocol(path);
            }

            return _mediaEncoder.GetMediaInfo(
                new MediaInfoRequest
                {
                    ExtractChapters = true,
                    MediaType = DlnaProfileType.Video,
                    MediaSource = new MediaSourceInfo
                    {
                        Path = path,
                        Protocol = protocol,
                        VideoType = item.VideoType,
                        IsoType = item.IsoType
                    }
                },
                cancellationToken);
        }

        protected async Task Fetch(
            Video video,
            CancellationToken cancellationToken,
            Model.MediaInfo.MediaInfo? mediaInfo,
            BlurayDiscInfo? blurayInfo,
            MetadataRefreshOptions options)
        {
            List<MediaStream> mediaStreams = new List<MediaStream>();
            IReadOnlyList<MediaAttachment> mediaAttachments;
            ChapterInfo[] chapters;

            // Add external streams before adding the streams from the file to preserve stream IDs on remote videos
            await AddExternalSubtitlesAsync(video, mediaStreams, options, cancellationToken).ConfigureAwait(false);

            await AddExternalAudioAsync(video, mediaStreams, options, cancellationToken).ConfigureAwait(false);

            var startIndex = mediaStreams.Count == 0 ? 0 : (mediaStreams.Max(i => i.Index) + 1);

            if (mediaInfo is not null)
            {
                foreach (var mediaStream in mediaInfo.MediaStreams)
                {
                    mediaStream.Index = startIndex++;
                    mediaStreams.Add(mediaStream);
                }

                mediaAttachments = mediaInfo.MediaAttachments;
                video.TotalBitrate = mediaInfo.Bitrate;
                video.RunTimeTicks = mediaInfo.RunTimeTicks;
                video.Size = mediaInfo.Size;
                video.Container = mediaInfo.Container;

                chapters = mediaInfo.Chapters ?? Array.Empty<ChapterInfo>();
                if (blurayInfo is not null)
                {
                    FetchBdInfo(video, ref chapters, mediaStreams, blurayInfo);
                }
            }
            else
            {
                foreach (var mediaStream in video.GetMediaStreams())
                {
                    if (!mediaStream.IsExternal)
                    {
                        mediaStream.Index = startIndex++;
                        mediaStreams.Add(mediaStream);
                    }
                }

                mediaAttachments = Array.Empty<MediaAttachment>();
                chapters = Array.Empty<ChapterInfo>();
            }

            var libraryOptions = _libraryManager.GetLibraryOptions(video);

            if (mediaInfo is not null)
            {
                FetchEmbeddedInfo(video, mediaInfo, options, libraryOptions);
                FetchPeople(video, mediaInfo, options);
                video.Timestamp = mediaInfo.Timestamp;
                video.Video3DFormat ??= mediaInfo.Video3DFormat;
            }

            if (libraryOptions.AllowEmbeddedSubtitles == EmbeddedSubtitleOptions.AllowText || libraryOptions.AllowEmbeddedSubtitles == EmbeddedSubtitleOptions.AllowNone)
            {
                _logger.LogDebug("Disabling embedded image subtitles for {Path} due to DisableEmbeddedImageSubtitles setting", video.Path);
                mediaStreams.RemoveAll(i => i.Type == MediaStreamType.Subtitle && !i.IsExternal && !i.IsTextSubtitleStream);
            }

            if (libraryOptions.AllowEmbeddedSubtitles == EmbeddedSubtitleOptions.AllowImage || libraryOptions.AllowEmbeddedSubtitles == EmbeddedSubtitleOptions.AllowNone)
            {
                _logger.LogDebug("Disabling embedded text subtitles for {Path} due to DisableEmbeddedTextSubtitles setting", video.Path);
                mediaStreams.RemoveAll(i => i.Type == MediaStreamType.Subtitle && !i.IsExternal && i.IsTextSubtitleStream);
            }

            var videoStream = mediaStreams.FirstOrDefault(i => i.Type == MediaStreamType.Video);

            video.Height = videoStream?.Height ?? 0;
            video.Width = videoStream?.Width ?? 0;

            video.DefaultVideoStreamIndex = videoStream?.Index;

            video.HasSubtitles = mediaStreams.Any(i => i.Type == MediaStreamType.Subtitle);

            _itemRepo.SaveMediaStreams(video.Id, mediaStreams, cancellationToken);

            if (mediaAttachments.Any())
            {
                _itemRepo.SaveMediaAttachments(video.Id, mediaAttachments, cancellationToken);
            }

            if (options.MetadataRefreshMode == MetadataRefreshMode.FullRefresh
                || options.MetadataRefreshMode == MetadataRefreshMode.Default)
            {
                if (_config.Configuration.DummyChapterDuration > 0 && chapters.Length == 0 && mediaStreams.Any(i => i.Type == MediaStreamType.Video))
                {
                    chapters = CreateDummyChapters(video);
                }

                NormalizeChapterNames(chapters);

                var extractDuringScan = false;
                if (libraryOptions is not null)
                {
                    extractDuringScan = libraryOptions.ExtractChapterImagesDuringLibraryScan;
                }

                await _encodingManager.RefreshChapterImages(video, options.DirectoryService, chapters, extractDuringScan, false, cancellationToken).ConfigureAwait(false);

                _chapterManager.SaveChapters(video.Id, chapters);
            }
        }

        private void NormalizeChapterNames(ChapterInfo[] chapters)
        {
            for (int i = 0; i < chapters.Length; i++)
            {
                string? name = chapters[i].Name;
                // Check if the name is empty and/or if the name is a time
                // Some ripping programs do that.
                if (string.IsNullOrWhiteSpace(name)
                    || TimeSpan.TryParse(name, out _))
                {
                    chapters[i].Name = string.Format(
                        CultureInfo.InvariantCulture,
                        _localization.GetLocalizedString("ChapterNameValue"),
                        (i + 1).ToString(CultureInfo.InvariantCulture));
                }
            }
        }

        private void FetchBdInfo(Video video, ref ChapterInfo[] chapters, List<MediaStream> mediaStreams, BlurayDiscInfo blurayInfo)
        {
            if (blurayInfo.Files.Length <= 1)
            {
                return;
            }

            // Use BD Info if it has multiple m2ts. Otherwise, treat it like a video file and rely more on ffprobe output
            int? currentHeight = null;
            int? currentWidth = null;
            int? currentBitRate = null;

            var videoStream = mediaStreams.FirstOrDefault(s => s.Type == MediaStreamType.Video);

            // Grab the values that ffprobe recorded
            if (videoStream is not null)
            {
                currentBitRate = videoStream.BitRate;
                currentWidth = videoStream.Width;
                currentHeight = videoStream.Height;
            }

            // Fill video properties from the BDInfo result
            mediaStreams.Clear();
            mediaStreams.AddRange(blurayInfo.MediaStreams);

            if (blurayInfo.RunTimeTicks.HasValue && blurayInfo.RunTimeTicks.Value > 0)
            {
                video.RunTimeTicks = blurayInfo.RunTimeTicks;
            }

            if (blurayInfo.Chapters is not null)
            {
                double[] brChapter = blurayInfo.Chapters;
                chapters = new ChapterInfo[brChapter.Length];
                for (int i = 0; i < brChapter.Length; i++)
                {
                    chapters[i] = new ChapterInfo
                    {
                        StartPositionTicks = TimeSpan.FromSeconds(brChapter[i]).Ticks
                    };
                }
            }

            videoStream = mediaStreams.FirstOrDefault(s => s.Type == MediaStreamType.Video);

            // Use the ffprobe values if these are empty
            if (videoStream is not null)
            {
                videoStream.BitRate = videoStream.BitRate.GetValueOrDefault() == 0 ? currentBitRate : videoStream.BitRate;
                videoStream.Width = videoStream.Width.GetValueOrDefault() == 0 ? currentWidth : videoStream.Width;
                videoStream.Height = videoStream.Height.GetValueOrDefault() == 0 ? currentHeight : videoStream.Height;
            }
        }

        /// <summary>
        /// Gets information about the longest playlist on a bdrom.
        /// </summary>
        /// <param name="path">The path.</param>
        /// <returns>VideoStream.</returns>
        private BlurayDiscInfo? GetBDInfo(string path)
        {
            ArgumentException.ThrowIfNullOrEmpty(path);

            try
            {
                return _blurayExaminer.GetDiscInfo(path);
            }
            catch (Exception ex)
            {
                _logger.LogError(ex, "Error getting BDInfo");
                return null;
            }
        }

        private void FetchEmbeddedInfo(Video video, Model.MediaInfo.MediaInfo data, MetadataRefreshOptions refreshOptions, LibraryOptions libraryOptions)
        {
            var replaceData = refreshOptions.ReplaceAllMetadata;

            if (!video.IsLocked && !video.LockedFields.Contains(MetadataField.OfficialRating))
            {
                if (string.IsNullOrWhiteSpace(video.OfficialRating) || replaceData)
                {
                    video.OfficialRating = data.OfficialRating;
                }
            }

            if (!video.IsLocked && !video.LockedFields.Contains(MetadataField.Genres))
            {
                if (video.Genres.Length == 0 || replaceData)
                {
                    video.Genres = Array.Empty<string>();

                    foreach (var genre in data.Genres)
                    {
                        video.AddGenre(genre);
                    }
                }
            }

            if (!video.IsLocked && !video.LockedFields.Contains(MetadataField.Studios))
            {
                if (video.Studios.Length == 0 || replaceData)
                {
                    video.SetStudios(data.Studios);
                }
            }

            if (!video.IsLocked && video is MusicVideo musicVideo)
            {
                if (string.IsNullOrEmpty(musicVideo.Album) || replaceData)
                {
                    musicVideo.Album = data.Album;
                }

                if (musicVideo.Artists.Count == 0 || replaceData)
                {
                    musicVideo.Artists = data.Artists;
                }
            }

            if (data.ProductionYear.HasValue)
            {
                if (!video.ProductionYear.HasValue || replaceData)
                {
                    video.ProductionYear = data.ProductionYear;
                }
            }

            if (data.PremiereDate.HasValue)
            {
                if (!video.PremiereDate.HasValue || replaceData)
                {
                    video.PremiereDate = data.PremiereDate;
                }
            }

            if (data.IndexNumber.HasValue)
            {
                if (!video.IndexNumber.HasValue || replaceData)
                {
                    video.IndexNumber = data.IndexNumber;
                }
            }

            if (data.ParentIndexNumber.HasValue)
            {
                if (!video.ParentIndexNumber.HasValue || replaceData)
                {
                    video.ParentIndexNumber = data.ParentIndexNumber;
                }
            }

            if (!video.IsLocked && !video.LockedFields.Contains(MetadataField.Name))
            {
                if (!string.IsNullOrWhiteSpace(data.Name) && libraryOptions.EnableEmbeddedTitles)
                {
                    // Separate option to use the embedded name for extras because it will often be the same name as the movie
                    if (!video.ExtraType.HasValue || libraryOptions.EnableEmbeddedExtrasTitles)
                    {
                        video.Name = data.Name;
                    }
                }

                if (!string.IsNullOrWhiteSpace(data.ForcedSortName))
                {
                    video.ForcedSortName = data.ForcedSortName;
                }
            }

            // If we don't have a ProductionYear try and get it from PremiereDate
            if (video.PremiereDate.HasValue && !video.ProductionYear.HasValue)
            {
                video.ProductionYear = video.PremiereDate.Value.ToLocalTime().Year;
            }

            if (!video.IsLocked && !video.LockedFields.Contains(MetadataField.Overview))
            {
                if (string.IsNullOrWhiteSpace(video.Overview) || replaceData)
                {
                    video.Overview = data.Overview;
                }
            }
        }

        private void FetchPeople(Video video, Model.MediaInfo.MediaInfo data, MetadataRefreshOptions options)
        {
            if (video.IsLocked
                || video.LockedFields.Contains(MetadataField.Cast)
                || data.People.Length == 0)
            {
                return;
            }

            if (options.ReplaceAllMetadata || _libraryManager.GetPeople(video).Count == 0)
            {
                var people = new List<PersonInfo>();

                foreach (var person in data.People)
                {
                    PeopleHelper.AddPerson(people, new PersonInfo
                    {
<<<<<<< HEAD
                        PeopleHelper.AddPerson(people, new PersonInfo
                        {
                            Name = person.Name.Trim(),
                            Type = person.Type,
                            Role = person.Role.Trim()
                        });
                    }

                    _libraryManager.UpdatePeople(video, people);
=======
                        Name = person.Name,
                        Type = person.Type,
                        Role = person.Role
                    });
>>>>>>> 6d1abf67
                }

                _libraryManager.UpdatePeople(video, people);
            }
        }

        /// <summary>
        /// Adds the external subtitles.
        /// </summary>
        /// <param name="video">The video.</param>
        /// <param name="currentStreams">The current streams.</param>
        /// <param name="options">The refreshOptions.</param>
        /// <param name="cancellationToken">The cancellation token.</param>
        /// <returns>Task.</returns>
        private async Task AddExternalSubtitlesAsync(
            Video video,
            List<MediaStream> currentStreams,
            MetadataRefreshOptions options,
            CancellationToken cancellationToken)
        {
            var startIndex = currentStreams.Count == 0 ? 0 : (currentStreams.Select(i => i.Index).Max() + 1);
            var externalSubtitleStreams = await _subtitleResolver.GetExternalStreamsAsync(video, startIndex, options.DirectoryService, false, cancellationToken).ConfigureAwait(false);

            var enableSubtitleDownloading = options.MetadataRefreshMode == MetadataRefreshMode.Default ||
                                            options.MetadataRefreshMode == MetadataRefreshMode.FullRefresh;

            var subtitleOptions = _config.GetConfiguration<SubtitleOptions>("subtitles");

            var libraryOptions = _libraryManager.GetLibraryOptions(video);

            string[] subtitleDownloadLanguages;
            bool skipIfEmbeddedSubtitlesPresent;
            bool skipIfAudioTrackMatches;
            bool requirePerfectMatch;
            bool enabled;

            if (libraryOptions.SubtitleDownloadLanguages is null)
            {
                subtitleDownloadLanguages = subtitleOptions.DownloadLanguages;
                skipIfEmbeddedSubtitlesPresent = subtitleOptions.SkipIfEmbeddedSubtitlesPresent;
                skipIfAudioTrackMatches = subtitleOptions.SkipIfAudioTrackMatches;
                requirePerfectMatch = subtitleOptions.RequirePerfectMatch;
                enabled = (subtitleOptions.DownloadEpisodeSubtitles &&
                video is Episode) ||
                (subtitleOptions.DownloadMovieSubtitles &&
                video is Movie);
            }
            else
            {
                subtitleDownloadLanguages = libraryOptions.SubtitleDownloadLanguages;
                skipIfEmbeddedSubtitlesPresent = libraryOptions.SkipSubtitlesIfEmbeddedSubtitlesPresent;
                skipIfAudioTrackMatches = libraryOptions.SkipSubtitlesIfAudioTrackMatches;
                requirePerfectMatch = libraryOptions.RequirePerfectSubtitleMatch;
                enabled = true;
            }

            if (enableSubtitleDownloading && enabled)
            {
                var downloadedLanguages = await new SubtitleDownloader(
                    _logger,
                    _subtitleManager).DownloadSubtitles(
                        video,
                        currentStreams.Concat(externalSubtitleStreams).ToList(),
                        skipIfEmbeddedSubtitlesPresent,
                        skipIfAudioTrackMatches,
                        requirePerfectMatch,
                        subtitleDownloadLanguages,
                        libraryOptions.DisabledSubtitleFetchers,
                        libraryOptions.SubtitleFetcherOrder,
                        true,
                        cancellationToken).ConfigureAwait(false);

                // Rescan
                if (downloadedLanguages.Count > 0)
                {
                    externalSubtitleStreams = await _subtitleResolver.GetExternalStreamsAsync(video, startIndex, options.DirectoryService, true, cancellationToken).ConfigureAwait(false);
                }
            }

            video.SubtitleFiles = externalSubtitleStreams.Select(i => i.Path).Distinct().ToArray();

            currentStreams.AddRange(externalSubtitleStreams);
        }

        /// <summary>
        /// Adds the external audio.
        /// </summary>
        /// <param name="video">The video.</param>
        /// <param name="currentStreams">The current streams.</param>
        /// <param name="options">The refreshOptions.</param>
        /// <param name="cancellationToken">The cancellation token.</param>
        private async Task AddExternalAudioAsync(
            Video video,
            List<MediaStream> currentStreams,
            MetadataRefreshOptions options,
            CancellationToken cancellationToken)
        {
            var startIndex = currentStreams.Count == 0 ? 0 : currentStreams.Max(i => i.Index) + 1;
            var externalAudioStreams = await _audioResolver.GetExternalStreamsAsync(video, startIndex, options.DirectoryService, false, cancellationToken).ConfigureAwait(false);

            video.AudioFiles = externalAudioStreams.Select(i => i.Path).Distinct().ToArray();

            currentStreams.AddRange(externalAudioStreams);
        }

        /// <summary>
        /// Creates dummy chapters.
        /// </summary>
        /// <param name="video">The video.</param>
        /// <returns>An array of dummy chapters.</returns>
        internal ChapterInfo[] CreateDummyChapters(Video video)
        {
            var runtime = video.RunTimeTicks.GetValueOrDefault();

            // Only process files with a runtime higher than 0 and lower than 12h. The latter are likely corrupted.
            if (runtime < 0 || runtime > TimeSpan.FromHours(12).Ticks)
            {
                throw new ArgumentException(
                    string.Format(
                        CultureInfo.InvariantCulture,
                        "{0} has an invalid runtime of {1} minutes",
                        video.Name,
                        TimeSpan.FromTicks(runtime).TotalMinutes));
            }

            long dummyChapterDuration = TimeSpan.FromSeconds(_config.Configuration.DummyChapterDuration).Ticks;
            if (runtime <= dummyChapterDuration)
            {
                return Array.Empty<ChapterInfo>();
            }

            int chapterCount = (int)(runtime / dummyChapterDuration);
            var chapters = new ChapterInfo[chapterCount];

            long currentChapterTicks = 0;
            for (int i = 0; i < chapterCount; i++)
            {
                chapters[i] = new ChapterInfo
                {
                    StartPositionTicks = currentChapterTicks
                };

                currentChapterTicks += dummyChapterDuration;
            }

            return chapters;
        }
    }
}<|MERGE_RESOLUTION|>--- conflicted
+++ resolved
@@ -519,22 +519,10 @@
                 {
                     PeopleHelper.AddPerson(people, new PersonInfo
                     {
-<<<<<<< HEAD
-                        PeopleHelper.AddPerson(people, new PersonInfo
-                        {
-                            Name = person.Name.Trim(),
-                            Type = person.Type,
-                            Role = person.Role.Trim()
-                        });
-                    }
-
-                    _libraryManager.UpdatePeople(video, people);
-=======
-                        Name = person.Name,
+                        Name = person.Name.Trim(),
                         Type = person.Type,
-                        Role = person.Role
+                        Role = person.Role.Trim()
                     });
->>>>>>> 6d1abf67
                 }
 
                 _libraryManager.UpdatePeople(video, people);
