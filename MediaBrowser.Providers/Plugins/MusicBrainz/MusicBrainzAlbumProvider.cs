--- conflicted
+++ resolved
@@ -33,37 +33,6 @@
     /// </summary>
     private const uint MusicBrainzQueryAttempts = 5u;
 
-    /// <summary>
-    /// The Jellyfin user-agent is unrestricted but source IP must not exceed
-    /// one request per second, therefore we rate limit to avoid throttling.
-    /// Be prudent, use a value slightly above the minimun required.
-    /// https://musicbrainz.org/doc/XML_Web_Service/Rate_Limiting.
-    /// </summary>
-    private readonly long _musicBrainzQueryIntervalMs;
-
-    private readonly IHttpClientFactory _httpClientFactory;
-    private readonly ILogger<MusicBrainzAlbumProvider> _logger;
-
-    private readonly string _musicBrainzBaseUrl;
-
-    private SemaphoreSlim _apiRequestLock = new SemaphoreSlim(1, 1);
-    private Stopwatch _stopWatchMusicBrainz = new Stopwatch();
-
-    public MusicBrainzAlbumProvider(
-        IHttpClientFactory httpClientFactory,
-        ILogger<MusicBrainzAlbumProvider> logger)
-    {
-<<<<<<< HEAD
-        _httpClientFactory = httpClientFactory;
-        _logger = logger;
-=======
-        /// <summary>
-        /// For each single MB lookup/search, this is the maximum number of
-        /// attempts that shall be made whilst receiving a 503 Server
-        /// Unavailable (indicating throttled) response.
-        /// </summary>
-        private const uint MusicBrainzQueryAttempts = 5u;
-
         /// <summary>
         /// The Jellyfin user-agent is unrestricted but source IP must not exceed
         /// one request per second, therefore we rate limit to avoid throttling.
@@ -72,21 +41,20 @@
         /// </summary>
         private readonly long _musicBrainzQueryIntervalMs;
 
-        private readonly IHttpClientFactory _httpClientFactory;
-        private readonly ILogger<MusicBrainzAlbumProvider> _logger;
-
-        private readonly string _musicBrainzBaseUrl;
-
-        private SemaphoreSlim _apiRequestLock = new SemaphoreSlim(1, 1);
-        private Stopwatch _stopWatchMusicBrainz = new Stopwatch();
-
-        public MusicBrainzAlbumProvider(
-            IHttpClientFactory httpClientFactory,
-            ILogger<MusicBrainzAlbumProvider> logger)
-        {
-            _httpClientFactory = httpClientFactory;
-            _logger = logger;
->>>>>>> 05c20001
+    private readonly IHttpClientFactory _httpClientFactory;
+    private readonly ILogger<MusicBrainzAlbumProvider> _logger;
+
+    private readonly string _musicBrainzBaseUrl;
+
+    private SemaphoreSlim _apiRequestLock = new SemaphoreSlim(1, 1);
+    private Stopwatch _stopWatchMusicBrainz = new Stopwatch();
+
+    public MusicBrainzAlbumProvider(
+        IHttpClientFactory httpClientFactory,
+        ILogger<MusicBrainzAlbumProvider> logger)
+    {
+        _httpClientFactory = httpClientFactory;
+        _logger = logger;
 
         _musicBrainzBaseUrl = Plugin.Instance.Configuration.Server;
         _musicBrainzQueryIntervalMs = Plugin.Instance.Configuration.RateLimit;
@@ -497,7 +465,8 @@
             ValidationType = ValidationType.None,
             CheckCharacters = false,
             IgnoreProcessingInstructions = true,
-            IgnoreComments = true
+            IgnoreComments = true,
+            Async = true
         };
 
         using var reader = XmlReader.Create(oReader, settings);
@@ -645,7 +614,6 @@
         }
     }
 
-<<<<<<< HEAD
     /// <inheritdoc />
     public void Dispose()
     {
@@ -660,19 +628,6 @@
         public string Title;
         public string Overview;
         public int? Year;
-=======
-            using var response = await GetMusicBrainzResponse(url, cancellationToken).ConfigureAwait(false);
-            await using var stream = await response.Content.ReadAsStreamAsync(cancellationToken).ConfigureAwait(false);
-            using var oReader = new StreamReader(stream, Encoding.UTF8);
-            var settings = new XmlReaderSettings
-            {
-                ValidationType = ValidationType.None,
-                CheckCharacters = false,
-                IgnoreProcessingInstructions = true,
-                IgnoreComments = true,
-                Async = true
-            };
->>>>>>> 05c20001
 
         public List<(string, string)> Artists = new();
 
