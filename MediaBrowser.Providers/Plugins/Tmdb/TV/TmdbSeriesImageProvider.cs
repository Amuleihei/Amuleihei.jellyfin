--- conflicted
+++ resolved
@@ -64,38 +64,6 @@
                 .ConfigureAwait(false);
 
             if (series?.Images == null)
-<<<<<<< HEAD
-            {
-                return Enumerable.Empty<RemoteImageInfo>();
-            }
-
-            var posters = series.Images.Posters;
-            var backdrops = series.Images.Backdrops;
-
-            var remoteImages = new RemoteImageInfo[posters.Count + backdrops.Count];
-
-            for (var i = 0; i < posters.Count; i++)
-            {
-                var poster = posters[i];
-                remoteImages[i] = new RemoteImageInfo
-                {
-                    Url = _tmdbClientManager.GetPosterUrl(poster.FilePath),
-                    CommunityRating = poster.VoteAverage,
-                    VoteCount = poster.VoteCount,
-                    Width = poster.Width,
-                    Height = poster.Height,
-                    Language = TmdbUtils.AdjustImageLanguage(poster.Iso_639_1, language),
-                    ProviderName = Name,
-                    Type = ImageType.Primary,
-                    RatingType = RatingType.Score
-                };
-            }
-
-            for (var i = 0; i < backdrops.Count; i++)
-            {
-                var backdrop = series.Images.Backdrops[i];
-                remoteImages[posters.Count + i] = new RemoteImageInfo
-=======
             {
                 return Enumerable.Empty<RemoteImageInfo>();
             }
@@ -123,7 +91,6 @@
             {
                 var backdrop = series.Images.Backdrops[i];
                 remoteImages.Add(new RemoteImageInfo
->>>>>>> 10d48b06
                 {
                     Url = _tmdbClientManager.GetBackdropUrl(backdrop.FilePath),
                     CommunityRating = backdrop.VoteAverage,
@@ -133,11 +100,7 @@
                     ProviderName = Name,
                     Type = ImageType.Backdrop,
                     RatingType = RatingType.Score
-<<<<<<< HEAD
-                };
-=======
                 });
->>>>>>> 10d48b06
             }
 
             return remoteImages.OrderByLanguageDescending(language);
