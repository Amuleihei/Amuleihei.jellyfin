--- conflicted
+++ resolved
@@ -56,29 +56,16 @@
                 .GetSeasonAsync(seriesTmdbId, season.IndexNumber.Value, language, TmdbUtils.GetImageLanguagesParam(language), cancellationToken)
                 .ConfigureAwait(false);
 
-<<<<<<< HEAD
-            var posters = seasonResult?.Images?.Posters;
-            if (posters == null)
-=======
             if (seasonResult?.Images?.Posters == null)
->>>>>>> 10d48b06
             {
                 return Enumerable.Empty<RemoteImageInfo>();
             }
 
-<<<<<<< HEAD
-            var remoteImages = new RemoteImageInfo[posters.Count];
-            for (var i = 0; i < posters.Count; i++)
-            {
-                var image = posters[i];
-                remoteImages[i] = new RemoteImageInfo
-=======
             var remoteImages = new List<RemoteImageInfo>();
             for (var i = 0; i < seasonResult.Images.Posters.Count; i++)
             {
                 var image = seasonResult.Images.Posters[i];
                 remoteImages.Add(new RemoteImageInfo
->>>>>>> 10d48b06
                 {
                     Url = _tmdbClientManager.GetPosterUrl(image.FilePath),
                     CommunityRating = image.VoteAverage,
@@ -89,11 +76,7 @@
                     ProviderName = Name,
                     Type = ImageType.Primary,
                     RatingType = RatingType.Score
-<<<<<<< HEAD
-                };
-=======
                 });
->>>>>>> 10d48b06
             }
 
             return remoteImages.OrderByLanguageDescending(language);
