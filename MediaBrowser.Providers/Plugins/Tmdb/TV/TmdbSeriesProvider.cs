#pragma warning disable CS1591

using System;
using System.Collections.Generic;
using System.Globalization;
using System.Linq;
using System.Net.Http;
using System.Threading;
using System.Threading.Tasks;
using MediaBrowser.Common.Net;
using MediaBrowser.Controller.Entities;
using MediaBrowser.Controller.Entities.TV;
using MediaBrowser.Controller.Providers;
using MediaBrowser.Model.Entities;
using MediaBrowser.Model.Providers;
using TMDbLib.Objects.Find;
using TMDbLib.Objects.Search;
using TMDbLib.Objects.TvShows;

namespace MediaBrowser.Providers.Plugins.Tmdb.TV
{
    public class TmdbSeriesProvider : IRemoteMetadataProvider<Series, SeriesInfo>, IHasOrder
    {
        private readonly IHttpClientFactory _httpClientFactory;
        private readonly TmdbClientManager _tmdbClientManager;

        public TmdbSeriesProvider(
            IHttpClientFactory httpClientFactory,
            TmdbClientManager tmdbClientManager)
        {
            _httpClientFactory = httpClientFactory;
            _tmdbClientManager = tmdbClientManager;
            Current = this;
        }

        public string Name => TmdbUtils.ProviderName;

        // After TheTVDB
        public int Order => 1;

        internal static TmdbSeriesProvider Current { get; private set; }

        public async Task<IEnumerable<RemoteSearchResult>> GetSearchResults(SeriesInfo searchInfo, CancellationToken cancellationToken)
        {
            var tmdbId = searchInfo.GetProviderId(MetadataProvider.Tmdb);

            if (!string.IsNullOrEmpty(tmdbId))
            {
                var series = await _tmdbClientManager
                    .GetSeriesAsync(Convert.ToInt32(tmdbId, CultureInfo.InvariantCulture), searchInfo.MetadataLanguage, searchInfo.MetadataLanguage, cancellationToken)
                    .ConfigureAwait(false);

                if (series != null)
                {
                    var remoteResult = MapTvShowToRemoteSearchResult(series);

                    return new[] { remoteResult };
                }
            }

            var imdbId = searchInfo.GetProviderId(MetadataProvider.Imdb);

            if (!string.IsNullOrEmpty(imdbId))
            {
                var findResult = await _tmdbClientManager
                    .FindByExternalIdAsync(imdbId, FindExternalSource.Imdb, searchInfo.MetadataLanguage, cancellationToken)
                    .ConfigureAwait(false);

<<<<<<< HEAD
                var tvResults = findResult?.TvResults;
                if (tvResults != null)
                {
                    var imdbIdResults = new RemoteSearchResult[tvResults.Count];
                    for (var i = 0; i < tvResults.Count; i++)
                    {
                        var remoteResult = MapSearchTvToRemoteSearchResult(tvResults[i]);
                        remoteResult.SetProviderId(MetadataProvider.Imdb, imdbId);
                        imdbIdResults[i] = remoteResult;
=======
                if (findResult?.TvResults != null)
                {
                    var imdbIdResults = new List<RemoteSearchResult>();
                    for (var i = 0; i < findResult.TvResults.Count; i++)
                    {
                        var remoteResult = MapSearchTvToRemoteSearchResult(findResult.TvResults[i]);
                        remoteResult.SetProviderId(MetadataProvider.Imdb, imdbId);
                        imdbIdResults.Add(remoteResult);
>>>>>>> 10d48b06
                    }

                    return imdbIdResults;
                }
            }

            var tvdbId = searchInfo.GetProviderId(MetadataProvider.Tvdb);

            if (!string.IsNullOrEmpty(tvdbId))
            {
                var findResult = await _tmdbClientManager
                    .FindByExternalIdAsync(tvdbId, FindExternalSource.TvDb, searchInfo.MetadataLanguage, cancellationToken)
                    .ConfigureAwait(false);

<<<<<<< HEAD
                var tvResults = findResult?.TvResults;
                if (tvResults != null)
                {
                    var tvIdResults = new RemoteSearchResult[tvResults.Count];
                    for (var i = 0; i < tvResults.Count; i++)
                    {
                        var remoteResult = MapSearchTvToRemoteSearchResult(tvResults[i]);
                        remoteResult.SetProviderId(MetadataProvider.Tvdb, tvdbId);
                        tvIdResults[i] = remoteResult;
=======
                if (findResult?.TvResults != null)
                {
                    var tvIdResults = new List<RemoteSearchResult>();
                    for (var i = 0; i < findResult.TvResults.Count; i++)
                    {
                        var remoteResult = MapSearchTvToRemoteSearchResult(findResult.TvResults[i]);
                        remoteResult.SetProviderId(MetadataProvider.Tvdb, tvdbId);
                        tvIdResults.Add(remoteResult);
>>>>>>> 10d48b06
                    }

                    return tvIdResults;
                }
            }

            var tvSearchResults = await _tmdbClientManager.SearchSeriesAsync(searchInfo.Name, searchInfo.MetadataLanguage, cancellationToken)
                .ConfigureAwait(false);

<<<<<<< HEAD
            var remoteResults = new RemoteSearchResult[tvSearchResults.Count];
            for (var i = 0; i < tvSearchResults.Count; i++)
            {
                remoteResults[i] = MapSearchTvToRemoteSearchResult(tvSearchResults[i]);
=======
            var remoteResults = new List<RemoteSearchResult>();
            for (var i = 0; i < tvSearchResults.Count; i++)
            {
                remoteResults.Add(MapSearchTvToRemoteSearchResult(tvSearchResults[i]));
>>>>>>> 10d48b06
            }

            return remoteResults;
        }

        private RemoteSearchResult MapTvShowToRemoteSearchResult(TvShow series)
        {
            var remoteResult = new RemoteSearchResult
            {
                Name = series.Name ?? series.OriginalName,
                SearchProviderName = Name,
                ImageUrl = _tmdbClientManager.GetPosterUrl(series.PosterPath),
                Overview = series.Overview
            };

            remoteResult.SetProviderId(MetadataProvider.Tmdb, series.Id.ToString(CultureInfo.InvariantCulture));
            if (series.ExternalIds != null)
            {
                if (!string.IsNullOrEmpty(series.ExternalIds.ImdbId))
                {
                    remoteResult.SetProviderId(MetadataProvider.Imdb, series.ExternalIds.ImdbId);
                }

                if (!string.IsNullOrEmpty(series.ExternalIds.TvdbId))
                {
                    remoteResult.SetProviderId(MetadataProvider.Tvdb, series.ExternalIds.TvdbId);
                }
            }

            remoteResult.PremiereDate = series.FirstAirDate?.ToUniversalTime();

            return remoteResult;
        }

        private RemoteSearchResult MapSearchTvToRemoteSearchResult(SearchTv series)
        {
            var remoteResult = new RemoteSearchResult
            {
                Name = series.Name ?? series.OriginalName,
                SearchProviderName = Name,
                ImageUrl = _tmdbClientManager.GetPosterUrl(series.PosterPath),
                Overview = series.Overview
            };

            remoteResult.SetProviderId(MetadataProvider.Tmdb, series.Id.ToString(CultureInfo.InvariantCulture));
            remoteResult.PremiereDate = series.FirstAirDate?.ToUniversalTime();

            return remoteResult;
        }

        public async Task<MetadataResult<Series>> GetMetadata(SeriesInfo info, CancellationToken cancellationToken)
        {
            var result = new MetadataResult<Series>
            {
                QueriedById = true
            };

            var tmdbId = info.GetProviderId(MetadataProvider.Tmdb);

            if (string.IsNullOrEmpty(tmdbId))
            {
                var imdbId = info.GetProviderId(MetadataProvider.Imdb);

                if (!string.IsNullOrEmpty(imdbId))
                {
                    var searchResult = await _tmdbClientManager.FindByExternalIdAsync(imdbId, FindExternalSource.Imdb, info.MetadataLanguage, cancellationToken).ConfigureAwait(false);

                    if (searchResult != null)
                    {
                        tmdbId = searchResult.TvResults.FirstOrDefault()?.Id.ToString(CultureInfo.InvariantCulture);
                    }
                }
            }

            if (string.IsNullOrEmpty(tmdbId))
            {
                var tvdbId = info.GetProviderId(MetadataProvider.Tvdb);

                if (!string.IsNullOrEmpty(tvdbId))
                {
                    var searchResult = await _tmdbClientManager.FindByExternalIdAsync(tvdbId, FindExternalSource.TvDb, info.MetadataLanguage, cancellationToken).ConfigureAwait(false);

                    if (searchResult != null)
                    {
                        tmdbId = searchResult.TvResults.FirstOrDefault()?.Id.ToString(CultureInfo.InvariantCulture);
                    }
                }
            }

            if (string.IsNullOrEmpty(tmdbId))
            {
                result.QueriedById = false;
                var searchResults = await _tmdbClientManager.SearchSeriesAsync(info.Name, info.MetadataLanguage, cancellationToken).ConfigureAwait(false);

                if (searchResults.Count > 0)
                {
                    tmdbId = searchResults[0].Id.ToString(CultureInfo.InvariantCulture);
                }
            }

            if (!string.IsNullOrEmpty(tmdbId))
            {
                cancellationToken.ThrowIfCancellationRequested();

                var tvShow = await _tmdbClientManager
                    .GetSeriesAsync(Convert.ToInt32(tmdbId, CultureInfo.InvariantCulture), info.MetadataLanguage, TmdbUtils.GetImageLanguagesParam(info.MetadataLanguage), cancellationToken)
                    .ConfigureAwait(false);
<<<<<<< HEAD

                result = new MetadataResult<Series>
                {
                    Item = MapTvShowToSeries(tvShow, info.MetadataCountryCode),
                    ResultLanguage = info.MetadataLanguage ?? tvShow.OriginalLanguage
                };

                foreach (var person in GetPersons(tvShow))
                {
                    result.AddPerson(person);
                }

                result.HasMetadata = result.Item != null;
            }
=======
>>>>>>> 10d48b06

                result = new MetadataResult<Series>
                {
                    Item = MapTvShowToSeries(tvShow, info.MetadataCountryCode),
                    ResultLanguage = info.MetadataLanguage ?? tvShow.OriginalLanguage
                };

<<<<<<< HEAD
        private Series MapTvShowToSeries(TvShow seriesResult, string preferredCountryCode)
        {
            var series = new Series
            {
                Name = seriesResult.Name,
                OriginalTitle = seriesResult.OriginalName
            };
=======
                foreach (var person in GetPersons(tvShow))
                {
                    result.AddPerson(person);
                }

                result.HasMetadata = result.Item != null;
            }

            return result;
        }

        private Series MapTvShowToSeries(TvShow seriesResult, string preferredCountryCode)
        {
            var series = new Series {Name = seriesResult.Name, OriginalTitle = seriesResult.OriginalName};
>>>>>>> 10d48b06

            series.SetProviderId(MetadataProvider.Tmdb, seriesResult.Id.ToString(CultureInfo.InvariantCulture));

            series.CommunityRating = Convert.ToSingle(seriesResult.VoteAverage);

            series.Overview = seriesResult.Overview;

            if (seriesResult.Networks != null)
            {
                series.Studios = seriesResult.Networks.Select(i => i.Name).ToArray();
            }

            if (seriesResult.Genres != null)
            {
                series.Genres = seriesResult.Genres.Select(i => i.Name).ToArray();
            }

            if (seriesResult.Keywords?.Results != null)
            {
                for (var i = 0; i < seriesResult.Keywords.Results.Count; i++)
                {
                    series.AddTag(seriesResult.Keywords.Results[i].Name);
                }
            }

            series.HomePageUrl = seriesResult.Homepage;

            series.RunTimeTicks = seriesResult.EpisodeRunTime.Select(i => TimeSpan.FromMinutes(i).Ticks).FirstOrDefault();

            if (string.Equals(seriesResult.Status, "Ended", StringComparison.OrdinalIgnoreCase))
            {
                series.Status = SeriesStatus.Ended;
                series.EndDate = seriesResult.LastAirDate;
            }
            else
            {
                series.Status = SeriesStatus.Continuing;
            }

            series.PremiereDate = seriesResult.FirstAirDate;

            var ids = seriesResult.ExternalIds;
            if (ids != null)
            {
                if (!string.IsNullOrWhiteSpace(ids.ImdbId))
                {
                    series.SetProviderId(MetadataProvider.Imdb, ids.ImdbId);
                }

                if (!string.IsNullOrEmpty(ids.TvrageId))
                {
                    series.SetProviderId(MetadataProvider.TvRage, ids.TvrageId);
                }

                if (!string.IsNullOrEmpty(ids.TvdbId))
                {
                    series.SetProviderId(MetadataProvider.Tvdb, ids.TvdbId);
                }
            }

            var contentRatings = seriesResult.ContentRatings.Results ?? new List<ContentRating>();

            var ourRelease = contentRatings.FirstOrDefault(c => string.Equals(c.Iso_3166_1, preferredCountryCode, StringComparison.OrdinalIgnoreCase));
            var usRelease = contentRatings.FirstOrDefault(c => string.Equals(c.Iso_3166_1, "US", StringComparison.OrdinalIgnoreCase));
            var minimumRelease = contentRatings.FirstOrDefault();

            if (ourRelease != null)
            {
                series.OfficialRating = ourRelease.Rating;
            }
            else if (usRelease != null)
            {
                series.OfficialRating = usRelease.Rating;
            }
            else if (minimumRelease != null)
            {
                series.OfficialRating = minimumRelease.Rating;
            }

            if (seriesResult.Videos?.Results != null)
            {
                foreach (var video in seriesResult.Videos.Results)
                {
                    if (TmdbUtils.IsTrailerType(video))
                    {
                        series.AddTrailerUrl("https://www.youtube.com/watch?v=" + video.Key);
                    }
                }
            }

            return series;
        }

        private IEnumerable<PersonInfo> GetPersons(TvShow seriesResult)
        {
            if (seriesResult.Credits?.Cast != null)
            {
                foreach (var actor in seriesResult.Credits.Cast.OrderBy(a => a.Order).Take(TmdbUtils.MaxCastMembers))
                {
                    var personInfo = new PersonInfo
                    {
                        Name = actor.Name.Trim(),
                        Role = actor.Character,
                        Type = PersonType.Actor,
                        SortOrder = actor.Order,
                        ImageUrl = _tmdbClientManager.GetPosterUrl(actor.ProfilePath)
                    };

                    if (actor.Id > 0)
                    {
                        personInfo.SetProviderId(MetadataProvider.Tmdb, actor.Id.ToString(CultureInfo.InvariantCulture));
                    }

                    yield return personInfo;
                }
            }

            if (seriesResult.Credits?.Crew != null)
            {
                var keepTypes = new[]
                {
                    PersonType.Director,
                    PersonType.Writer,
                    PersonType.Producer
                };

                foreach (var person in seriesResult.Credits.Crew)
                {
                    // Normalize this
                    var type = TmdbUtils.MapCrewToPersonType(person);

                    if (!keepTypes.Contains(type, StringComparer.OrdinalIgnoreCase)
                        && !keepTypes.Contains(person.Job ?? string.Empty, StringComparer.OrdinalIgnoreCase))
                    {
                        continue;
                    }

                    yield return new PersonInfo
                    {
                        Name = person.Name.Trim(),
                        Role = person.Job,
                        Type = type
                    };
                }
            }
        }

        public Task<HttpResponseMessage> GetImageResponse(string url, CancellationToken cancellationToken)
        {
            return _httpClientFactory.CreateClient(NamedClient.Default).GetAsync(url, cancellationToken);
        }
    }
}<|MERGE_RESOLUTION|>--- conflicted
+++ resolved
@@ -66,17 +66,6 @@
                     .FindByExternalIdAsync(imdbId, FindExternalSource.Imdb, searchInfo.MetadataLanguage, cancellationToken)
                     .ConfigureAwait(false);
 
-<<<<<<< HEAD
-                var tvResults = findResult?.TvResults;
-                if (tvResults != null)
-                {
-                    var imdbIdResults = new RemoteSearchResult[tvResults.Count];
-                    for (var i = 0; i < tvResults.Count; i++)
-                    {
-                        var remoteResult = MapSearchTvToRemoteSearchResult(tvResults[i]);
-                        remoteResult.SetProviderId(MetadataProvider.Imdb, imdbId);
-                        imdbIdResults[i] = remoteResult;
-=======
                 if (findResult?.TvResults != null)
                 {
                     var imdbIdResults = new List<RemoteSearchResult>();
@@ -85,7 +74,6 @@
                         var remoteResult = MapSearchTvToRemoteSearchResult(findResult.TvResults[i]);
                         remoteResult.SetProviderId(MetadataProvider.Imdb, imdbId);
                         imdbIdResults.Add(remoteResult);
->>>>>>> 10d48b06
                     }
 
                     return imdbIdResults;
@@ -100,17 +88,6 @@
                     .FindByExternalIdAsync(tvdbId, FindExternalSource.TvDb, searchInfo.MetadataLanguage, cancellationToken)
                     .ConfigureAwait(false);
 
-<<<<<<< HEAD
-                var tvResults = findResult?.TvResults;
-                if (tvResults != null)
-                {
-                    var tvIdResults = new RemoteSearchResult[tvResults.Count];
-                    for (var i = 0; i < tvResults.Count; i++)
-                    {
-                        var remoteResult = MapSearchTvToRemoteSearchResult(tvResults[i]);
-                        remoteResult.SetProviderId(MetadataProvider.Tvdb, tvdbId);
-                        tvIdResults[i] = remoteResult;
-=======
                 if (findResult?.TvResults != null)
                 {
                     var tvIdResults = new List<RemoteSearchResult>();
@@ -119,7 +96,6 @@
                         var remoteResult = MapSearchTvToRemoteSearchResult(findResult.TvResults[i]);
                         remoteResult.SetProviderId(MetadataProvider.Tvdb, tvdbId);
                         tvIdResults.Add(remoteResult);
->>>>>>> 10d48b06
                     }
 
                     return tvIdResults;
@@ -129,17 +105,10 @@
             var tvSearchResults = await _tmdbClientManager.SearchSeriesAsync(searchInfo.Name, searchInfo.MetadataLanguage, cancellationToken)
                 .ConfigureAwait(false);
 
-<<<<<<< HEAD
-            var remoteResults = new RemoteSearchResult[tvSearchResults.Count];
-            for (var i = 0; i < tvSearchResults.Count; i++)
-            {
-                remoteResults[i] = MapSearchTvToRemoteSearchResult(tvSearchResults[i]);
-=======
             var remoteResults = new List<RemoteSearchResult>();
             for (var i = 0; i < tvSearchResults.Count; i++)
             {
                 remoteResults.Add(MapSearchTvToRemoteSearchResult(tvSearchResults[i]));
->>>>>>> 10d48b06
             }
 
             return remoteResults;
@@ -247,7 +216,6 @@
                 var tvShow = await _tmdbClientManager
                     .GetSeriesAsync(Convert.ToInt32(tmdbId, CultureInfo.InvariantCulture), info.MetadataLanguage, TmdbUtils.GetImageLanguagesParam(info.MetadataLanguage), cancellationToken)
                     .ConfigureAwait(false);
-<<<<<<< HEAD
 
                 result = new MetadataResult<Series>
                 {
@@ -262,39 +230,13 @@
 
                 result.HasMetadata = result.Item != null;
             }
-=======
->>>>>>> 10d48b06
-
-                result = new MetadataResult<Series>
-                {
-                    Item = MapTvShowToSeries(tvShow, info.MetadataCountryCode),
-                    ResultLanguage = info.MetadataLanguage ?? tvShow.OriginalLanguage
-                };
-
-<<<<<<< HEAD
+
+            return result;
+        }
+
         private Series MapTvShowToSeries(TvShow seriesResult, string preferredCountryCode)
         {
-            var series = new Series
-            {
-                Name = seriesResult.Name,
-                OriginalTitle = seriesResult.OriginalName
-            };
-=======
-                foreach (var person in GetPersons(tvShow))
-                {
-                    result.AddPerson(person);
-                }
-
-                result.HasMetadata = result.Item != null;
-            }
-
-            return result;
-        }
-
-        private Series MapTvShowToSeries(TvShow seriesResult, string preferredCountryCode)
-        {
             var series = new Series {Name = seriesResult.Name, OriginalTitle = seriesResult.OriginalName};
->>>>>>> 10d48b06
 
             series.SetProviderId(MetadataProvider.Tmdb, seriesResult.Id.ToString(CultureInfo.InvariantCulture));
 
@@ -380,7 +322,7 @@
                 {
                     if (TmdbUtils.IsTrailerType(video))
                     {
-                        series.AddTrailerUrl("https://www.youtube.com/watch?v=" + video.Key);
+                        series.AddTrailerUrl($"http://www.youtube.com/watch?v={video.Key}");
                     }
                 }
             }
