--- conflicted
+++ resolved
@@ -704,16 +704,7 @@
                             refreshResult.UpdateType |= ItemUpdateType.ImageUpdate;
                         }
 
-<<<<<<< HEAD
-                        if (localItem.UserDataList != null)
-                        {
-                            userDataList.AddRange(localItem.UserDataList);
-                        }
-
                         MergeData(localItem, temp, Array.Empty<MetadataField>(), !options.ReplaceAllMetadata, true, id.MetadataLanguage);
-=======
-                        MergeData(localItem, temp, Array.Empty<MetadataField>(), !options.ReplaceAllMetadata, true);
->>>>>>> f58120a7
                         refreshResult.UpdateType |= ItemUpdateType.MetadataImport;
 
                         // Only one local provider allowed per item
