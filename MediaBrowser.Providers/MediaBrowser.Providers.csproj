--- conflicted
+++ resolved
@@ -22,10 +22,6 @@
     <PackageReference Include="Newtonsoft.Json" Version="12.0.3" />
     <PackageReference Include="OptimizedPriorityQueue" Version="5.0.0" />
     <PackageReference Include="PlaylistsNET" Version="1.1.3" />
-<<<<<<< HEAD
-=======
-    <PackageReference Include="TMDbLib" Version="1.7.3-alpha" />
->>>>>>> 9a10a18d
   </ItemGroup>
 
   <PropertyGroup>
