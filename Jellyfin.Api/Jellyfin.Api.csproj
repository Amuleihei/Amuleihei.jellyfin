--- conflicted
+++ resolved
@@ -17,14 +17,9 @@
   <ItemGroup>
     <PackageReference Include="Microsoft.AspNetCore.Authorization" Version="5.0.3" />
     <PackageReference Include="Microsoft.Extensions.Http" Version="5.0.0" />
-<<<<<<< HEAD
     <PackageReference Include="Rebus" Version="6.4.1" />
-    <PackageReference Include="Swashbuckle.AspNetCore" Version="6.0.5" />
-    <PackageReference Include="Swashbuckle.AspNetCore.ReDoc" Version="6.0.5" />
-=======
     <PackageReference Include="Swashbuckle.AspNetCore" Version="6.0.7" />
     <PackageReference Include="Swashbuckle.AspNetCore.ReDoc" Version="6.0.7" />
->>>>>>> c54ca489
   </ItemGroup>
 
   <ItemGroup>
