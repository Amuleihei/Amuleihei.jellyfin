--- conflicted
+++ resolved
@@ -41,14 +41,6 @@
         /// <inheritdoc />
         protected override Task<AuthenticateResult> HandleAuthenticateAsync()
         {
-<<<<<<< HEAD
-=======
-            var authenticatedAttribute = new AuthenticatedAttribute
-            {
-                IgnoreLegacyAuth = true
-            };
-
->>>>>>> c61efba0
             try
             {
                 var authorizationInfo = _authService.Authenticate(Request);
