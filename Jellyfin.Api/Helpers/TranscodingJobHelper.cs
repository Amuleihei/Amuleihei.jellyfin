using System;
using System.Collections.Generic;
using System.Diagnostics;
using System.Globalization;
using System.IO;
using System.Linq;
using System.Text;
using System.Text.Json;
using System.Threading;
using System.Threading.Tasks;
using AsyncKeyedLock;
using Jellyfin.Api.Extensions;
using Jellyfin.Api.Models.PlaybackDtos;
using Jellyfin.Api.Models.StreamingDtos;
using Jellyfin.Data.Enums;
using MediaBrowser.Common;
using MediaBrowser.Common.Configuration;
using MediaBrowser.Common.Extensions;
using MediaBrowser.Controller.Configuration;
using MediaBrowser.Controller.Library;
using MediaBrowser.Controller.MediaEncoding;
using MediaBrowser.Controller.Session;
using MediaBrowser.Model.Dlna;
using MediaBrowser.Model.Entities;
using MediaBrowser.Model.IO;
using MediaBrowser.Model.MediaInfo;
using MediaBrowser.Model.Session;
using Microsoft.AspNetCore.Http;
using Microsoft.Extensions.Logging;

namespace Jellyfin.Api.Helpers;

/// <summary>
/// Transcoding job helpers.
/// </summary>
public class TranscodingJobHelper : IDisposable
{
    /// <summary>
    /// The active transcoding jobs.
    /// </summary>
    private static readonly List<TranscodingJobDto> _activeTranscodingJobs = new List<TranscodingJobDto>();

    /// <summary>
    /// The transcoding locks.
    /// </summary>
    private static readonly Dictionary<string, SemaphoreSlim> _transcodingLocks = new Dictionary<string, SemaphoreSlim>();

    private readonly IAttachmentExtractor _attachmentExtractor;
    private readonly IApplicationPaths _appPaths;
    private readonly EncodingHelper _encodingHelper;
    private readonly IFileSystem _fileSystem;
    private readonly ILogger<TranscodingJobHelper> _logger;
    private readonly IMediaEncoder _mediaEncoder;
    private readonly IMediaSourceManager _mediaSourceManager;
    private readonly IServerConfigurationManager _serverConfigurationManager;
    private readonly ISessionManager _sessionManager;
    private readonly ILoggerFactory _loggerFactory;
    private readonly IUserManager _userManager;

    /// <summary>
    /// Initializes a new instance of the <see cref="TranscodingJobHelper"/> class.
    /// </summary>
    /// <param name="attachmentExtractor">Instance of the <see cref="IAttachmentExtractor"/> interface.</param>
    /// <param name="appPaths">Instance of the <see cref="IApplicationPaths"/> interface.</param>
    /// <param name="logger">Instance of the <see cref="ILogger{TranscodingJobHelpers}"/> interface.</param>
    /// <param name="mediaSourceManager">Instance of the <see cref="IMediaSourceManager"/> interface.</param>
    /// <param name="fileSystem">Instance of the <see cref="IFileSystem"/> interface.</param>
    /// <param name="mediaEncoder">Instance of the <see cref="IMediaEncoder"/> interface.</param>
    /// <param name="serverConfigurationManager">Instance of the <see cref="IServerConfigurationManager"/> interface.</param>
    /// <param name="sessionManager">Instance of the <see cref="ISessionManager"/> interface.</param>
    /// <param name="encodingHelper">Instance of <see cref="EncodingHelper"/>.</param>
    /// <param name="loggerFactory">Instance of the <see cref="ILoggerFactory"/> interface.</param>
    /// <param name="userManager">Instance of the <see cref="IUserManager"/> interface.</param>
    public TranscodingJobHelper(
        IAttachmentExtractor attachmentExtractor,
        IApplicationPaths appPaths,
        ILogger<TranscodingJobHelper> logger,
        IMediaSourceManager mediaSourceManager,
        IFileSystem fileSystem,
        IMediaEncoder mediaEncoder,
        IServerConfigurationManager serverConfigurationManager,
        ISessionManager sessionManager,
        EncodingHelper encodingHelper,
        ILoggerFactory loggerFactory,
        IUserManager userManager)
    {
<<<<<<< HEAD
        /// <summary>
        /// The active transcoding jobs.
        /// </summary>
        private static readonly List<TranscodingJobDto> _activeTranscodingJobs = new List<TranscodingJobDto>();

        /// <summary>
        /// The transcoding locks.
        /// </summary>
        private static readonly AsyncKeyedLocker<string> _asyncKeyedLocker = new(o =>
        {
            o.PoolSize = 20;
            o.PoolInitialFill = 1;
        });

        private readonly IAttachmentExtractor _attachmentExtractor;
        private readonly IApplicationPaths _appPaths;
        private readonly EncodingHelper _encodingHelper;
        private readonly IFileSystem _fileSystem;
        private readonly ILogger<TranscodingJobHelper> _logger;
        private readonly IMediaEncoder _mediaEncoder;
        private readonly IMediaSourceManager _mediaSourceManager;
        private readonly IServerConfigurationManager _serverConfigurationManager;
        private readonly ISessionManager _sessionManager;
        private readonly ILoggerFactory _loggerFactory;
        private readonly IUserManager _userManager;

        /// <summary>
        /// Initializes a new instance of the <see cref="TranscodingJobHelper"/> class.
        /// </summary>
        /// <param name="attachmentExtractor">Instance of the <see cref="IAttachmentExtractor"/> interface.</param>
        /// <param name="appPaths">Instance of the <see cref="IApplicationPaths"/> interface.</param>
        /// <param name="logger">Instance of the <see cref="ILogger{TranscodingJobHelpers}"/> interface.</param>
        /// <param name="mediaSourceManager">Instance of the <see cref="IMediaSourceManager"/> interface.</param>
        /// <param name="fileSystem">Instance of the <see cref="IFileSystem"/> interface.</param>
        /// <param name="mediaEncoder">Instance of the <see cref="IMediaEncoder"/> interface.</param>
        /// <param name="serverConfigurationManager">Instance of the <see cref="IServerConfigurationManager"/> interface.</param>
        /// <param name="sessionManager">Instance of the <see cref="ISessionManager"/> interface.</param>
        /// <param name="encodingHelper">Instance of <see cref="EncodingHelper"/>.</param>
        /// <param name="loggerFactory">Instance of the <see cref="ILoggerFactory"/> interface.</param>
        /// <param name="userManager">Instance of the <see cref="IUserManager"/> interface.</param>
        public TranscodingJobHelper(
            IAttachmentExtractor attachmentExtractor,
            IApplicationPaths appPaths,
            ILogger<TranscodingJobHelper> logger,
            IMediaSourceManager mediaSourceManager,
            IFileSystem fileSystem,
            IMediaEncoder mediaEncoder,
            IServerConfigurationManager serverConfigurationManager,
            ISessionManager sessionManager,
            EncodingHelper encodingHelper,
            ILoggerFactory loggerFactory,
            IUserManager userManager)
        {
            _attachmentExtractor = attachmentExtractor;
            _appPaths = appPaths;
            _logger = logger;
            _mediaSourceManager = mediaSourceManager;
            _fileSystem = fileSystem;
            _mediaEncoder = mediaEncoder;
            _serverConfigurationManager = serverConfigurationManager;
            _sessionManager = sessionManager;
            _encodingHelper = encodingHelper;
            _loggerFactory = loggerFactory;
            _userManager = userManager;

            DeleteEncodedMediaCache();

            sessionManager.PlaybackProgress += OnPlaybackProgress;
            sessionManager.PlaybackStart += OnPlaybackProgress;
        }

        /// <summary>
        /// Get transcoding job.
        /// </summary>
        /// <param name="playSessionId">Playback session id.</param>
        /// <returns>The transcoding job.</returns>
        public TranscodingJobDto? GetTranscodingJob(string playSessionId)
        {
            lock (_activeTranscodingJobs)
            {
                return _activeTranscodingJobs.FirstOrDefault(j => string.Equals(j.PlaySessionId, playSessionId, StringComparison.OrdinalIgnoreCase));
            }
        }
=======
        _attachmentExtractor = attachmentExtractor;
        _appPaths = appPaths;
        _logger = logger;
        _mediaSourceManager = mediaSourceManager;
        _fileSystem = fileSystem;
        _mediaEncoder = mediaEncoder;
        _serverConfigurationManager = serverConfigurationManager;
        _sessionManager = sessionManager;
        _encodingHelper = encodingHelper;
        _loggerFactory = loggerFactory;
        _userManager = userManager;

        DeleteEncodedMediaCache();

        sessionManager.PlaybackProgress += OnPlaybackProgress;
        sessionManager.PlaybackStart += OnPlaybackProgress;
    }
>>>>>>> 10659f9b

    /// <summary>
    /// Get transcoding job.
    /// </summary>
    /// <param name="playSessionId">Playback session id.</param>
    /// <returns>The transcoding job.</returns>
    public TranscodingJobDto? GetTranscodingJob(string playSessionId)
    {
        lock (_activeTranscodingJobs)
        {
            return _activeTranscodingJobs.FirstOrDefault(j => string.Equals(j.PlaySessionId, playSessionId, StringComparison.OrdinalIgnoreCase));
        }
    }

    /// <summary>
    /// Get transcoding job.
    /// </summary>
    /// <param name="path">Path to the transcoding file.</param>
    /// <param name="type">The <see cref="TranscodingJobType"/>.</param>
    /// <returns>The transcoding job.</returns>
    public TranscodingJobDto? GetTranscodingJob(string path, TranscodingJobType type)
    {
        lock (_activeTranscodingJobs)
        {
            return _activeTranscodingJobs.FirstOrDefault(j => j.Type == type && string.Equals(j.Path, path, StringComparison.OrdinalIgnoreCase));
        }
    }

    /// <summary>
    /// Ping transcoding job.
    /// </summary>
    /// <param name="playSessionId">Play session id.</param>
    /// <param name="isUserPaused">Is user paused.</param>
    /// <exception cref="ArgumentNullException">Play session id is null.</exception>
    public void PingTranscodingJob(string playSessionId, bool? isUserPaused)
    {
        ArgumentException.ThrowIfNullOrEmpty(playSessionId);

        _logger.LogDebug("PingTranscodingJob PlaySessionId={0} isUsedPaused: {1}", playSessionId, isUserPaused);

        List<TranscodingJobDto> jobs;

        lock (_activeTranscodingJobs)
        {
            // This is really only needed for HLS.
            // Progressive streams can stop on their own reliably.
            jobs = _activeTranscodingJobs.Where(j => string.Equals(playSessionId, j.PlaySessionId, StringComparison.OrdinalIgnoreCase)).ToList();
        }

        foreach (var job in jobs)
        {
            if (isUserPaused.HasValue)
            {
                _logger.LogDebug("Setting job.IsUserPaused to {0}. jobId: {1}", isUserPaused, job.Id);
                job.IsUserPaused = isUserPaused.Value;
            }

            PingTimer(job, true);
        }
    }

    private void PingTimer(TranscodingJobDto job, bool isProgressCheckIn)
    {
        if (job.HasExited)
        {
            job.StopKillTimer();
            return;
        }

        var timerDuration = 10000;

        if (job.Type != TranscodingJobType.Progressive)
        {
            timerDuration = 60000;
        }

        job.PingTimeout = timerDuration;
        job.LastPingDate = DateTime.UtcNow;

        // Don't start the timer for playback checkins with progressive streaming
        if (job.Type != TranscodingJobType.Progressive || !isProgressCheckIn)
        {
            job.StartKillTimer(OnTranscodeKillTimerStopped);
        }
        else
        {
            job.ChangeKillTimerIfStarted();
        }
    }

    /// <summary>
    /// Called when [transcode kill timer stopped].
    /// </summary>
    /// <param name="state">The state.</param>
    private async void OnTranscodeKillTimerStopped(object? state)
    {
        var job = state as TranscodingJobDto ?? throw new ArgumentException($"{nameof(state)} is not of type {nameof(TranscodingJobDto)}", nameof(state));
        if (!job.HasExited && job.Type != TranscodingJobType.Progressive)
        {
            var timeSinceLastPing = (DateTime.UtcNow - job.LastPingDate).TotalMilliseconds;

            if (timeSinceLastPing < job.PingTimeout)
            {
                job.StartKillTimer(OnTranscodeKillTimerStopped, job.PingTimeout);
                return;
            }
        }

        _logger.LogInformation("Transcoding kill timer stopped for JobId {0} PlaySessionId {1}. Killing transcoding", job.Id, job.PlaySessionId);

        await KillTranscodingJob(job, true, path => true).ConfigureAwait(false);
    }

    /// <summary>
    /// Kills the single transcoding job.
    /// </summary>
    /// <param name="deviceId">The device id.</param>
    /// <param name="playSessionId">The play session identifier.</param>
    /// <param name="deleteFiles">The delete files.</param>
    /// <returns>Task.</returns>
    public Task KillTranscodingJobs(string deviceId, string? playSessionId, Func<string, bool> deleteFiles)
    {
        return KillTranscodingJobs(
            j => string.IsNullOrWhiteSpace(playSessionId)
                ? string.Equals(deviceId, j.DeviceId, StringComparison.OrdinalIgnoreCase)
                : string.Equals(playSessionId, j.PlaySessionId, StringComparison.OrdinalIgnoreCase),
            deleteFiles);
    }

    /// <summary>
    /// Kills the transcoding jobs.
    /// </summary>
    /// <param name="killJob">The kill job.</param>
    /// <param name="deleteFiles">The delete files.</param>
    /// <returns>Task.</returns>
    private Task KillTranscodingJobs(Func<TranscodingJobDto, bool> killJob, Func<string, bool> deleteFiles)
    {
        var jobs = new List<TranscodingJobDto>();

        lock (_activeTranscodingJobs)
        {
            // This is really only needed for HLS.
            // Progressive streams can stop on their own reliably.
            jobs.AddRange(_activeTranscodingJobs.Where(killJob));
        }

        if (jobs.Count == 0)
        {
            return Task.CompletedTask;
        }

        IEnumerable<Task> GetKillJobs()
        {
            foreach (var job in jobs)
            {
                yield return KillTranscodingJob(job, false, deleteFiles);
            }
        }

        return Task.WhenAll(GetKillJobs());
    }

    /// <summary>
    /// Kills the transcoding job.
    /// </summary>
    /// <param name="job">The job.</param>
    /// <param name="closeLiveStream">if set to <c>true</c> [close live stream].</param>
    /// <param name="delete">The delete.</param>
    private async Task KillTranscodingJob(TranscodingJobDto job, bool closeLiveStream, Func<string, bool> delete)
    {
        job.DisposeKillTimer();

        _logger.LogDebug("KillTranscodingJob - JobId {0} PlaySessionId {1}. Killing transcoding", job.Id, job.PlaySessionId);

        lock (_activeTranscodingJobs)
        {
            _activeTranscodingJobs.Remove(job);

            if (job.CancellationTokenSource?.IsCancellationRequested == false)
            {
                job.CancellationTokenSource.Cancel();
            }
        }

<<<<<<< HEAD
            lock (job.ProcessLock!)
            {
                #pragma warning disable CA1849 // Can't await in lock block
                job.TranscodingThrottler?.Stop().GetAwaiter().GetResult();
=======
        lock (_transcodingLocks)
        {
            _transcodingLocks.Remove(job.Path!);
        }

        lock (job.ProcessLock!)
        {
#pragma warning disable CA1849 // Can't await in lock block
            job.TranscodingThrottler?.Stop().GetAwaiter().GetResult();
>>>>>>> 10659f9b

            var process = job.Process;

            var hasExited = job.HasExited;

            if (!hasExited)
            {
                try
                {
                    _logger.LogInformation("Stopping ffmpeg process with q command for {Path}", job.Path);

                    process!.StandardInput.WriteLine("q");

                    // Need to wait because killing is asynchronous.
                    if (!process.WaitForExit(5000))
                    {
                        _logger.LogInformation("Killing FFmpeg process for {Path}", job.Path);
                        process.Kill();
                    }
                }
                catch (InvalidOperationException)
                {
                }
            }
#pragma warning restore CA1849
        }

        if (delete(job.Path!))
        {
            await DeletePartialStreamFiles(job.Path!, job.Type, 0, 1500).ConfigureAwait(false);
            if (job.MediaSource?.VideoType == VideoType.Dvd || job.MediaSource?.VideoType == VideoType.BluRay)
            {
                var concatFilePath = Path.Join(_serverConfigurationManager.GetTranscodePath(), job.MediaSource.Id + ".concat");
                if (File.Exists(concatFilePath))
                {
                    _logger.LogInformation("Deleting ffmpeg concat configuration at {Path}", concatFilePath);
                    File.Delete(concatFilePath);
                }
            }
        }

        if (closeLiveStream && !string.IsNullOrWhiteSpace(job.LiveStreamId))
        {
            try
            {
                await _mediaSourceManager.CloseLiveStream(job.LiveStreamId).ConfigureAwait(false);
            }
            catch (Exception ex)
            {
                _logger.LogError(ex, "Error closing live stream for {Path}", job.Path);
            }
        }
    }

    private async Task DeletePartialStreamFiles(string path, TranscodingJobType jobType, int retryCount, int delayMs)
    {
        if (retryCount >= 10)
        {
            return;
        }

        _logger.LogInformation("Deleting partial stream file(s) {Path}", path);

        await Task.Delay(delayMs).ConfigureAwait(false);

        try
        {
            if (jobType == TranscodingJobType.Progressive)
            {
                DeleteProgressivePartialStreamFiles(path);
            }
            else
            {
                DeleteHlsPartialStreamFiles(path);
            }
        }
        catch (IOException ex)
        {
            _logger.LogError(ex, "Error deleting partial stream file(s) {Path}", path);

            await DeletePartialStreamFiles(path, jobType, retryCount + 1, 500).ConfigureAwait(false);
        }
        catch (Exception ex)
        {
            _logger.LogError(ex, "Error deleting partial stream file(s) {Path}", path);
        }
    }

    /// <summary>
    /// Deletes the progressive partial stream files.
    /// </summary>
    /// <param name="outputFilePath">The output file path.</param>
    private void DeleteProgressivePartialStreamFiles(string outputFilePath)
    {
        if (File.Exists(outputFilePath))
        {
            _fileSystem.DeleteFile(outputFilePath);
        }
    }

    /// <summary>
    /// Deletes the HLS partial stream files.
    /// </summary>
    /// <param name="outputFilePath">The output file path.</param>
    private void DeleteHlsPartialStreamFiles(string outputFilePath)
    {
        var directory = Path.GetDirectoryName(outputFilePath)
                        ?? throw new ArgumentException("Path can't be a root directory.", nameof(outputFilePath));

        var name = Path.GetFileNameWithoutExtension(outputFilePath);

        var filesToDelete = _fileSystem.GetFilePaths(directory)
            .Where(f => f.IndexOf(name, StringComparison.OrdinalIgnoreCase) != -1);

        List<Exception>? exs = null;
        foreach (var file in filesToDelete)
        {
            try
            {
                _logger.LogDebug("Deleting HLS file {0}", file);
                _fileSystem.DeleteFile(file);
            }
            catch (IOException ex)
            {
                (exs ??= new List<Exception>(4)).Add(ex);
                _logger.LogError(ex, "Error deleting HLS file {Path}", file);
            }
        }

        if (exs is not null)
        {
            throw new AggregateException("Error deleting HLS files", exs);
        }
    }

    /// <summary>
    /// Report the transcoding progress to the session manager.
    /// </summary>
    /// <param name="job">The <see cref="TranscodingJobDto"/> of which the progress will be reported.</param>
    /// <param name="state">The <see cref="StreamState"/> of the current transcoding job.</param>
    /// <param name="transcodingPosition">The current transcoding position.</param>
    /// <param name="framerate">The framerate of the transcoding job.</param>
    /// <param name="percentComplete">The completion percentage of the transcode.</param>
    /// <param name="bytesTranscoded">The number of bytes transcoded.</param>
    /// <param name="bitRate">The bitrate of the transcoding job.</param>
    public void ReportTranscodingProgress(
        TranscodingJobDto job,
        StreamState state,
        TimeSpan? transcodingPosition,
        float? framerate,
        double? percentComplete,
        long? bytesTranscoded,
        int? bitRate)
    {
        var ticks = transcodingPosition?.Ticks;

        if (job is not null)
        {
            job.Framerate = framerate;
            job.CompletionPercentage = percentComplete;
            job.TranscodingPositionTicks = ticks;
            job.BytesTranscoded = bytesTranscoded;
            job.BitRate = bitRate;
        }

        var deviceId = state.Request.DeviceId;

        if (!string.IsNullOrWhiteSpace(deviceId))
        {
            var audioCodec = state.ActualOutputAudioCodec;
            var videoCodec = state.ActualOutputVideoCodec;
            var hardwareAccelerationTypeString = _serverConfigurationManager.GetEncodingOptions().HardwareAccelerationType;
            HardwareEncodingType? hardwareAccelerationType = null;
            if (Enum.TryParse<HardwareEncodingType>(hardwareAccelerationTypeString, out var parsedHardwareAccelerationType))
            {
                hardwareAccelerationType = parsedHardwareAccelerationType;
            }

            _sessionManager.ReportTranscodingInfo(deviceId, new TranscodingInfo
            {
                Bitrate = bitRate ?? state.TotalOutputBitrate,
                AudioCodec = audioCodec,
                VideoCodec = videoCodec,
                Container = state.OutputContainer,
                Framerate = framerate,
                CompletionPercentage = percentComplete,
                Width = state.OutputWidth,
                Height = state.OutputHeight,
                AudioChannels = state.OutputAudioChannels,
                IsAudioDirect = EncodingHelper.IsCopyCodec(state.OutputAudioCodec),
                IsVideoDirect = EncodingHelper.IsCopyCodec(state.OutputVideoCodec),
                HardwareAccelerationType = hardwareAccelerationType,
                TranscodeReasons = state.TranscodeReasons
            });
        }
    }

    /// <summary>
    /// Starts FFmpeg.
    /// </summary>
    /// <param name="state">The state.</param>
    /// <param name="outputPath">The output path.</param>
    /// <param name="commandLineArguments">The command line arguments for FFmpeg.</param>
    /// <param name="request">The <see cref="HttpRequest"/>.</param>
    /// <param name="transcodingJobType">The <see cref="TranscodingJobType"/>.</param>
    /// <param name="cancellationTokenSource">The cancellation token source.</param>
    /// <param name="workingDirectory">The working directory.</param>
    /// <returns>Task.</returns>
    public async Task<TranscodingJobDto> StartFfMpeg(
        StreamState state,
        string outputPath,
        string commandLineArguments,
        HttpRequest request,
        TranscodingJobType transcodingJobType,
        CancellationTokenSource cancellationTokenSource,
        string? workingDirectory = null)
    {
        var directory = Path.GetDirectoryName(outputPath) ?? throw new ArgumentException($"Provided path ({outputPath}) is not valid.", nameof(outputPath));
        Directory.CreateDirectory(directory);

        await AcquireResources(state, cancellationTokenSource).ConfigureAwait(false);

        if (state.VideoRequest is not null && !EncodingHelper.IsCopyCodec(state.OutputVideoCodec))
        {
            var userId = request.HttpContext.User.GetUserId();
            var user = userId.Equals(default) ? null : _userManager.GetUserById(userId);
            if (user is not null && !user.HasPermission(PermissionKind.EnableVideoPlaybackTranscoding))
            {
                this.OnTranscodeFailedToStart(outputPath, transcodingJobType, state);

                throw new ArgumentException("User does not have access to video transcoding.");
            }
        }

        ArgumentException.ThrowIfNullOrEmpty(_mediaEncoder.EncoderPath);

        // If subtitles get burned in fonts may need to be extracted from the media file
        if (state.SubtitleStream is not null && state.SubtitleDeliveryMethod == SubtitleDeliveryMethod.Encode)
        {
            var attachmentPath = Path.Combine(_appPaths.CachePath, "attachments", state.MediaSource.Id);
            if (state.VideoType != VideoType.Dvd)
            {
                await _attachmentExtractor.ExtractAllAttachments(state.MediaPath, state.MediaSource, attachmentPath, cancellationTokenSource.Token).ConfigureAwait(false);
            }

            if (state.SubtitleStream.IsExternal && string.Equals(Path.GetExtension(state.SubtitleStream.Path), ".mks", StringComparison.OrdinalIgnoreCase))
            {
                string subtitlePath = state.SubtitleStream.Path;
                string subtitlePathArgument = string.Format(CultureInfo.InvariantCulture, "file:\"{0}\"", subtitlePath.Replace("\"", "\\\"", StringComparison.Ordinal));
                string subtitleId = subtitlePath.GetMD5().ToString("N", CultureInfo.InvariantCulture);

                await _attachmentExtractor.ExtractAllAttachmentsExternal(subtitlePathArgument, subtitleId, attachmentPath, cancellationTokenSource.Token).ConfigureAwait(false);
            }
        }

        var process = new Process
        {
            StartInfo = new ProcessStartInfo
            {
                WindowStyle = ProcessWindowStyle.Hidden,
                CreateNoWindow = true,
                UseShellExecute = false,

                // Must consume both stdout and stderr or deadlocks may occur
                // RedirectStandardOutput = true,
                RedirectStandardError = true,
                RedirectStandardInput = true,
                FileName = _mediaEncoder.EncoderPath,
                Arguments = commandLineArguments,
                WorkingDirectory = string.IsNullOrWhiteSpace(workingDirectory) ? string.Empty : workingDirectory,
                ErrorDialog = false
            },
            EnableRaisingEvents = true
        };

        var transcodingJob = this.OnTranscodeBeginning(
            outputPath,
            state.Request.PlaySessionId,
            state.MediaSource.LiveStreamId,
            Guid.NewGuid().ToString("N", CultureInfo.InvariantCulture),
            transcodingJobType,
            process,
            state.Request.DeviceId,
            state,
            cancellationTokenSource);

        _logger.LogInformation("{Filename} {Arguments}", process.StartInfo.FileName, process.StartInfo.Arguments);

        var logFilePrefix = "FFmpeg.Transcode-";
        if (state.VideoRequest is not null
            && EncodingHelper.IsCopyCodec(state.OutputVideoCodec))
        {
            logFilePrefix = EncodingHelper.IsCopyCodec(state.OutputAudioCodec)
                ? "FFmpeg.Remux-"
                : "FFmpeg.DirectStream-";
        }

        var logFilePath = Path.Combine(
            _serverConfigurationManager.ApplicationPaths.LogDirectoryPath,
            $"{logFilePrefix}{DateTime.Now:yyyy-MM-dd_HH-mm-ss}_{state.Request.MediaSourceId}_{Guid.NewGuid().ToString()[..8]}.log");

        // FFmpeg writes debug/error info to stderr. This is useful when debugging so let's put it in the log directory.
        Stream logStream = new FileStream(logFilePath, FileMode.Create, FileAccess.Write, FileShare.Read, IODefaults.FileStreamBufferSize, FileOptions.Asynchronous);

        var commandLineLogMessage = process.StartInfo.FileName + " " + process.StartInfo.Arguments;
        var commandLineLogMessageBytes = Encoding.UTF8.GetBytes(request.Path + Environment.NewLine + Environment.NewLine + JsonSerializer.Serialize(state.MediaSource) + Environment.NewLine + Environment.NewLine + commandLineLogMessage + Environment.NewLine + Environment.NewLine);
        await logStream.WriteAsync(commandLineLogMessageBytes, cancellationTokenSource.Token).ConfigureAwait(false);

        process.Exited += (sender, args) => OnFfMpegProcessExited(process, transcodingJob, state);

        try
        {
            process.Start();
        }
        catch (Exception ex)
        {
            _logger.LogError(ex, "Error starting FFmpeg");

            this.OnTranscodeFailedToStart(outputPath, transcodingJobType, state);

            throw;
        }

        _logger.LogDebug("Launched FFmpeg process");
        state.TranscodingJob = transcodingJob;

        // Important - don't await the log task or we won't be able to kill FFmpeg when the user stops playback
        _ = new JobLogger(_logger).StartStreamingLog(state, process.StandardError.BaseStream, logStream);

        // Wait for the file to exist before proceeding
        var ffmpegTargetFile = state.WaitForPath ?? outputPath;
        _logger.LogDebug("Waiting for the creation of {0}", ffmpegTargetFile);
        while (!File.Exists(ffmpegTargetFile) && !transcodingJob.HasExited)
        {
            await Task.Delay(100, cancellationTokenSource.Token).ConfigureAwait(false);
        }

        _logger.LogDebug("File {0} created or transcoding has finished", ffmpegTargetFile);

        if (state.IsInputVideo && transcodingJob.Type == TranscodingJobType.Progressive && !transcodingJob.HasExited)
        {
            await Task.Delay(1000, cancellationTokenSource.Token).ConfigureAwait(false);

            if (state.ReadInputAtNativeFramerate && !transcodingJob.HasExited)
            {
                await Task.Delay(1500, cancellationTokenSource.Token).ConfigureAwait(false);
            }
        }

        if (!transcodingJob.HasExited)
        {
            StartThrottler(state, transcodingJob);
        }
        else if (transcodingJob.ExitCode != 0)
        {
            throw new FfmpegException(string.Format(CultureInfo.InvariantCulture, "FFmpeg exited with code {0}", transcodingJob.ExitCode));
        }

        _logger.LogDebug("StartFfMpeg() finished successfully");

        return transcodingJob;
    }

    private void StartThrottler(StreamState state, TranscodingJobDto transcodingJob)
    {
        if (EnableThrottling(state))
        {
            transcodingJob.TranscodingThrottler = new TranscodingThrottler(transcodingJob, new Logger<TranscodingThrottler>(new LoggerFactory()), _serverConfigurationManager, _fileSystem, _mediaEncoder);
            transcodingJob.TranscodingThrottler.Start();
        }
    }

    private bool EnableThrottling(StreamState state)
    {
        var encodingOptions = _serverConfigurationManager.GetEncodingOptions();

        return state.InputProtocol == MediaProtocol.File &&
               state.RunTimeTicks.HasValue &&
               state.RunTimeTicks.Value >= TimeSpan.FromMinutes(5).Ticks &&
               state.IsInputVideo &&
               state.VideoType == VideoType.VideoFile;
    }

    /// <summary>
    /// Called when [transcode beginning].
    /// </summary>
    /// <param name="path">The path.</param>
    /// <param name="playSessionId">The play session identifier.</param>
    /// <param name="liveStreamId">The live stream identifier.</param>
    /// <param name="transcodingJobId">The transcoding job identifier.</param>
    /// <param name="type">The type.</param>
    /// <param name="process">The process.</param>
    /// <param name="deviceId">The device id.</param>
    /// <param name="state">The state.</param>
    /// <param name="cancellationTokenSource">The cancellation token source.</param>
    /// <returns>TranscodingJob.</returns>
    public TranscodingJobDto OnTranscodeBeginning(
        string path,
        string? playSessionId,
        string? liveStreamId,
        string transcodingJobId,
        TranscodingJobType type,
        Process process,
        string? deviceId,
        StreamState state,
        CancellationTokenSource cancellationTokenSource)
    {
        lock (_activeTranscodingJobs)
        {
            var job = new TranscodingJobDto(_loggerFactory.CreateLogger<TranscodingJobDto>())
            {
                Type = type,
                Path = path,
                Process = process,
                ActiveRequestCount = 1,
                DeviceId = deviceId,
                CancellationTokenSource = cancellationTokenSource,
                Id = transcodingJobId,
                PlaySessionId = playSessionId,
                LiveStreamId = liveStreamId,
                MediaSource = state.MediaSource
            };

            _activeTranscodingJobs.Add(job);

            ReportTranscodingProgress(job, state, null, null, null, null, null);

            return job;
        }
    }

    /// <summary>
    /// Called when [transcode end].
    /// </summary>
    /// <param name="job">The transcode job.</param>
    public void OnTranscodeEndRequest(TranscodingJobDto job)
    {
        job.ActiveRequestCount--;
        _logger.LogDebug("OnTranscodeEndRequest job.ActiveRequestCount={ActiveRequestCount}", job.ActiveRequestCount);
        if (job.ActiveRequestCount <= 0)
        {
            PingTimer(job, false);
        }
    }

    /// <summary>
    /// <summary>
    /// The progressive
    /// </summary>
    /// Called when [transcode failed to start].
    /// </summary>
    /// <param name="path">The path.</param>
    /// <param name="type">The type.</param>
    /// <param name="state">The state.</param>
    public void OnTranscodeFailedToStart(string path, TranscodingJobType type, StreamState state)
    {
        lock (_activeTranscodingJobs)
        {
            var job = _activeTranscodingJobs.FirstOrDefault(j => j.Type == type && string.Equals(j.Path, path, StringComparison.OrdinalIgnoreCase));

<<<<<<< HEAD
            if (!string.IsNullOrWhiteSpace(state.Request.DeviceId))
            {
                _sessionManager.ClearTranscodingInfo(state.Request.DeviceId);
            }
=======
            if (job is not null)
            {
                _activeTranscodingJobs.Remove(job);
            }
        }

        lock (_transcodingLocks)
        {
            _transcodingLocks.Remove(path);
>>>>>>> 10659f9b
        }

        if (!string.IsNullOrWhiteSpace(state.Request.DeviceId))
        {
            _sessionManager.ClearTranscodingInfo(state.Request.DeviceId);
        }
    }

    /// <summary>
    /// Processes the exited.
    /// </summary>
    /// <param name="process">The process.</param>
    /// <param name="job">The job.</param>
    /// <param name="state">The state.</param>
    private void OnFfMpegProcessExited(Process process, TranscodingJobDto job, StreamState state)
    {
        job.HasExited = true;
        job.ExitCode = process.ExitCode;

        ReportTranscodingProgress(job, state, null, null, null, null, null);

        _logger.LogDebug("Disposing stream resources");
        state.Dispose();

        if (process.ExitCode == 0)
        {
            _logger.LogInformation("FFmpeg exited with code 0");
        }
        else
        {
            _logger.LogError("FFmpeg exited with code {0}", process.ExitCode);
        }

        job.Dispose();
    }

    private async Task AcquireResources(StreamState state, CancellationTokenSource cancellationTokenSource)
    {
        if (state.MediaSource.RequiresOpening && string.IsNullOrWhiteSpace(state.Request.LiveStreamId))
        {
            var liveStreamResponse = await _mediaSourceManager.OpenLiveStream(
                    new LiveStreamRequest { OpenToken = state.MediaSource.OpenToken },
                    cancellationTokenSource.Token)
                .ConfigureAwait(false);
            var encodingOptions = _serverConfigurationManager.GetEncodingOptions();

            _encodingHelper.AttachMediaSourceInfo(state, encodingOptions, liveStreamResponse.MediaSource, state.RequestedUrl);

            if (state.VideoRequest is not null)
            {
                _encodingHelper.TryStreamCopy(state);
            }
        }

        if (state.MediaSource.BufferMs.HasValue)
        {
            await Task.Delay(state.MediaSource.BufferMs.Value, cancellationTokenSource.Token).ConfigureAwait(false);
        }
    }

    /// <summary>
    /// Called when [transcode begin request].
    /// </summary>
    /// <param name="path">The path.</param>
    /// <param name="type">The type.</param>
    /// <returns>The <see cref="TranscodingJobDto"/>.</returns>
    public TranscodingJobDto? OnTranscodeBeginRequest(string path, TranscodingJobType type)
    {
        lock (_activeTranscodingJobs)
        {
            var job = _activeTranscodingJobs.FirstOrDefault(j => j.Type == type && string.Equals(j.Path, path, StringComparison.OrdinalIgnoreCase));

            if (job is null)
            {
                return null;
            }

            OnTranscodeBeginRequest(job);

            return job;
        }
    }

<<<<<<< HEAD
        /// <summary>
        /// Transcoding lock.
        /// </summary>
        /// <param name="outputPath">The output path of the transcoded file.</param>
        /// <param name="cancellationToken">The cancellation token.</param>
        /// <returns>A <see cref="SemaphoreSlim"/>.</returns>
        public ValueTask<IDisposable> LockAsync(string outputPath, CancellationToken cancellationToken)
        {
            return _asyncKeyedLocker.LockAsync(outputPath, cancellationToken);
=======
    private void OnTranscodeBeginRequest(TranscodingJobDto job)
    {
        job.ActiveRequestCount++;

        if (string.IsNullOrWhiteSpace(job.PlaySessionId) || job.Type == TranscodingJobType.Progressive)
        {
            job.StopKillTimer();
>>>>>>> 10659f9b
        }
    }

    /// <summary>
    /// Gets the transcoding lock.
    /// </summary>
    /// <param name="outputPath">The output path of the transcoded file.</param>
    /// <returns>A <see cref="SemaphoreSlim"/>.</returns>
    public SemaphoreSlim GetTranscodingLock(string outputPath)
    {
        lock (_transcodingLocks)
        {
            if (!_transcodingLocks.TryGetValue(outputPath, out SemaphoreSlim? result))
            {
                result = new SemaphoreSlim(1, 1);
                _transcodingLocks[outputPath] = result;
            }

            return result;
        }
    }

    private void OnPlaybackProgress(object? sender, PlaybackProgressEventArgs e)
    {
        if (!string.IsNullOrWhiteSpace(e.PlaySessionId))
        {
            PingTranscodingJob(e.PlaySessionId, e.IsPaused);
        }
    }

    /// <summary>
    /// Deletes the encoded media cache.
    /// </summary>
    private void DeleteEncodedMediaCache()
    {
        var path = _serverConfigurationManager.GetTranscodePath();
        if (!Directory.Exists(path))
        {
            return;
        }

        foreach (var file in _fileSystem.GetFilePaths(path, true))
        {
            _fileSystem.DeleteFile(file);
        }
    }

    /// <summary>
    /// Dispose transcoding job helper.
    /// </summary>
    public void Dispose()
    {
        Dispose(true);
        GC.SuppressFinalize(this);
    }

    /// <summary>
    /// Dispose throttler.
    /// </summary>
    /// <param name="disposing">Disposing.</param>
    protected virtual void Dispose(bool disposing)
    {
        if (disposing)
        {
            _loggerFactory.Dispose();
            _sessionManager.PlaybackProgress -= OnPlaybackProgress;
            _sessionManager.PlaybackStart -= OnPlaybackProgress;
        }
    }
}<|MERGE_RESOLUTION|>--- conflicted
+++ resolved
@@ -8,7 +8,6 @@
 using System.Text.Json;
 using System.Threading;
 using System.Threading.Tasks;
-using AsyncKeyedLock;
 using Jellyfin.Api.Extensions;
 using Jellyfin.Api.Models.PlaybackDtos;
 using Jellyfin.Api.Models.StreamingDtos;
@@ -84,91 +83,6 @@
         ILoggerFactory loggerFactory,
         IUserManager userManager)
     {
-<<<<<<< HEAD
-        /// <summary>
-        /// The active transcoding jobs.
-        /// </summary>
-        private static readonly List<TranscodingJobDto> _activeTranscodingJobs = new List<TranscodingJobDto>();
-
-        /// <summary>
-        /// The transcoding locks.
-        /// </summary>
-        private static readonly AsyncKeyedLocker<string> _asyncKeyedLocker = new(o =>
-        {
-            o.PoolSize = 20;
-            o.PoolInitialFill = 1;
-        });
-
-        private readonly IAttachmentExtractor _attachmentExtractor;
-        private readonly IApplicationPaths _appPaths;
-        private readonly EncodingHelper _encodingHelper;
-        private readonly IFileSystem _fileSystem;
-        private readonly ILogger<TranscodingJobHelper> _logger;
-        private readonly IMediaEncoder _mediaEncoder;
-        private readonly IMediaSourceManager _mediaSourceManager;
-        private readonly IServerConfigurationManager _serverConfigurationManager;
-        private readonly ISessionManager _sessionManager;
-        private readonly ILoggerFactory _loggerFactory;
-        private readonly IUserManager _userManager;
-
-        /// <summary>
-        /// Initializes a new instance of the <see cref="TranscodingJobHelper"/> class.
-        /// </summary>
-        /// <param name="attachmentExtractor">Instance of the <see cref="IAttachmentExtractor"/> interface.</param>
-        /// <param name="appPaths">Instance of the <see cref="IApplicationPaths"/> interface.</param>
-        /// <param name="logger">Instance of the <see cref="ILogger{TranscodingJobHelpers}"/> interface.</param>
-        /// <param name="mediaSourceManager">Instance of the <see cref="IMediaSourceManager"/> interface.</param>
-        /// <param name="fileSystem">Instance of the <see cref="IFileSystem"/> interface.</param>
-        /// <param name="mediaEncoder">Instance of the <see cref="IMediaEncoder"/> interface.</param>
-        /// <param name="serverConfigurationManager">Instance of the <see cref="IServerConfigurationManager"/> interface.</param>
-        /// <param name="sessionManager">Instance of the <see cref="ISessionManager"/> interface.</param>
-        /// <param name="encodingHelper">Instance of <see cref="EncodingHelper"/>.</param>
-        /// <param name="loggerFactory">Instance of the <see cref="ILoggerFactory"/> interface.</param>
-        /// <param name="userManager">Instance of the <see cref="IUserManager"/> interface.</param>
-        public TranscodingJobHelper(
-            IAttachmentExtractor attachmentExtractor,
-            IApplicationPaths appPaths,
-            ILogger<TranscodingJobHelper> logger,
-            IMediaSourceManager mediaSourceManager,
-            IFileSystem fileSystem,
-            IMediaEncoder mediaEncoder,
-            IServerConfigurationManager serverConfigurationManager,
-            ISessionManager sessionManager,
-            EncodingHelper encodingHelper,
-            ILoggerFactory loggerFactory,
-            IUserManager userManager)
-        {
-            _attachmentExtractor = attachmentExtractor;
-            _appPaths = appPaths;
-            _logger = logger;
-            _mediaSourceManager = mediaSourceManager;
-            _fileSystem = fileSystem;
-            _mediaEncoder = mediaEncoder;
-            _serverConfigurationManager = serverConfigurationManager;
-            _sessionManager = sessionManager;
-            _encodingHelper = encodingHelper;
-            _loggerFactory = loggerFactory;
-            _userManager = userManager;
-
-            DeleteEncodedMediaCache();
-
-            sessionManager.PlaybackProgress += OnPlaybackProgress;
-            sessionManager.PlaybackStart += OnPlaybackProgress;
-        }
-
-        /// <summary>
-        /// Get transcoding job.
-        /// </summary>
-        /// <param name="playSessionId">Playback session id.</param>
-        /// <returns>The transcoding job.</returns>
-        public TranscodingJobDto? GetTranscodingJob(string playSessionId)
-        {
-            lock (_activeTranscodingJobs)
-            {
-                return _activeTranscodingJobs.FirstOrDefault(j => string.Equals(j.PlaySessionId, playSessionId, StringComparison.OrdinalIgnoreCase));
-            }
-        }
-=======
         _attachmentExtractor = attachmentExtractor;
         _appPaths = appPaths;
         _logger = logger;
@@ -186,7 +100,6 @@
         sessionManager.PlaybackProgress += OnPlaybackProgress;
         sessionManager.PlaybackStart += OnPlaybackProgress;
     }
->>>>>>> 10659f9b
 
     /// <summary>
     /// Get transcoding job.
@@ -371,12 +284,6 @@
             }
         }
 
-<<<<<<< HEAD
-            lock (job.ProcessLock!)
-            {
-                #pragma warning disable CA1849 // Can't await in lock block
-                job.TranscodingThrottler?.Stop().GetAwaiter().GetResult();
-=======
         lock (_transcodingLocks)
         {
             _transcodingLocks.Remove(job.Path!);
@@ -386,7 +293,6 @@
         {
 #pragma warning disable CA1849 // Can't await in lock block
             job.TranscodingThrottler?.Stop().GetAwaiter().GetResult();
->>>>>>> 10659f9b
 
             var process = job.Process;
 
@@ -847,12 +753,6 @@
         {
             var job = _activeTranscodingJobs.FirstOrDefault(j => j.Type == type && string.Equals(j.Path, path, StringComparison.OrdinalIgnoreCase));
 
-<<<<<<< HEAD
-            if (!string.IsNullOrWhiteSpace(state.Request.DeviceId))
-            {
-                _sessionManager.ClearTranscodingInfo(state.Request.DeviceId);
-            }
-=======
             if (job is not null)
             {
                 _activeTranscodingJobs.Remove(job);
@@ -862,7 +762,6 @@
         lock (_transcodingLocks)
         {
             _transcodingLocks.Remove(path);
->>>>>>> 10659f9b
         }
 
         if (!string.IsNullOrWhiteSpace(state.Request.DeviceId))
@@ -946,17 +845,6 @@
         }
     }
 
-<<<<<<< HEAD
-        /// <summary>
-        /// Transcoding lock.
-        /// </summary>
-        /// <param name="outputPath">The output path of the transcoded file.</param>
-        /// <param name="cancellationToken">The cancellation token.</param>
-        /// <returns>A <see cref="SemaphoreSlim"/>.</returns>
-        public ValueTask<IDisposable> LockAsync(string outputPath, CancellationToken cancellationToken)
-        {
-            return _asyncKeyedLocker.LockAsync(outputPath, cancellationToken);
-=======
     private void OnTranscodeBeginRequest(TranscodingJobDto job)
     {
         job.ActiveRequestCount++;
@@ -964,7 +852,6 @@
         if (string.IsNullOrWhiteSpace(job.PlaySessionId) || job.Type == TranscodingJobType.Progressive)
         {
             job.StopKillTimer();
->>>>>>> 10659f9b
         }
     }
 
