using System;
using System.Collections.Generic;
using System.Globalization;
using System.IO;
using System.Linq;
using System.Threading;
using System.Threading.Tasks;
using Jellyfin.Api.Models.StreamingDtos;
using MediaBrowser.Common.Configuration;
using MediaBrowser.Common.Extensions;
using MediaBrowser.Controller.Configuration;
using MediaBrowser.Controller.Devices;
using MediaBrowser.Controller.Library;
using MediaBrowser.Controller.MediaEncoding;
using MediaBrowser.Controller.Net;
using MediaBrowser.Model.Dlna;
using MediaBrowser.Model.Dto;
using MediaBrowser.Model.Entities;
using MediaBrowser.Model.IO;
using Microsoft.AspNetCore.Http;
using Microsoft.Extensions.Configuration;
using Microsoft.Net.Http.Headers;

namespace Jellyfin.Api.Helpers
{
    /// <summary>
    /// The streaming helpers.
    /// </summary>
    public static class StreamingHelpers
    {
        /// <summary>
        /// Gets or sets a value indicating the streaming event handlers. (Used by streaming plugins. eg. DLNA).
        /// </summary>
        public static EventHandler<StreamEventArgs>? StreamEvent { get; set; }

        /// <summary>
        /// Gets the current streaming state.
        /// </summary>
        /// <param name="streamingRequest">The <see cref="StreamingRequestDto"/>.</param>
        /// <param name="httpRequest">The <see cref="HttpRequest"/>.</param>
        /// <param name="authorizationContext">Instance of the <see cref="IAuthorizationContext"/> interface.</param>
        /// <param name="mediaSourceManager">Instance of the <see cref="IMediaSourceManager"/> interface.</param>
        /// <param name="userManager">Instance of the <see cref="IUserManager"/> interface.</param>
        /// <param name="libraryManager">Instance of the <see cref="ILibraryManager"/> interface.</param>
        /// <param name="serverConfigurationManager">Instance of the <see cref="IServerConfigurationManager"/> interface.</param>
        /// <param name="mediaEncoder">Instance of the <see cref="IMediaEncoder"/> interface.</param>
<<<<<<< HEAD
        /// <param name="fileSystem">Instance of the <see cref="IFileSystem"/> interface.</param>
        /// <param name="subtitleEncoder">Instance of the <see cref="ISubtitleEncoder"/> interface.</param>
        /// <param name="configuration">Instance of the <see cref="IConfiguration"/> interface.</param>
=======
        /// <param name="encodingHelper">Instance of <see cref="EncodingHelper"/>.</param>
        /// <param name="dlnaManager">Instance of the <see cref="IDlnaManager"/> interface.</param>
>>>>>>> adfc03ac
        /// <param name="deviceManager">Instance of the <see cref="IDeviceManager"/> interface.</param>
        /// <param name="transcodingJobHelper">Initialized <see cref="TranscodingJobHelper"/>.</param>
        /// <param name="transcodingJobType">The <see cref="TranscodingJobType"/>.</param>
        /// <param name="cancellationToken">The <see cref="CancellationToken"/>.</param>
        /// <returns>A <see cref="Task"/> containing the current <see cref="StreamState"/>.</returns>
        public static async Task<StreamState> GetStreamingState(
            StreamingRequestDto streamingRequest,
            HttpRequest httpRequest,
            IAuthorizationContext authorizationContext,
            IMediaSourceManager mediaSourceManager,
            IUserManager userManager,
            ILibraryManager libraryManager,
            IServerConfigurationManager serverConfigurationManager,
            IMediaEncoder mediaEncoder,
<<<<<<< HEAD
            IFileSystem fileSystem,
            ISubtitleEncoder subtitleEncoder,
            IConfiguration configuration,
=======
            EncodingHelper encodingHelper,
            IDlnaManager dlnaManager,
>>>>>>> adfc03ac
            IDeviceManager deviceManager,
            TranscodingJobHelper transcodingJobHelper,
            TranscodingJobType transcodingJobType,
            CancellationToken cancellationToken)
        {
<<<<<<< HEAD
            EncodingHelper encodingHelper = new EncodingHelper(mediaEncoder, fileSystem, subtitleEncoder, configuration);
=======
            // Parse the DLNA time seek header
            if (!streamingRequest.StartTimeTicks.HasValue)
            {
                var timeSeek = httpRequest.Headers["TimeSeekRange.dlna.org"];
>>>>>>> adfc03ac

            StreamingHelpers.StreamEvent?.Invoke(null, new StreamEventArgs()
            {
                Type = StreamEventType.OnHeaderProcessing,
                Request = httpRequest,
                StreamingRequest = streamingRequest,
            });

            if (!string.IsNullOrWhiteSpace(streamingRequest.Params))
            {
                ParseParams(streamingRequest);
            }

            streamingRequest.StreamOptions = ParseStreamOptions(httpRequest.Query);
            if (httpRequest.Path.Value == null)
            {
                throw new ResourceNotFoundException(nameof(httpRequest.Path));
            }

            var url = httpRequest.Path.Value.Split('.')[^1];

            if (string.IsNullOrEmpty(streamingRequest.AudioCodec))
            {
                streamingRequest.AudioCodec = encodingHelper.InferAudioCodec(url);
            }

            var state = new StreamState(mediaSourceManager, transcodingJobType, transcodingJobHelper)
            {
                Request = streamingRequest,
                RequestedUrl = httpRequest.Path,
                UserAgent = httpRequest.Headers[HeaderNames.UserAgent]
            };

            var auth = authorizationContext.GetAuthorizationInfo(httpRequest);
            if (!auth.UserId.Equals(Guid.Empty))
            {
                state.User = userManager.GetUserById(auth.UserId);
            }

            if (state.IsVideoRequest && !string.IsNullOrWhiteSpace(state.Request.VideoCodec))
            {
                state.SupportedVideoCodecs = state.Request.VideoCodec.Split(',', StringSplitOptions.RemoveEmptyEntries);
                state.Request.VideoCodec = state.SupportedVideoCodecs.FirstOrDefault();
            }

            if (!string.IsNullOrWhiteSpace(streamingRequest.AudioCodec))
            {
                state.SupportedAudioCodecs = streamingRequest.AudioCodec.Split(',', StringSplitOptions.RemoveEmptyEntries);
                state.Request.AudioCodec = state.SupportedAudioCodecs.FirstOrDefault(i => mediaEncoder.CanEncodeToAudioCodec(i))
                                           ?? state.SupportedAudioCodecs.FirstOrDefault();
            }

            if (!string.IsNullOrWhiteSpace(streamingRequest.SubtitleCodec))
            {
                state.SupportedSubtitleCodecs = streamingRequest.SubtitleCodec.Split(',', StringSplitOptions.RemoveEmptyEntries);
                state.Request.SubtitleCodec = state.SupportedSubtitleCodecs.FirstOrDefault(i => mediaEncoder.CanEncodeToSubtitleCodec(i))
                                              ?? state.SupportedSubtitleCodecs.FirstOrDefault();
            }

            var item = libraryManager.GetItemById(streamingRequest.Id);

            state.IsInputVideo = string.Equals(item.MediaType, MediaType.Video, StringComparison.OrdinalIgnoreCase);

            MediaSourceInfo? mediaSource = null;
            if (string.IsNullOrWhiteSpace(streamingRequest.LiveStreamId))
            {
                var currentJob = !string.IsNullOrWhiteSpace(streamingRequest.PlaySessionId)
                    ? transcodingJobHelper.GetTranscodingJob(streamingRequest.PlaySessionId)
                    : null;

                if (currentJob != null)
                {
                    mediaSource = currentJob.MediaSource;
                }

                if (mediaSource == null)
                {
                    var mediaSources = await mediaSourceManager.GetPlaybackMediaSources(libraryManager.GetItemById(streamingRequest.Id), null, false, false, cancellationToken).ConfigureAwait(false);

                    mediaSource = string.IsNullOrEmpty(streamingRequest.MediaSourceId)
                        ? mediaSources[0]
                        : mediaSources.Find(i => string.Equals(i.Id, streamingRequest.MediaSourceId, StringComparison.InvariantCulture));

                    if (mediaSource == null && Guid.Parse(streamingRequest.MediaSourceId) == streamingRequest.Id)
                    {
                        mediaSource = mediaSources[0];
                    }
                }
            }
            else
            {
                var liveStreamInfo = await mediaSourceManager.GetLiveStreamWithDirectStreamProvider(streamingRequest.LiveStreamId, cancellationToken).ConfigureAwait(false);
                mediaSource = liveStreamInfo.Item1;
                state.DirectStreamProvider = liveStreamInfo.Item2;
            }

            var encodingOptions = serverConfigurationManager.GetEncodingOptions();

            encodingHelper.AttachMediaSourceInfo(state, encodingOptions, mediaSource, url);

            string? containerInternal = Path.GetExtension(state.RequestedUrl);

            if (!string.IsNullOrEmpty(streamingRequest.Container))
            {
                containerInternal = streamingRequest.Container;
            }

            if (string.IsNullOrEmpty(containerInternal))
            {
                containerInternal = streamingRequest.Static ?
                    StreamBuilder.NormalizeMediaSourceFormatIntoSingleContainer(state.InputContainer, null, DlnaProfileType.Audio)
                    : GetOutputFileExtension(state);
            }

            state.OutputContainer = (containerInternal ?? string.Empty).TrimStart('.');

            state.OutputAudioBitrate = encodingHelper.GetAudioBitrateParam(streamingRequest.AudioBitRate, streamingRequest.AudioCodec, state.AudioStream);

            state.OutputAudioCodec = streamingRequest.AudioCodec;

            state.OutputAudioChannels = encodingHelper.GetNumAudioChannelsParam(state, state.AudioStream, state.OutputAudioCodec);

            if (state.VideoRequest != null)
            {
                state.OutputVideoCodec = state.Request.VideoCodec;
                state.OutputVideoBitrate = encodingHelper.GetVideoBitrateParamValue(state.VideoRequest, state.VideoStream, state.OutputVideoCodec);

                encodingHelper.TryStreamCopy(state);

                if (!EncodingHelper.IsCopyCodec(state.OutputVideoCodec) && state.OutputVideoBitrate.HasValue)
                {
                    var isVideoResolutionNotRequested = !state.VideoRequest.Width.HasValue
                        && !state.VideoRequest.Height.HasValue
                        && !state.VideoRequest.MaxWidth.HasValue
                        && !state.VideoRequest.MaxHeight.HasValue;

                    if (isVideoResolutionNotRequested
                        && state.VideoStream != null
                        && state.VideoRequest.VideoBitRate.HasValue
                        && state.VideoStream.BitRate.HasValue
                        && state.VideoRequest.VideoBitRate.Value >= state.VideoStream.BitRate.Value)
                    {
                        // Don't downscale the resolution if the width/height/MaxWidth/MaxHeight is not requested,
                        // and the requested video bitrate is higher than source video bitrate.
                        if (state.VideoStream.Width.HasValue || state.VideoStream.Height.HasValue)
                        {
                            state.VideoRequest.MaxWidth = state.VideoStream?.Width;
                            state.VideoRequest.MaxHeight = state.VideoStream?.Height;
                        }
                    }
                    else
                    {
                        var resolution = ResolutionNormalizer.Normalize(
                            state.VideoStream?.BitRate,
                            state.VideoStream?.Width,
                            state.VideoStream?.Height,
                            state.OutputVideoBitrate.Value,
                            state.VideoStream?.Codec,
                            state.OutputVideoCodec,
                            state.VideoRequest.MaxWidth,
                            state.VideoRequest.MaxHeight);

                        state.VideoRequest.MaxWidth = resolution.MaxWidth;
                        state.VideoRequest.MaxHeight = resolution.MaxHeight;
                    }
                }
            }

            StreamingHelpers.StreamEvent?.Invoke(null, new StreamEventArgs()
            {
                Type = StreamEventType.OnCodecProcessing,
                State = state,
                DeviceManager = deviceManager,
                Request = httpRequest,
                DeviceProfileId = streamingRequest.DeviceProfileId, // TODO: move this down a level.
                IsStaticallyStreamed = streamingRequest.Static,
                StreamingRequest = streamingRequest,
            });

            var ext = string.IsNullOrWhiteSpace(state.OutputContainer)
                ? GetOutputFileExtension(state)
                : ("." + state.OutputContainer);

            state.OutputFilePath = GetOutputFilePath(state, ext!, serverConfigurationManager, streamingRequest.DeviceId, streamingRequest.PlaySessionId);

            return state;
        }

        /// <summary>
<<<<<<< HEAD
=======
        /// Adds the dlna headers.
        /// </summary>
        /// <param name="state">The state.</param>
        /// <param name="responseHeaders">The response headers.</param>
        /// <param name="isStaticallyStreamed">if set to <c>true</c> [is statically streamed].</param>
        /// <param name="startTimeTicks">The start time in ticks.</param>
        /// <param name="request">The <see cref="HttpRequest"/>.</param>
        /// <param name="dlnaManager">Instance of the <see cref="IDlnaManager"/> interface.</param>
        public static void AddDlnaHeaders(
            StreamState state,
            IHeaderDictionary responseHeaders,
            bool isStaticallyStreamed,
            long? startTimeTicks,
            HttpRequest request,
            IDlnaManager dlnaManager)
        {
            if (!state.EnableDlnaHeaders)
            {
                return;
            }

            var profile = state.DeviceProfile;

            StringValues transferMode = request.Headers["transferMode.dlna.org"];
            responseHeaders.Add("transferMode.dlna.org", string.IsNullOrEmpty(transferMode) ? "Streaming" : transferMode.ToString());
            responseHeaders.Add("realTimeInfo.dlna.org", "DLNA.ORG_TLAG=*");

            if (state.RunTimeTicks.HasValue)
            {
                if (string.Equals(request.Headers["getMediaInfo.sec"], "1", StringComparison.OrdinalIgnoreCase))
                {
                    var ms = TimeSpan.FromTicks(state.RunTimeTicks.Value).TotalMilliseconds;
                    responseHeaders.Add("MediaInfo.sec", string.Format(
                        CultureInfo.InvariantCulture,
                        "SEC_Duration={0};",
                        Convert.ToInt32(ms)));
                }

                if (!isStaticallyStreamed && profile != null)
                {
                    AddTimeSeekResponseHeaders(state, responseHeaders, startTimeTicks);
                }
            }

            if (profile == null)
            {
                profile = dlnaManager.GetDefaultProfile();
            }

            var audioCodec = state.ActualOutputAudioCodec;

            if (!state.IsVideoRequest)
            {
                responseHeaders.Add("contentFeatures.dlna.org", ContentFeatureBuilder.BuildAudioHeader(
                    profile,
                    state.OutputContainer,
                    audioCodec,
                    state.OutputAudioBitrate,
                    state.OutputAudioSampleRate,
                    state.OutputAudioChannels,
                    state.OutputAudioBitDepth,
                    isStaticallyStreamed,
                    state.RunTimeTicks,
                    state.TranscodeSeekInfo));
            }
            else
            {
                var videoCodec = state.ActualOutputVideoCodec;

                responseHeaders.Add(
                    "contentFeatures.dlna.org",
                    ContentFeatureBuilder.BuildVideoHeader(profile, state.OutputContainer, videoCodec, audioCodec, state.OutputWidth, state.OutputHeight, state.TargetVideoBitDepth, state.OutputVideoBitrate, state.TargetTimestamp, isStaticallyStreamed, state.RunTimeTicks, state.TargetVideoProfile, state.TargetVideoLevel, state.TargetFramerate, state.TargetPacketLength, state.TranscodeSeekInfo, state.IsTargetAnamorphic, state.IsTargetInterlaced, state.TargetRefFrames, state.TargetVideoStreamCount, state.TargetAudioStreamCount, state.TargetVideoCodecTag, state.IsTargetAVC).FirstOrDefault() ?? string.Empty);
            }
        }

        /// <summary>
        /// Parses the time seek header.
        /// </summary>
        /// <param name="value">The time seek header string.</param>
        /// <returns>A nullable <see cref="long"/> representing the seek time in ticks.</returns>
        private static long? ParseTimeSeekHeader(ReadOnlySpan<char> value)
        {
            if (value.IsEmpty)
            {
                return null;
            }

            const string npt = "npt=";
            if (!value.StartsWith(npt, StringComparison.OrdinalIgnoreCase))
            {
                throw new ArgumentException("Invalid timeseek header");
            }

            var index = value.IndexOf('-');
            value = index == -1
                ? value.Slice(npt.Length)
                : value.Slice(npt.Length, index - npt.Length);
            if (value.IndexOf(':') == -1)
            {
                // Parses npt times in the format of '417.33'
                if (double.TryParse(value, NumberStyles.Any, CultureInfo.InvariantCulture, out var seconds))
                {
                    return TimeSpan.FromSeconds(seconds).Ticks;
                }

                throw new ArgumentException("Invalid timeseek header");
            }

            try
            {
                // Parses npt times in the format of '10:19:25.7'
                return TimeSpan.Parse(value).Ticks;
            }
            catch
            {
                throw new ArgumentException("Invalid timeseek header");
            }
        }

        /// <summary>
>>>>>>> adfc03ac
        /// Parses query parameters as StreamOptions.
        /// </summary>
        /// <param name="queryString">The query string.</param>
        /// <returns>A <see cref="Dictionary{String,String}"/> containing the stream options.</returns>
        private static Dictionary<string, string> ParseStreamOptions(IQueryCollection queryString)
        {
            Dictionary<string, string> streamOptions = new Dictionary<string, string>();
            foreach (var param in queryString)
            {
                if (char.IsLower(param.Key[0]))
                {
                    // This was probably not parsed initially and should be a StreamOptions
                    // or the generated URL should correctly serialize it
                    // TODO: This should be incorporated either in the lower framework for parsing requests
                    streamOptions[param.Key] = param.Value;
                }
            }

            return streamOptions;
        }

        /// <summary>
        /// Gets the output file extension.
        /// </summary>
        /// <param name="state">The state.</param>
        /// <returns>System.String.</returns>
        private static string? GetOutputFileExtension(StreamState state)
        {
            var ext = Path.GetExtension(state.RequestedUrl);

            if (!string.IsNullOrEmpty(ext))
            {
                return ext;
            }

            // Try to infer based on the desired video codec
            if (state.IsVideoRequest)
            {
                var videoCodec = state.Request.VideoCodec;

                if (string.Equals(videoCodec, "h264", StringComparison.OrdinalIgnoreCase) ||
                    string.Equals(videoCodec, "h265", StringComparison.OrdinalIgnoreCase))
                {
                    return ".ts";
                }

                if (string.Equals(videoCodec, "theora", StringComparison.OrdinalIgnoreCase))
                {
                    return ".ogv";
                }

                if (string.Equals(videoCodec, "vpx", StringComparison.OrdinalIgnoreCase))
                {
                    return ".webm";
                }

                if (string.Equals(videoCodec, "wmv", StringComparison.OrdinalIgnoreCase))
                {
                    return ".asf";
                }
            }

            // Try to infer based on the desired audio codec
            if (!state.IsVideoRequest)
            {
                var audioCodec = state.Request.AudioCodec;

                if (string.Equals("aac", audioCodec, StringComparison.OrdinalIgnoreCase))
                {
                    return ".aac";
                }

                if (string.Equals("mp3", audioCodec, StringComparison.OrdinalIgnoreCase))
                {
                    return ".mp3";
                }

                if (string.Equals("vorbis", audioCodec, StringComparison.OrdinalIgnoreCase))
                {
                    return ".ogg";
                }

                if (string.Equals("wma", audioCodec, StringComparison.OrdinalIgnoreCase))
                {
                    return ".wma";
                }
            }

            return null;
        }

        /// <summary>
        /// Gets the output file path for transcoding.
        /// </summary>
        /// <param name="state">The current <see cref="StreamState"/>.</param>
        /// <param name="outputFileExtension">The file extension of the output file.</param>
        /// <param name="serverConfigurationManager">Instance of the <see cref="IServerConfigurationManager"/> interface.</param>
        /// <param name="deviceId">The device id.</param>
        /// <param name="playSessionId">The play session id.</param>
        /// <returns>The complete file path, including the folder, for the transcoding file.</returns>
        private static string GetOutputFilePath(StreamState state, string outputFileExtension, IServerConfigurationManager serverConfigurationManager, string? deviceId, string? playSessionId)
        {
            var data = $"{state.MediaPath}-{state.UserAgent}-{deviceId!}-{playSessionId!}";

            var filename = data.GetMD5().ToString("N", CultureInfo.InvariantCulture);
            var ext = outputFileExtension?.ToLowerInvariant();
            var folder = serverConfigurationManager.GetTranscodePath();

            return Path.Combine(folder, filename + ext);
        }

        /// <summary>
        /// Parses the parameters.
        /// </summary>
        /// <param name="request">The request.</param>
        private static void ParseParams(StreamingRequestDto request)
        {
            if (string.IsNullOrEmpty(request.Params))
            {
                return;
            }

            var vals = request.Params.Split(';');

            var videoRequest = request as VideoRequestDto;

            for (var i = 0; i < vals.Length; i++)
            {
                var val = vals[i];

                if (string.IsNullOrWhiteSpace(val))
                {
                    continue;
                }

                switch (i)
                {
                    case 0:
                        request.DeviceProfileId = val;
                        break;
                    case 1:
                        request.DeviceId = val;
                        break;
                    case 2:
                        request.MediaSourceId = val;
                        break;
                    case 3:
                        request.Static = string.Equals("true", val, StringComparison.OrdinalIgnoreCase);
                        break;
                    case 4:
                        if (videoRequest != null)
                        {
                            videoRequest.VideoCodec = val;
                        }

                        break;
                    case 5:
                        request.AudioCodec = val;
                        break;
                    case 6:
                        if (videoRequest != null)
                        {
                            videoRequest.AudioStreamIndex = int.Parse(val, CultureInfo.InvariantCulture);
                        }

                        break;
                    case 7:
                        if (videoRequest != null)
                        {
                            videoRequest.SubtitleStreamIndex = int.Parse(val, CultureInfo.InvariantCulture);
                        }

                        break;
                    case 8:
                        if (videoRequest != null)
                        {
                            videoRequest.VideoBitRate = int.Parse(val, CultureInfo.InvariantCulture);
                        }

                        break;
                    case 9:
                        request.AudioBitRate = int.Parse(val, CultureInfo.InvariantCulture);
                        break;
                    case 10:
                        request.MaxAudioChannels = int.Parse(val, CultureInfo.InvariantCulture);
                        break;
                    case 11:
                        if (videoRequest != null)
                        {
                            videoRequest.MaxFramerate = float.Parse(val, CultureInfo.InvariantCulture);
                        }

                        break;
                    case 12:
                        if (videoRequest != null)
                        {
                            videoRequest.MaxWidth = int.Parse(val, CultureInfo.InvariantCulture);
                        }

                        break;
                    case 13:
                        if (videoRequest != null)
                        {
                            videoRequest.MaxHeight = int.Parse(val, CultureInfo.InvariantCulture);
                        }

                        break;
                    case 14:
                        request.StartTimeTicks = long.Parse(val, CultureInfo.InvariantCulture);
                        break;
                    case 15:
                        if (videoRequest != null)
                        {
                            videoRequest.Level = val;
                        }

                        break;
                    case 16:
                        if (videoRequest != null)
                        {
                            videoRequest.MaxRefFrames = int.Parse(val, CultureInfo.InvariantCulture);
                        }

                        break;
                    case 17:
                        if (videoRequest != null)
                        {
                            videoRequest.MaxVideoBitDepth = int.Parse(val, CultureInfo.InvariantCulture);
                        }

                        break;
                    case 18:
                        if (videoRequest != null)
                        {
                            videoRequest.Profile = val;
                        }

                        break;
                    case 19:
                        // cabac no longer used
                        break;
                    case 20:
                        request.PlaySessionId = val;
                        break;
                    case 21:
                        // api_key
                        break;
                    case 22:
                        request.LiveStreamId = val;
                        break;
                    case 23:
                        // Duplicating ItemId because of MediaMonkey
                        break;
                    case 24:
                        if (videoRequest != null)
                        {
                            videoRequest.CopyTimestamps = string.Equals("true", val, StringComparison.OrdinalIgnoreCase);
                        }

                        break;
                    case 25:
                        if (!string.IsNullOrWhiteSpace(val) && videoRequest != null)
                        {
                            if (Enum.TryParse(val, out SubtitleDeliveryMethod method))
                            {
                                videoRequest.SubtitleMethod = method;
                            }
                        }

                        break;
                    case 26:
                        request.TranscodingMaxAudioChannels = int.Parse(val, CultureInfo.InvariantCulture);
                        break;
                    case 27:
                        if (videoRequest != null)
                        {
                            videoRequest.EnableSubtitlesInManifest = string.Equals("true", val, StringComparison.OrdinalIgnoreCase);
                        }

                        break;
                    case 28:
                        request.Tag = val;
                        break;
                    case 29:
                        if (videoRequest != null)
                        {
                            videoRequest.RequireAvc = string.Equals("true", val, StringComparison.OrdinalIgnoreCase);
                        }

                        break;
                    case 30:
                        request.SubtitleCodec = val;
                        break;
                    case 31:
                        if (videoRequest != null)
                        {
                            videoRequest.RequireNonAnamorphic = string.Equals("true", val, StringComparison.OrdinalIgnoreCase);
                        }

                        break;
                    case 32:
                        if (videoRequest != null)
                        {
                            videoRequest.DeInterlace = string.Equals("true", val, StringComparison.OrdinalIgnoreCase);
                        }

                        break;
                    case 33:
                        request.TranscodeReasons = val;
                        break;
                }
            }
        }
    }
}<|MERGE_RESOLUTION|>--- conflicted
+++ resolved
@@ -44,14 +44,7 @@
         /// <param name="libraryManager">Instance of the <see cref="ILibraryManager"/> interface.</param>
         /// <param name="serverConfigurationManager">Instance of the <see cref="IServerConfigurationManager"/> interface.</param>
         /// <param name="mediaEncoder">Instance of the <see cref="IMediaEncoder"/> interface.</param>
-<<<<<<< HEAD
-        /// <param name="fileSystem">Instance of the <see cref="IFileSystem"/> interface.</param>
-        /// <param name="subtitleEncoder">Instance of the <see cref="ISubtitleEncoder"/> interface.</param>
-        /// <param name="configuration">Instance of the <see cref="IConfiguration"/> interface.</param>
-=======
         /// <param name="encodingHelper">Instance of <see cref="EncodingHelper"/>.</param>
-        /// <param name="dlnaManager">Instance of the <see cref="IDlnaManager"/> interface.</param>
->>>>>>> adfc03ac
         /// <param name="deviceManager">Instance of the <see cref="IDeviceManager"/> interface.</param>
         /// <param name="transcodingJobHelper">Initialized <see cref="TranscodingJobHelper"/>.</param>
         /// <param name="transcodingJobType">The <see cref="TranscodingJobType"/>.</param>
@@ -66,28 +59,12 @@
             ILibraryManager libraryManager,
             IServerConfigurationManager serverConfigurationManager,
             IMediaEncoder mediaEncoder,
-<<<<<<< HEAD
-            IFileSystem fileSystem,
-            ISubtitleEncoder subtitleEncoder,
-            IConfiguration configuration,
-=======
             EncodingHelper encodingHelper,
-            IDlnaManager dlnaManager,
->>>>>>> adfc03ac
             IDeviceManager deviceManager,
             TranscodingJobHelper transcodingJobHelper,
             TranscodingJobType transcodingJobType,
             CancellationToken cancellationToken)
         {
-<<<<<<< HEAD
-            EncodingHelper encodingHelper = new EncodingHelper(mediaEncoder, fileSystem, subtitleEncoder, configuration);
-=======
-            // Parse the DLNA time seek header
-            if (!streamingRequest.StartTimeTicks.HasValue)
-            {
-                var timeSeek = httpRequest.Headers["TimeSeekRange.dlna.org"];
->>>>>>> adfc03ac
-
             StreamingHelpers.StreamEvent?.Invoke(null, new StreamEventArgs()
             {
                 Type = StreamEventType.OnHeaderProcessing,
@@ -276,129 +253,6 @@
         }
 
         /// <summary>
-<<<<<<< HEAD
-=======
-        /// Adds the dlna headers.
-        /// </summary>
-        /// <param name="state">The state.</param>
-        /// <param name="responseHeaders">The response headers.</param>
-        /// <param name="isStaticallyStreamed">if set to <c>true</c> [is statically streamed].</param>
-        /// <param name="startTimeTicks">The start time in ticks.</param>
-        /// <param name="request">The <see cref="HttpRequest"/>.</param>
-        /// <param name="dlnaManager">Instance of the <see cref="IDlnaManager"/> interface.</param>
-        public static void AddDlnaHeaders(
-            StreamState state,
-            IHeaderDictionary responseHeaders,
-            bool isStaticallyStreamed,
-            long? startTimeTicks,
-            HttpRequest request,
-            IDlnaManager dlnaManager)
-        {
-            if (!state.EnableDlnaHeaders)
-            {
-                return;
-            }
-
-            var profile = state.DeviceProfile;
-
-            StringValues transferMode = request.Headers["transferMode.dlna.org"];
-            responseHeaders.Add("transferMode.dlna.org", string.IsNullOrEmpty(transferMode) ? "Streaming" : transferMode.ToString());
-            responseHeaders.Add("realTimeInfo.dlna.org", "DLNA.ORG_TLAG=*");
-
-            if (state.RunTimeTicks.HasValue)
-            {
-                if (string.Equals(request.Headers["getMediaInfo.sec"], "1", StringComparison.OrdinalIgnoreCase))
-                {
-                    var ms = TimeSpan.FromTicks(state.RunTimeTicks.Value).TotalMilliseconds;
-                    responseHeaders.Add("MediaInfo.sec", string.Format(
-                        CultureInfo.InvariantCulture,
-                        "SEC_Duration={0};",
-                        Convert.ToInt32(ms)));
-                }
-
-                if (!isStaticallyStreamed && profile != null)
-                {
-                    AddTimeSeekResponseHeaders(state, responseHeaders, startTimeTicks);
-                }
-            }
-
-            if (profile == null)
-            {
-                profile = dlnaManager.GetDefaultProfile();
-            }
-
-            var audioCodec = state.ActualOutputAudioCodec;
-
-            if (!state.IsVideoRequest)
-            {
-                responseHeaders.Add("contentFeatures.dlna.org", ContentFeatureBuilder.BuildAudioHeader(
-                    profile,
-                    state.OutputContainer,
-                    audioCodec,
-                    state.OutputAudioBitrate,
-                    state.OutputAudioSampleRate,
-                    state.OutputAudioChannels,
-                    state.OutputAudioBitDepth,
-                    isStaticallyStreamed,
-                    state.RunTimeTicks,
-                    state.TranscodeSeekInfo));
-            }
-            else
-            {
-                var videoCodec = state.ActualOutputVideoCodec;
-
-                responseHeaders.Add(
-                    "contentFeatures.dlna.org",
-                    ContentFeatureBuilder.BuildVideoHeader(profile, state.OutputContainer, videoCodec, audioCodec, state.OutputWidth, state.OutputHeight, state.TargetVideoBitDepth, state.OutputVideoBitrate, state.TargetTimestamp, isStaticallyStreamed, state.RunTimeTicks, state.TargetVideoProfile, state.TargetVideoLevel, state.TargetFramerate, state.TargetPacketLength, state.TranscodeSeekInfo, state.IsTargetAnamorphic, state.IsTargetInterlaced, state.TargetRefFrames, state.TargetVideoStreamCount, state.TargetAudioStreamCount, state.TargetVideoCodecTag, state.IsTargetAVC).FirstOrDefault() ?? string.Empty);
-            }
-        }
-
-        /// <summary>
-        /// Parses the time seek header.
-        /// </summary>
-        /// <param name="value">The time seek header string.</param>
-        /// <returns>A nullable <see cref="long"/> representing the seek time in ticks.</returns>
-        private static long? ParseTimeSeekHeader(ReadOnlySpan<char> value)
-        {
-            if (value.IsEmpty)
-            {
-                return null;
-            }
-
-            const string npt = "npt=";
-            if (!value.StartsWith(npt, StringComparison.OrdinalIgnoreCase))
-            {
-                throw new ArgumentException("Invalid timeseek header");
-            }
-
-            var index = value.IndexOf('-');
-            value = index == -1
-                ? value.Slice(npt.Length)
-                : value.Slice(npt.Length, index - npt.Length);
-            if (value.IndexOf(':') == -1)
-            {
-                // Parses npt times in the format of '417.33'
-                if (double.TryParse(value, NumberStyles.Any, CultureInfo.InvariantCulture, out var seconds))
-                {
-                    return TimeSpan.FromSeconds(seconds).Ticks;
-                }
-
-                throw new ArgumentException("Invalid timeseek header");
-            }
-
-            try
-            {
-                // Parses npt times in the format of '10:19:25.7'
-                return TimeSpan.Parse(value).Ticks;
-            }
-            catch
-            {
-                throw new ArgumentException("Invalid timeseek header");
-            }
-        }
-
-        /// <summary>
->>>>>>> adfc03ac
         /// Parses query parameters as StreamOptions.
         /// </summary>
         /// <param name="queryString">The query string.</param>
