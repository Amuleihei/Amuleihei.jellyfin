--- conflicted
+++ resolved
@@ -45,7 +45,17 @@
             result[i] = (sortBy[i], requestedSortOrder[i]);
         }
 
-<<<<<<< HEAD
+        // Add remaining elements with the first specified SortOrder
+        // or the default one if no SortOrders are specified
+        var order = requestedSortOrder.Count > 0 ? requestedSortOrder[0] : SortOrder.Ascending;
+        for (; i < sortBy.Count; i++)
+        {
+            result[i] = (sortBy[i], order);
+        }
+
+        return result;
+    }
+
         /// <summary>
         /// Checks if the user can access a user.
         /// </summary>
@@ -71,28 +81,6 @@
 
             return userId.Value;
         }
-
-        /// <summary>
-        /// Checks if the user can update an entry.
-        /// </summary>
-        /// <param name="userManager">An instance of the <see cref="IUserManager"/> interface.</param>
-        /// <param name="claimsPrincipal">The <see cref="ClaimsPrincipal"/> for the current request.</param>
-        /// <param name="userId">The user id.</param>
-        /// <param name="restrictUserPreferences">Whether to restrict the user preferences.</param>
-        /// <returns>A <see cref="bool"/> whether the user can update the entry.</returns>
-        internal static bool AssertCanUpdateUser(IUserManager userManager, ClaimsPrincipal claimsPrincipal, Guid userId, bool restrictUserPreferences)
-=======
-        // Add remaining elements with the first specified SortOrder
-        // or the default one if no SortOrders are specified
-        var order = requestedSortOrder.Count > 0 ? requestedSortOrder[0] : SortOrder.Ascending;
-        for (; i < sortBy.Count; i++)
->>>>>>> 3fe64f69
-        {
-            result[i] = (sortBy[i], order);
-        }
-
-        return result;
-    }
 
     /// <summary>
     /// Checks if the user can update an entry.
