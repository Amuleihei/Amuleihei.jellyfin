using System;
using System.IO;
using System.Net.Http;
using System.Net.Mime;
using System.Threading;
using System.Threading.Tasks;
using Jellyfin.Api.Models.PlaybackDtos;
using Jellyfin.Api.Models.StreamingDtos;
using MediaBrowser.Controller.MediaEncoding;
using Microsoft.AspNetCore.Http;
using Microsoft.AspNetCore.Mvc;
using Microsoft.Net.Http.Headers;

namespace Jellyfin.Api.Helpers;

/// <summary>
/// The stream response helpers.
/// </summary>
public static class FileStreamResponseHelpers
{
    /// <summary>
    /// Returns a static file from a remote source.
    /// </summary>
    /// <param name="state">The current <see cref="StreamState"/>.</param>
    /// <param name="httpClient">The <see cref="HttpClient"/> making the remote request.</param>
    /// <param name="httpContext">The current http context.</param>
    /// <param name="cancellationToken">A cancellation token that can be used to cancel the operation.</param>
    /// <returns>A <see cref="Task{ActionResult}"/> containing the API response.</returns>
    public static async Task<ActionResult> GetStaticRemoteStreamResult(
        StreamState state,
        HttpClient httpClient,
        HttpContext httpContext,
        CancellationToken cancellationToken = default)
    {
        if (state.RemoteHttpHeaders.TryGetValue(HeaderNames.UserAgent, out var useragent))
        {
            httpClient.DefaultRequestHeaders.Add(HeaderNames.UserAgent, useragent);
        }

        // Can't dispose the response as it's required up the call chain.
        var response = await httpClient.GetAsync(new Uri(state.MediaPath), cancellationToken).ConfigureAwait(false);
        var contentType = response.Content.Headers.ContentType?.ToString() ?? MediaTypeNames.Text.Plain;

        httpContext.Response.Headers[HeaderNames.AcceptRanges] = "none";

        return new FileStreamResult(await response.Content.ReadAsStreamAsync(cancellationToken).ConfigureAwait(false), contentType);
    }

    /// <summary>
    /// Returns a static file from the server.
    /// </summary>
    /// <param name="path">The path to the file.</param>
    /// <param name="contentType">The content type of the file.</param>
    /// <returns>An <see cref="ActionResult"/> the file.</returns>
    public static ActionResult GetStaticFileResult(
        string path,
        string contentType)
    {
        return new PhysicalFileResult(path, contentType) { EnableRangeProcessing = true };
    }

    /// <summary>
    /// Returns a transcoded file from the server.
    /// </summary>
    /// <param name="state">The current <see cref="StreamState"/>.</param>
    /// <param name="isHeadRequest">Whether the current request is a HTTP HEAD request so only the headers get returned.</param>
    /// <param name="httpContext">The current http context.</param>
    /// <param name="transcodingJobHelper">The <see cref="TranscodingJobHelper"/> singleton.</param>
    /// <param name="ffmpegCommandLineArguments">The command line arguments to start ffmpeg.</param>
    /// <param name="transcodingJobType">The <see cref="TranscodingJobType"/>.</param>
    /// <param name="cancellationTokenSource">The <see cref="CancellationTokenSource"/>.</param>
    /// <returns>A <see cref="Task{ActionResult}"/> containing the transcoded file.</returns>
    public static async Task<ActionResult> GetTranscodedFile(
        StreamState state,
        bool isHeadRequest,
        HttpContext httpContext,
        TranscodingJobHelper transcodingJobHelper,
        string ffmpegCommandLineArguments,
        TranscodingJobType transcodingJobType,
        CancellationTokenSource cancellationTokenSource)
    {
        // Use the command line args with a dummy playlist path
        var outputPath = state.OutputFilePath;

        httpContext.Response.Headers[HeaderNames.AcceptRanges] = "none";

        var contentType = state.GetMimeType(outputPath);

        // Headers only
        if (isHeadRequest)
        {
            httpContext.Response.Headers[HeaderNames.ContentType] = contentType;
            return new OkResult();
        }

<<<<<<< HEAD
            using (await transcodingJobHelper.LockAsync(outputPath, cancellationTokenSource.Token).ConfigureAwait(false))
=======
        var transcodingLock = transcodingJobHelper.GetTranscodingLock(outputPath);
        await transcodingLock.WaitAsync(cancellationTokenSource.Token).ConfigureAwait(false);
        try
        {
            TranscodingJobDto? job;
            if (!File.Exists(outputPath))
>>>>>>> 10659f9b
            {
                job = await transcodingJobHelper.StartFfMpeg(state, outputPath, ffmpegCommandLineArguments, httpContext.Request, transcodingJobType, cancellationTokenSource).ConfigureAwait(false);
            }
<<<<<<< HEAD
=======
            else
            {
                job = transcodingJobHelper.OnTranscodeBeginRequest(outputPath, TranscodingJobType.Progressive);
                state.Dispose();
            }

            var stream = new ProgressiveFileStream(outputPath, job, transcodingJobHelper);
            return new FileStreamResult(stream, contentType);
        }
        finally
        {
            transcodingLock.Release();
>>>>>>> 10659f9b
        }
    }
}<|MERGE_RESOLUTION|>--- conflicted
+++ resolved
@@ -93,21 +93,13 @@
             return new OkResult();
         }
 
-<<<<<<< HEAD
-            using (await transcodingJobHelper.LockAsync(outputPath, cancellationTokenSource.Token).ConfigureAwait(false))
-=======
-        var transcodingLock = transcodingJobHelper.GetTranscodingLock(outputPath);
-        await transcodingLock.WaitAsync(cancellationTokenSource.Token).ConfigureAwait(false);
-        try
+        using (await transcodingJobHelper.LockAsync(outputPath, cancellationTokenSource.Token).ConfigureAwait(false))
         {
             TranscodingJobDto? job;
             if (!File.Exists(outputPath))
->>>>>>> 10659f9b
             {
                 job = await transcodingJobHelper.StartFfMpeg(state, outputPath, ffmpegCommandLineArguments, httpContext.Request, transcodingJobType, cancellationTokenSource).ConfigureAwait(false);
             }
-<<<<<<< HEAD
-=======
             else
             {
                 job = transcodingJobHelper.OnTranscodeBeginRequest(outputPath, TranscodingJobType.Progressive);
@@ -117,10 +109,5 @@
             var stream = new ProgressiveFileStream(outputPath, job, transcodingJobHelper);
             return new FileStreamResult(stream, contentType);
         }
-        finally
-        {
-            transcodingLock.Release();
->>>>>>> 10659f9b
-        }
     }
 }