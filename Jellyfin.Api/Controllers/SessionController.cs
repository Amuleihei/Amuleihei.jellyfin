#pragma warning disable CA1801

using System;
using System.Collections.Generic;
using System.ComponentModel.DataAnnotations;
using System.Linq;
using System.Threading;
using Jellyfin.Api.Constants;
using Jellyfin.Api.Helpers;
using Jellyfin.Data.Enums;
using MediaBrowser.Controller.Devices;
using MediaBrowser.Controller.Library;
using MediaBrowser.Controller.Net;
using MediaBrowser.Controller.Session;
using MediaBrowser.Model.Dto;
using MediaBrowser.Model.Session;
using Microsoft.AspNetCore.Authorization;
using Microsoft.AspNetCore.Http;
using Microsoft.AspNetCore.Mvc;

namespace Jellyfin.Api.Controllers
{
    /// <summary>
    /// The session controller.
    /// </summary>
    [Route("")]
    public class SessionController : BaseJellyfinApiController
    {
        private readonly ISessionManager _sessionManager;
        private readonly IUserManager _userManager;
        private readonly IAuthorizationContext _authContext;
        private readonly IDeviceManager _deviceManager;

        /// <summary>
        /// Initializes a new instance of the <see cref="SessionController"/> class.
        /// </summary>
        /// <param name="sessionManager">Instance of <see cref="ISessionManager"/> interface.</param>
        /// <param name="userManager">Instance of <see cref="IUserManager"/> interface.</param>
        /// <param name="authContext">Instance of <see cref="IAuthorizationContext"/> interface.</param>
        /// <param name="deviceManager">Instance of <see cref="IDeviceManager"/> interface.</param>
        public SessionController(
            ISessionManager sessionManager,
            IUserManager userManager,
            IAuthorizationContext authContext,
            IDeviceManager deviceManager)
        {
            _sessionManager = sessionManager;
            _userManager = userManager;
            _authContext = authContext;
            _deviceManager = deviceManager;
        }

        /// <summary>
        /// Gets a list of sessions.
        /// </summary>
        /// <param name="controllableByUserId">Filter by sessions that a given user is allowed to remote control.</param>
        /// <param name="deviceId">Filter by device Id.</param>
        /// <param name="activeWithinSeconds">Optional. Filter by sessions that were active in the last n seconds.</param>
        /// <response code="200">List of sessions returned.</response>
        /// <returns>An <see cref="IEnumerable{SessionInfo}"/> with the available sessions.</returns>
        [HttpGet("Sessions")]
        [Authorize(Policy = Policies.DefaultAuthorization)]
        [ProducesResponseType(StatusCodes.Status200OK)]
        public ActionResult<IEnumerable<SessionInfo>> GetSessions(
            [FromQuery] Guid? controllableByUserId,
            [FromQuery] string? deviceId,
            [FromQuery] int? activeWithinSeconds)
        {
            var result = _sessionManager.Sessions;

            if (!string.IsNullOrEmpty(deviceId))
            {
                result = result.Where(i => string.Equals(i.DeviceId, deviceId, StringComparison.OrdinalIgnoreCase));
            }

            if (controllableByUserId.HasValue && !controllableByUserId.Equals(Guid.Empty))
            {
                result = result.Where(i => i.SupportsRemoteControl);

                var user = _userManager.GetUserById(controllableByUserId.Value);

                if (!user.HasPermission(PermissionKind.EnableRemoteControlOfOtherUsers))
                {
                    result = result.Where(i => i.UserId.Equals(Guid.Empty) || i.ContainsUser(controllableByUserId.Value));
                }

                if (!user.HasPermission(PermissionKind.EnableSharedDeviceControl))
                {
                    result = result.Where(i => !i.UserId.Equals(Guid.Empty));
                }

                if (activeWithinSeconds.HasValue && activeWithinSeconds.Value > 0)
                {
                    var minActiveDate = DateTime.UtcNow.AddSeconds(0 - activeWithinSeconds.Value);
                    result = result.Where(i => i.LastActivityDate >= minActiveDate);
                }

                result = result.Where(i =>
                {
                    if (!string.IsNullOrWhiteSpace(i.DeviceId))
                    {
                        if (!_deviceManager.CanAccessDevice(user, i.DeviceId))
                        {
                            return false;
                        }
                    }

                    return true;
                });
            }

            return Ok(result);
        }

        /// <summary>
        /// Instructs a session to browse to an item or view.
        /// </summary>
        /// <param name="sessionId">The session Id.</param>
        /// <param name="itemType">The type of item to browse to.</param>
        /// <param name="itemId">The Id of the item.</param>
        /// <param name="itemName">The name of the item.</param>
        /// <response code="204">Instruction sent to session.</response>
        /// <returns>A <see cref="NoContentResult"/>.</returns>
        [HttpPost("Sessions/{sessionId}/Viewing")]
        [Authorize(Policy = Policies.DefaultAuthorization)]
        [ProducesResponseType(StatusCodes.Status204NoContent)]
        public ActionResult DisplayContent(
            [FromRoute, Required] string? sessionId,
            [FromQuery, Required] string? itemType,
            [FromQuery, Required] string? itemId,
            [FromQuery, Required] string? itemName)
        {
            var command = new BrowseRequest
            {
                ItemId = itemId,
                ItemName = itemName,
                ItemType = itemType
            };

            _sessionManager.SendBrowseCommand(
                RequestHelpers.GetSession(_sessionManager, _authContext, Request).Id,
                sessionId,
                command,
                CancellationToken.None);

            return NoContent();
        }

        /// <summary>
        /// Instructs a session to play an item.
        /// </summary>
        /// <param name="sessionId">The session id.</param>
        /// <param name="itemIds">The ids of the items to play, comma delimited.</param>
        /// <param name="startPositionTicks">The starting position of the first item.</param>
        /// <param name="playCommand">The type of play command to issue (PlayNow, PlayNext, PlayLast). Clients who have not yet implemented play next and play last may play now.</param>
        /// <response code="204">Instruction sent to session.</response>
        /// <returns>A <see cref="NoContentResult"/>.</returns>
        [HttpPost("Sessions/{sessionId}/Playing")]
        [Authorize(Policy = Policies.DefaultAuthorization)]
        [ProducesResponseType(StatusCodes.Status204NoContent)]
        public ActionResult Play(
            [FromRoute, Required] string? sessionId,
            [FromQuery] Guid[] itemIds,
            [FromQuery] long? startPositionTicks,
<<<<<<< HEAD
            [FromQuery, Required] PlayCommand playCommand)
        {
            var playRequest = new PlayRequest()
=======
            [FromQuery] PlayCommand playCommand)
        {
            var playRequest = new PlayRequest
>>>>>>> 4d64041a
            {
                ItemIds = itemIds,
                StartPositionTicks = startPositionTicks,
                PlayCommand = playCommand
            };

            _sessionManager.SendPlayCommand(
                RequestHelpers.GetSession(_sessionManager, _authContext, Request).Id,
                sessionId,
                playRequest,
                CancellationToken.None);

            return NoContent();
        }

        /// <summary>
        /// Issues a playstate command to a client.
        /// </summary>
        /// <param name="sessionId">The session id.</param>
        /// <param name="playstateRequest">The <see cref="PlaystateRequest"/>.</param>
        /// <response code="204">Playstate command sent to session.</response>
        /// <returns>A <see cref="NoContentResult"/>.</returns>
        [HttpPost("Sessions/{sessionId}/Playing/{command}")]
        [Authorize(Policy = Policies.DefaultAuthorization)]
        [ProducesResponseType(StatusCodes.Status204NoContent)]
        public ActionResult SendPlaystateCommand(
            [FromRoute, Required] string? sessionId,
            [FromBody] PlaystateRequest playstateRequest)
        {
            _sessionManager.SendPlaystateCommand(
                RequestHelpers.GetSession(_sessionManager, _authContext, Request).Id,
                sessionId,
                playstateRequest,
                CancellationToken.None);

            return NoContent();
        }

        /// <summary>
        /// Issues a system command to a client.
        /// </summary>
        /// <param name="sessionId">The session id.</param>
        /// <param name="command">The command to send.</param>
        /// <response code="204">System command sent to session.</response>
        /// <returns>A <see cref="NoContentResult"/>.</returns>
        [HttpPost("Sessions/{sessionId}/System/{command}")]
        [Authorize(Policy = Policies.DefaultAuthorization)]
        [ProducesResponseType(StatusCodes.Status204NoContent)]
        public ActionResult SendSystemCommand(
            [FromRoute, Required] string? sessionId,
            [FromRoute, Required] string? command)
        {
            var name = command;
            if (Enum.TryParse(name, true, out GeneralCommandType commandType))
            {
                name = commandType.ToString();
            }

            var currentSession = RequestHelpers.GetSession(_sessionManager, _authContext, Request);
            var generalCommand = new GeneralCommand
            {
                Name = name,
                ControllingUserId = currentSession.UserId
            };

            _sessionManager.SendGeneralCommand(currentSession.Id, sessionId, generalCommand, CancellationToken.None);

            return NoContent();
        }

        /// <summary>
        /// Issues a general command to a client.
        /// </summary>
        /// <param name="sessionId">The session id.</param>
        /// <param name="command">The command to send.</param>
        /// <response code="204">General command sent to session.</response>
        /// <returns>A <see cref="NoContentResult"/>.</returns>
        [HttpPost("Sessions/{sessionId}/Command/{command}")]
        [Authorize(Policy = Policies.DefaultAuthorization)]
        [ProducesResponseType(StatusCodes.Status204NoContent)]
        public ActionResult SendGeneralCommand(
            [FromRoute, Required] string? sessionId,
            [FromRoute, Required] string? command)
        {
            var currentSession = RequestHelpers.GetSession(_sessionManager, _authContext, Request);

            var generalCommand = new GeneralCommand
            {
                Name = command,
                ControllingUserId = currentSession.UserId
            };

            _sessionManager.SendGeneralCommand(currentSession.Id, sessionId, generalCommand, CancellationToken.None);

            return NoContent();
        }

        /// <summary>
        /// Issues a full general command to a client.
        /// </summary>
        /// <param name="sessionId">The session id.</param>
        /// <param name="command">The <see cref="GeneralCommand"/>.</param>
        /// <response code="204">Full general command sent to session.</response>
        /// <returns>A <see cref="NoContentResult"/>.</returns>
        [HttpPost("Sessions/{sessionId}/Command")]
        [Authorize(Policy = Policies.DefaultAuthorization)]
        [ProducesResponseType(StatusCodes.Status204NoContent)]
        public ActionResult SendFullGeneralCommand(
            [FromRoute, Required] string? sessionId,
            [FromBody, Required] GeneralCommand command)
        {
            var currentSession = RequestHelpers.GetSession(_sessionManager, _authContext, Request);

            if (command == null)
            {
                throw new ArgumentException("Request body may not be null");
            }

            command.ControllingUserId = currentSession.UserId;

            _sessionManager.SendGeneralCommand(
                currentSession.Id,
                sessionId,
                command,
                CancellationToken.None);

            return NoContent();
        }

        /// <summary>
        /// Issues a command to a client to display a message to the user.
        /// </summary>
        /// <param name="sessionId">The session id.</param>
        /// <param name="text">The message test.</param>
        /// <param name="header">The message header.</param>
        /// <param name="timeoutMs">The message timeout. If omitted the user will have to confirm viewing the message.</param>
        /// <response code="204">Message sent.</response>
        /// <returns>A <see cref="NoContentResult"/>.</returns>
        [HttpPost("Sessions/{sessionId}/Message")]
        [Authorize(Policy = Policies.DefaultAuthorization)]
        [ProducesResponseType(StatusCodes.Status204NoContent)]
        public ActionResult SendMessageCommand(
            [FromRoute, Required] string? sessionId,
            [FromQuery, Required] string? text,
            [FromQuery, Required] string? header,
            [FromQuery] long? timeoutMs)
        {
            var command = new MessageCommand
            {
                Header = string.IsNullOrEmpty(header) ? "Message from Server" : header,
                TimeoutMs = timeoutMs,
                Text = text
            };

            _sessionManager.SendMessageCommand(RequestHelpers.GetSession(_sessionManager, _authContext, Request).Id, sessionId, command, CancellationToken.None);

            return NoContent();
        }

        /// <summary>
        /// Adds an additional user to a session.
        /// </summary>
        /// <param name="sessionId">The session id.</param>
        /// <param name="userId">The user id.</param>
        /// <response code="204">User added to session.</response>
        /// <returns>A <see cref="NoContentResult"/>.</returns>
        [HttpPost("Sessions/{sessionId}/User/{userId}")]
        [Authorize(Policy = Policies.DefaultAuthorization)]
        [ProducesResponseType(StatusCodes.Status204NoContent)]
        public ActionResult AddUserToSession(
            [FromRoute, Required] string? sessionId,
            [FromRoute] Guid userId)
        {
            _sessionManager.AddAdditionalUser(sessionId, userId);
            return NoContent();
        }

        /// <summary>
        /// Removes an additional user from a session.
        /// </summary>
        /// <param name="sessionId">The session id.</param>
        /// <param name="userId">The user id.</param>
        /// <response code="204">User removed from session.</response>
        /// <returns>A <see cref="NoContentResult"/>.</returns>
        [HttpDelete("Sessions/{sessionId}/User/{userId}")]
        [Authorize(Policy = Policies.DefaultAuthorization)]
        [ProducesResponseType(StatusCodes.Status204NoContent)]
        public ActionResult RemoveUserFromSession(
            [FromRoute] string? sessionId,
            [FromRoute] Guid userId)
        {
            _sessionManager.RemoveAdditionalUser(sessionId, userId);
            return NoContent();
        }

        /// <summary>
        /// Updates capabilities for a device.
        /// </summary>
        /// <param name="id">The session id.</param>
        /// <param name="playableMediaTypes">A list of playable media types, comma delimited. Audio, Video, Book, Photo.</param>
        /// <param name="supportedCommands">A list of supported remote control commands, comma delimited.</param>
        /// <param name="supportsMediaControl">Determines whether media can be played remotely..</param>
        /// <param name="supportsSync">Determines whether sync is supported.</param>
        /// <param name="supportsPersistentIdentifier">Determines whether the device supports a unique identifier.</param>
        /// <response code="204">Capabilities posted.</response>
        /// <returns>A <see cref="NoContentResult"/>.</returns>
        [HttpPost("Sessions/Capabilities")]
        [Authorize(Policy = Policies.DefaultAuthorization)]
        [ProducesResponseType(StatusCodes.Status204NoContent)]
        public ActionResult PostCapabilities(
            [FromQuery, Required] string? id,
            [FromQuery] string? playableMediaTypes,
            [FromQuery] string? supportedCommands,
            [FromQuery] bool supportsMediaControl = false,
            [FromQuery] bool supportsSync = false,
            [FromQuery] bool supportsPersistentIdentifier = true)
        {
            if (string.IsNullOrWhiteSpace(id))
            {
                id = RequestHelpers.GetSession(_sessionManager, _authContext, Request).Id;
            }

            _sessionManager.ReportCapabilities(id, new ClientCapabilities
            {
                PlayableMediaTypes = RequestHelpers.Split(playableMediaTypes, ',', true),
                SupportedCommands = RequestHelpers.Split(supportedCommands, ',', true),
                SupportsMediaControl = supportsMediaControl,
                SupportsSync = supportsSync,
                SupportsPersistentIdentifier = supportsPersistentIdentifier
            });
            return NoContent();
        }

        /// <summary>
        /// Updates capabilities for a device.
        /// </summary>
        /// <param name="id">The session id.</param>
        /// <param name="capabilities">The <see cref="ClientCapabilities"/>.</param>
        /// <response code="204">Capabilities updated.</response>
        /// <returns>A <see cref="NoContentResult"/>.</returns>
        [HttpPost("Sessions/Capabilities/Full")]
        [Authorize(Policy = Policies.DefaultAuthorization)]
        [ProducesResponseType(StatusCodes.Status204NoContent)]
        public ActionResult PostFullCapabilities(
            [FromQuery] string? id,
            [FromBody, Required] ClientCapabilities capabilities)
        {
            if (string.IsNullOrWhiteSpace(id))
            {
                id = RequestHelpers.GetSession(_sessionManager, _authContext, Request).Id;
            }

            _sessionManager.ReportCapabilities(id, capabilities);

            return NoContent();
        }

        /// <summary>
        /// Reports that a session is viewing an item.
        /// </summary>
        /// <param name="sessionId">The session id.</param>
        /// <param name="itemId">The item id.</param>
        /// <response code="204">Session reported to server.</response>
        /// <returns>A <see cref="NoContentResult"/>.</returns>
        [HttpPost("Sessions/Viewing")]
        [Authorize(Policy = Policies.DefaultAuthorization)]
        [ProducesResponseType(StatusCodes.Status204NoContent)]
        public ActionResult ReportViewing(
            [FromQuery] string? sessionId,
            [FromQuery] string? itemId)
        {
            string session = RequestHelpers.GetSession(_sessionManager, _authContext, Request).Id;

            _sessionManager.ReportNowViewingItem(session, itemId);
            return NoContent();
        }

        /// <summary>
        /// Reports that a session has ended.
        /// </summary>
        /// <response code="204">Session end reported to server.</response>
        /// <returns>A <see cref="NoContentResult"/>.</returns>
        [HttpPost("Sessions/Logout")]
        [Authorize(Policy = Policies.DefaultAuthorization)]
        [ProducesResponseType(StatusCodes.Status204NoContent)]
        public ActionResult ReportSessionEnded()
        {
            AuthorizationInfo auth = _authContext.GetAuthorizationInfo(Request);

            _sessionManager.Logout(auth.Token);
            return NoContent();
        }

        /// <summary>
        /// Get all auth providers.
        /// </summary>
        /// <response code="200">Auth providers retrieved.</response>
        /// <returns>An <see cref="IEnumerable{NameIdPair}"/> with the auth providers.</returns>
        [HttpGet("Auth/Providers")]
        [Authorize(Policy = Policies.RequiresElevation)]
        [ProducesResponseType(StatusCodes.Status200OK)]
        public ActionResult<IEnumerable<NameIdPair>> GetAuthProviders()
        {
            return _userManager.GetAuthenticationProviders();
        }

        /// <summary>
        /// Get all password reset providers.
        /// </summary>
        /// <response code="200">Password reset providers retrieved.</response>
        /// <returns>An <see cref="IEnumerable{NameIdPair}"/> with the password reset providers.</returns>
        [HttpGet("Auth/PasswordResetProviders")]
        [ProducesResponseType(StatusCodes.Status200OK)]
        [Authorize(Policy = Policies.RequiresElevation)]
        public ActionResult<IEnumerable<NameIdPair>> GetPasswordResetProviders()
        {
            return _userManager.GetPasswordResetProviders();
        }
    }
}<|MERGE_RESOLUTION|>--- conflicted
+++ resolved
@@ -162,15 +162,10 @@
             [FromRoute, Required] string? sessionId,
             [FromQuery] Guid[] itemIds,
             [FromQuery] long? startPositionTicks,
-<<<<<<< HEAD
-            [FromQuery, Required] PlayCommand playCommand)
-        {
-            var playRequest = new PlayRequest()
-=======
             [FromQuery] PlayCommand playCommand)
         {
             var playRequest = new PlayRequest
->>>>>>> 4d64041a
+
             {
                 ItemIds = itemIds,
                 StartPositionTicks = startPositionTicks,
