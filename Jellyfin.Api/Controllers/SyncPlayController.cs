--- conflicted
+++ resolved
@@ -70,13 +70,12 @@
         /// <returns>A <see cref="NoContentResult"/> indicating success.</returns>
         [HttpPost("Join")]
         [ProducesResponseType(StatusCodes.Status204NoContent)]
-<<<<<<< HEAD
         [ProducesResponseType(StatusCodes.Status400BadRequest)]
-        [Authorize(Policy = Policies.SyncPlayAccess)]
-        public ActionResult SyncPlayJoinGroup(
+        [Authorize(Policy = Policies.SyncPlayHasAccess)]
+        public async Task<ActionResult> SyncPlayJoinGroup(
             [FromBody, Required] JoinGroupRequestDto requestData)
         {
-            var joiningSession = RequestHelpers.GetSession(_sessionManager, _authorizationContext, Request);
+            var joiningSession = await RequestHelpers.GetSession(_sessionManager, _authorizationContext, Request).ConfigureAwait(false);
 
             // TODO: check if session can control remote session.
             // TODO: reject or allow remote sessions that don't have SyncPlay access?
@@ -91,13 +90,6 @@
                 return BadRequest();
             }
 
-=======
-        [Authorize(Policy = Policies.SyncPlayJoinGroup)]
-        public async Task<ActionResult> SyncPlayJoinGroup(
-            [FromBody, Required] JoinGroupRequestDto requestData)
-        {
-            var currentSession = await RequestHelpers.GetSession(_sessionManager, _authorizationContext, Request).ConfigureAwait(false);
->>>>>>> ec35b8b4
             var syncPlayRequest = new JoinGroupRequest(requestData.GroupId);
             _syncPlayManager.JoinGroup(joiningSession, syncPlayRequest, CancellationToken.None);
             return NoContent();
@@ -112,12 +104,11 @@
         /// <returns>A <see cref="NoContentResult"/> indicating success.</returns>
         [HttpPost("Leave")]
         [ProducesResponseType(StatusCodes.Status204NoContent)]
-<<<<<<< HEAD
         [ProducesResponseType(StatusCodes.Status400BadRequest)]
-        public ActionResult SyncPlayLeaveGroup(
+        public async Task<ActionResult> SyncPlayLeaveGroup(
             [FromBody, Required] LeaveGroupRequestDto requestData)
         {
-            var leavingSession = RequestHelpers.GetSession(_sessionManager, _authorizationContext, Request);
+            var leavingSession = await RequestHelpers.GetSession(_sessionManager, _authorizationContext, Request).ConfigureAwait(false);
 
             // TODO: check if session can control remote session.
             if (requestData.RemoteSessionId != null)
@@ -132,12 +123,6 @@
                 return BadRequest();
             }
 
-=======
-        [Authorize(Policy = Policies.SyncPlayIsInGroup)]
-        public async Task<ActionResult> SyncPlayLeaveGroup()
-        {
-            var currentSession = await RequestHelpers.GetSession(_sessionManager, _authorizationContext, Request).ConfigureAwait(false);
->>>>>>> ec35b8b4
             var syncPlayRequest = new LeaveGroupRequest();
             _syncPlayManager.LeaveGroup(leavingSession, syncPlayRequest, CancellationToken.None);
             return NoContent();
