using System;
using System.Collections.Generic;
using System.ComponentModel.DataAnnotations;
using System.Diagnostics.CodeAnalysis;
using System.Globalization;
using System.IO;
using System.Linq;
using System.Text;
using System.Threading;
using System.Threading.Tasks;
using Jellyfin.Api.Attributes;
using Jellyfin.Api.Constants;
using Jellyfin.Api.Helpers;
using Jellyfin.Api.Models.PlaybackDtos;
using Jellyfin.Api.Models.StreamingDtos;
using MediaBrowser.Common.Configuration;
using MediaBrowser.Controller.Configuration;
using MediaBrowser.Controller.Devices;
using MediaBrowser.Controller.Dlna;
using MediaBrowser.Controller.Library;
using MediaBrowser.Controller.MediaEncoding;
using MediaBrowser.Controller.Net;
using MediaBrowser.Model.Configuration;
using MediaBrowser.Model.Dlna;
using MediaBrowser.Model.IO;
using MediaBrowser.Model.Net;
using Microsoft.AspNetCore.Authorization;
using Microsoft.AspNetCore.Http;
using Microsoft.AspNetCore.Mvc;
using Microsoft.Extensions.Configuration;
using Microsoft.Extensions.Logging;
using Microsoft.Net.Http.Headers;

namespace Jellyfin.Api.Controllers
{
    /// <summary>
    /// Dynamic hls controller.
    /// </summary>
    [Route("")]
    [Authorize(Policy = Policies.DefaultAuthorization)]
    public class DynamicHlsController : BaseJellyfinApiController
    {
        private readonly ILibraryManager _libraryManager;
        private readonly IUserManager _userManager;
        private readonly IDlnaManager _dlnaManager;
        private readonly IAuthorizationContext _authContext;
        private readonly IMediaSourceManager _mediaSourceManager;
        private readonly IServerConfigurationManager _serverConfigurationManager;
        private readonly IMediaEncoder _mediaEncoder;
        private readonly IFileSystem _fileSystem;
        private readonly ISubtitleEncoder _subtitleEncoder;
        private readonly IConfiguration _configuration;
        private readonly IDeviceManager _deviceManager;
        private readonly TranscodingJobHelper _transcodingJobHelper;
        private readonly ILogger<DynamicHlsController> _logger;
        private readonly EncodingHelper _encodingHelper;
        private readonly DynamicHlsHelper _dynamicHlsHelper;

        private readonly TranscodingJobType _transcodingJobType = TranscodingJobType.Hls;

        /// <summary>
        /// Initializes a new instance of the <see cref="DynamicHlsController"/> class.
        /// </summary>
        /// <param name="libraryManager">Instance of the <see cref="ILibraryManager"/> interface.</param>
        /// <param name="userManager">Instance of the <see cref="IUserManager"/> interface.</param>
        /// <param name="dlnaManager">Instance of the <see cref="IDlnaManager"/> interface.</param>
        /// <param name="authContext">Instance of the <see cref="IAuthorizationContext"/> interface.</param>
        /// <param name="mediaSourceManager">Instance of the <see cref="IMediaSourceManager"/> interface.</param>
        /// <param name="serverConfigurationManager">Instance of the <see cref="IServerConfigurationManager"/> interface.</param>
        /// <param name="mediaEncoder">Instance of the <see cref="IMediaEncoder"/> interface.</param>
        /// <param name="fileSystem">Instance of the <see cref="IFileSystem"/> interface.</param>
        /// <param name="subtitleEncoder">Instance of the <see cref="ISubtitleEncoder"/> interface.</param>
        /// <param name="configuration">Instance of the <see cref="IConfiguration"/> interface.</param>
        /// <param name="deviceManager">Instance of the <see cref="IDeviceManager"/> interface.</param>
        /// <param name="transcodingJobHelper">Instance of the <see cref="TranscodingJobHelper"/> class.</param>
        /// <param name="logger">Instance of the <see cref="ILogger{DynamicHlsController}"/> interface.</param>
        /// <param name="dynamicHlsHelper">Instance of <see cref="DynamicHlsHelper"/>.</param>
        public DynamicHlsController(
            ILibraryManager libraryManager,
            IUserManager userManager,
            IDlnaManager dlnaManager,
            IAuthorizationContext authContext,
            IMediaSourceManager mediaSourceManager,
            IServerConfigurationManager serverConfigurationManager,
            IMediaEncoder mediaEncoder,
            IFileSystem fileSystem,
            ISubtitleEncoder subtitleEncoder,
            IConfiguration configuration,
            IDeviceManager deviceManager,
            TranscodingJobHelper transcodingJobHelper,
            ILogger<DynamicHlsController> logger,
            DynamicHlsHelper dynamicHlsHelper)
        {
            _libraryManager = libraryManager;
            _userManager = userManager;
            _dlnaManager = dlnaManager;
            _authContext = authContext;
            _mediaSourceManager = mediaSourceManager;
            _serverConfigurationManager = serverConfigurationManager;
            _mediaEncoder = mediaEncoder;
            _fileSystem = fileSystem;
            _subtitleEncoder = subtitleEncoder;
            _configuration = configuration;
            _deviceManager = deviceManager;
            _transcodingJobHelper = transcodingJobHelper;
            _logger = logger;
            _dynamicHlsHelper = dynamicHlsHelper;

            _encodingHelper = new EncodingHelper(_mediaEncoder, _fileSystem, _subtitleEncoder, _configuration);
        }

        /// <summary>
        /// Gets a video hls playlist stream.
        /// </summary>
        /// <param name="itemId">The item id.</param>
        /// <param name="container">The video container. Possible values are: ts, webm, asf, wmv, ogv, mp4, m4v, mkv, mpeg, mpg, avi, 3gp, wmv, wtv, m2ts, mov, iso, flv. </param>
        /// <param name="static">Optional. If true, the original file will be streamed statically without any encoding. Use either no url extension or the original file extension. true/false.</param>
        /// <param name="params">The streaming parameters.</param>
        /// <param name="tag">The tag.</param>
        /// <param name="deviceProfileId">Optional. The dlna device profile id to utilize.</param>
        /// <param name="playSessionId">The play session id.</param>
        /// <param name="segmentContainer">The segment container.</param>
        /// <param name="segmentLength">The segment lenght.</param>
        /// <param name="minSegments">The minimum number of segments.</param>
        /// <param name="mediaSourceId">The media version id, if playing an alternate version.</param>
        /// <param name="deviceId">The device id of the client requesting. Used to stop encoding processes when needed.</param>
        /// <param name="audioCodec">Optional. Specify a audio codec to encode to, e.g. mp3. If omitted the server will auto-select using the url's extension. Options: aac, mp3, vorbis, wma.</param>
        /// <param name="enableAutoStreamCopy">Whether or not to allow automatic stream copy if requested values match the original source. Defaults to true.</param>
        /// <param name="allowVideoStreamCopy">Whether or not to allow copying of the video stream url.</param>
        /// <param name="allowAudioStreamCopy">Whether or not to allow copying of the audio stream url.</param>
        /// <param name="breakOnNonKeyFrames">Optional. Whether to break on non key frames.</param>
        /// <param name="audioSampleRate">Optional. Specify a specific audio sample rate, e.g. 44100.</param>
        /// <param name="maxAudioBitDepth">Optional. The maximum audio bit depth.</param>
        /// <param name="audioBitRate">Optional. Specify an audio bitrate to encode to, e.g. 128000. If omitted this will be left to encoder defaults.</param>
        /// <param name="audioChannels">Optional. Specify a specific number of audio channels to encode to, e.g. 2.</param>
        /// <param name="maxAudioChannels">Optional. Specify a maximum number of audio channels to encode to, e.g. 2.</param>
        /// <param name="profile">Optional. Specify a specific an encoder profile (varies by encoder), e.g. main, baseline, high.</param>
        /// <param name="level">Optional. Specify a level for the encoder profile (varies by encoder), e.g. 3, 3.1.</param>
        /// <param name="framerate">Optional. A specific video framerate to encode to, e.g. 23.976. Generally this should be omitted unless the device has specific requirements.</param>
        /// <param name="maxFramerate">Optional. A specific maximum video framerate to encode to, e.g. 23.976. Generally this should be omitted unless the device has specific requirements.</param>
        /// <param name="copyTimestamps">Whether or not to copy timestamps when transcoding with an offset. Defaults to false.</param>
        /// <param name="startTimeTicks">Optional. Specify a starting offset, in ticks. 1 tick = 10000 ms.</param>
        /// <param name="width">Optional. The fixed horizontal resolution of the encoded video.</param>
        /// <param name="height">Optional. The fixed vertical resolution of the encoded video.</param>
        /// <param name="videoBitRate">Optional. Specify a video bitrate to encode to, e.g. 500000. If omitted this will be left to encoder defaults.</param>
        /// <param name="subtitleStreamIndex">Optional. The index of the subtitle stream to use. If omitted no subtitles will be used.</param>
        /// <param name="subtitleMethod">Optional. Specify the subtitle delivery method.</param>
        /// <param name="maxRefFrames">Optional.</param>
        /// <param name="maxVideoBitDepth">Optional. The maximum video bit depth.</param>
        /// <param name="requireAvc">Optional. Whether to require avc.</param>
        /// <param name="deInterlace">Optional. Whether to deinterlace the video.</param>
        /// <param name="requireNonAnamorphic">Optional. Whether to require a non anamporphic stream.</param>
        /// <param name="transcodingMaxAudioChannels">Optional. The maximum number of audio channels to transcode.</param>
        /// <param name="cpuCoreLimit">Optional. The limit of how many cpu cores to use.</param>
        /// <param name="liveStreamId">The live stream id.</param>
        /// <param name="enableMpegtsM2TsMode">Optional. Whether to enable the MpegtsM2Ts mode.</param>
        /// <param name="videoCodec">Optional. Specify a video codec to encode to, e.g. h264. If omitted the server will auto-select using the url's extension. Options: h265, h264, mpeg4, theora, vpx, wmv.</param>
        /// <param name="subtitleCodec">Optional. Specify a subtitle codec to encode to.</param>
        /// <param name="transcodingReasons">Optional. The transcoding reason.</param>
        /// <param name="audioStreamIndex">Optional. The index of the audio stream to use. If omitted the first audio stream will be used.</param>
        /// <param name="videoStreamIndex">Optional. The index of the video stream to use. If omitted the first video stream will be used.</param>
        /// <param name="context">Optional. The <see cref="EncodingContext"/>.</param>
        /// <param name="streamOptions">Optional. The streaming options.</param>
        /// <param name="enableAdaptiveBitrateStreaming">Enable adaptive bitrate streaming.</param>
        /// <response code="200">Video stream returned.</response>
        /// <returns>A <see cref="FileResult"/> containing the playlist file.</returns>
        [HttpGet("Videos/{itemId}/master.m3u8")]
        [HttpHead("Videos/{itemId}/master.m3u8", Name = "HeadMasterHlsVideoPlaylist")]
        [ProducesResponseType(StatusCodes.Status200OK)]
        [ProducesPlaylistFile]
        public async Task<ActionResult> GetMasterHlsVideoPlaylist(
            [FromRoute, Required] Guid itemId,
<<<<<<< HEAD
            [FromRoute] string? container,
=======
            [FromRoute, Required] string container,
>>>>>>> a626ce5b
            [FromQuery] bool? @static,
            [FromQuery] string? @params,
            [FromQuery] string? tag,
            [FromQuery] string? deviceProfileId,
            [FromQuery] string? playSessionId,
            [FromQuery] string? segmentContainer,
            [FromQuery] int? segmentLength,
            [FromQuery] int? minSegments,
            [FromQuery, Required] string mediaSourceId,
            [FromQuery] string? deviceId,
            [FromQuery] string? audioCodec,
            [FromQuery] bool? enableAutoStreamCopy,
            [FromQuery] bool? allowVideoStreamCopy,
            [FromQuery] bool? allowAudioStreamCopy,
            [FromQuery] bool? breakOnNonKeyFrames,
            [FromQuery] int? audioSampleRate,
            [FromQuery] int? maxAudioBitDepth,
            [FromQuery] int? audioBitRate,
            [FromQuery] int? audioChannels,
            [FromQuery] int? maxAudioChannels,
            [FromQuery] string? profile,
            [FromQuery] string? level,
            [FromQuery] float? framerate,
            [FromQuery] float? maxFramerate,
            [FromQuery] bool? copyTimestamps,
            [FromQuery] long? startTimeTicks,
            [FromQuery] int? width,
            [FromQuery] int? height,
            [FromQuery] int? videoBitRate,
            [FromQuery] int? subtitleStreamIndex,
            [FromQuery] SubtitleDeliveryMethod subtitleMethod,
            [FromQuery] int? maxRefFrames,
            [FromQuery] int? maxVideoBitDepth,
            [FromQuery] bool? requireAvc,
            [FromQuery] bool? deInterlace,
            [FromQuery] bool? requireNonAnamorphic,
            [FromQuery] int? transcodingMaxAudioChannels,
            [FromQuery] int? cpuCoreLimit,
            [FromQuery] string? liveStreamId,
            [FromQuery] bool? enableMpegtsM2TsMode,
            [FromQuery] string? videoCodec,
            [FromQuery] string? subtitleCodec,
            [FromQuery] string? transcodingReasons,
            [FromQuery] int? audioStreamIndex,
            [FromQuery] int? videoStreamIndex,
            [FromQuery] EncodingContext context,
            [FromQuery] Dictionary<string, string> streamOptions,
            [FromQuery] bool enableAdaptiveBitrateStreaming = true)
        {
            var streamingRequest = new HlsVideoRequestDto
            {
                Id = itemId,
                Container = container,
                Static = @static ?? true,
                Params = @params,
                Tag = tag,
                DeviceProfileId = deviceProfileId,
                PlaySessionId = playSessionId,
                SegmentContainer = segmentContainer,
                SegmentLength = segmentLength,
                MinSegments = minSegments,
                MediaSourceId = mediaSourceId,
                DeviceId = deviceId,
                AudioCodec = audioCodec,
                EnableAutoStreamCopy = enableAutoStreamCopy ?? true,
                AllowAudioStreamCopy = allowAudioStreamCopy ?? true,
                AllowVideoStreamCopy = allowVideoStreamCopy ?? true,
                BreakOnNonKeyFrames = breakOnNonKeyFrames ?? false,
                AudioSampleRate = audioSampleRate,
                MaxAudioChannels = maxAudioChannels,
                AudioBitRate = audioBitRate,
                MaxAudioBitDepth = maxAudioBitDepth,
                AudioChannels = audioChannels,
                Profile = profile,
                Level = level,
                Framerate = framerate,
                MaxFramerate = maxFramerate,
                CopyTimestamps = copyTimestamps ?? true,
                StartTimeTicks = startTimeTicks,
                Width = width,
                Height = height,
                VideoBitRate = videoBitRate,
                SubtitleStreamIndex = subtitleStreamIndex,
                SubtitleMethod = subtitleMethod,
                MaxRefFrames = maxRefFrames,
                MaxVideoBitDepth = maxVideoBitDepth,
                RequireAvc = requireAvc ?? true,
                DeInterlace = deInterlace ?? true,
                RequireNonAnamorphic = requireNonAnamorphic ?? true,
                TranscodingMaxAudioChannels = transcodingMaxAudioChannels,
                CpuCoreLimit = cpuCoreLimit,
                LiveStreamId = liveStreamId,
                EnableMpegtsM2TsMode = enableMpegtsM2TsMode ?? true,
                VideoCodec = videoCodec,
                SubtitleCodec = subtitleCodec,
                TranscodeReasons = transcodingReasons,
                AudioStreamIndex = audioStreamIndex,
                VideoStreamIndex = videoStreamIndex,
                Context = context,
                StreamOptions = streamOptions,
                EnableAdaptiveBitrateStreaming = enableAdaptiveBitrateStreaming
            };

            return await _dynamicHlsHelper.GetMasterHlsPlaylist(_transcodingJobType, streamingRequest, enableAdaptiveBitrateStreaming).ConfigureAwait(false);
        }

        /// <summary>
        /// Gets an audio hls playlist stream.
        /// </summary>
        /// <param name="itemId">The item id.</param>
        /// <param name="container">The video container. Possible values are: ts, webm, asf, wmv, ogv, mp4, m4v, mkv, mpeg, mpg, avi, 3gp, wmv, wtv, m2ts, mov, iso, flv. </param>
        /// <param name="static">Optional. If true, the original file will be streamed statically without any encoding. Use either no url extension or the original file extension. true/false.</param>
        /// <param name="params">The streaming parameters.</param>
        /// <param name="tag">The tag.</param>
        /// <param name="deviceProfileId">Optional. The dlna device profile id to utilize.</param>
        /// <param name="playSessionId">The play session id.</param>
        /// <param name="segmentContainer">The segment container.</param>
        /// <param name="segmentLength">The segment lenght.</param>
        /// <param name="minSegments">The minimum number of segments.</param>
        /// <param name="mediaSourceId">The media version id, if playing an alternate version.</param>
        /// <param name="deviceId">The device id of the client requesting. Used to stop encoding processes when needed.</param>
        /// <param name="audioCodec">Optional. Specify a audio codec to encode to, e.g. mp3. If omitted the server will auto-select using the url's extension. Options: aac, mp3, vorbis, wma.</param>
        /// <param name="enableAutoStreamCopy">Whether or not to allow automatic stream copy if requested values match the original source. Defaults to true.</param>
        /// <param name="allowVideoStreamCopy">Whether or not to allow copying of the video stream url.</param>
        /// <param name="allowAudioStreamCopy">Whether or not to allow copying of the audio stream url.</param>
        /// <param name="breakOnNonKeyFrames">Optional. Whether to break on non key frames.</param>
        /// <param name="audioSampleRate">Optional. Specify a specific audio sample rate, e.g. 44100.</param>
        /// <param name="maxAudioBitDepth">Optional. The maximum audio bit depth.</param>
        /// <param name="audioBitRate">Optional. Specify an audio bitrate to encode to, e.g. 128000. If omitted this will be left to encoder defaults.</param>
        /// <param name="audioChannels">Optional. Specify a specific number of audio channels to encode to, e.g. 2.</param>
        /// <param name="maxAudioChannels">Optional. Specify a maximum number of audio channels to encode to, e.g. 2.</param>
        /// <param name="profile">Optional. Specify a specific an encoder profile (varies by encoder), e.g. main, baseline, high.</param>
        /// <param name="level">Optional. Specify a level for the encoder profile (varies by encoder), e.g. 3, 3.1.</param>
        /// <param name="framerate">Optional. A specific video framerate to encode to, e.g. 23.976. Generally this should be omitted unless the device has specific requirements.</param>
        /// <param name="maxFramerate">Optional. A specific maximum video framerate to encode to, e.g. 23.976. Generally this should be omitted unless the device has specific requirements.</param>
        /// <param name="copyTimestamps">Whether or not to copy timestamps when transcoding with an offset. Defaults to false.</param>
        /// <param name="startTimeTicks">Optional. Specify a starting offset, in ticks. 1 tick = 10000 ms.</param>
        /// <param name="width">Optional. The fixed horizontal resolution of the encoded video.</param>
        /// <param name="height">Optional. The fixed vertical resolution of the encoded video.</param>
        /// <param name="videoBitRate">Optional. Specify a video bitrate to encode to, e.g. 500000. If omitted this will be left to encoder defaults.</param>
        /// <param name="subtitleStreamIndex">Optional. The index of the subtitle stream to use. If omitted no subtitles will be used.</param>
        /// <param name="subtitleMethod">Optional. Specify the subtitle delivery method.</param>
        /// <param name="maxRefFrames">Optional.</param>
        /// <param name="maxVideoBitDepth">Optional. The maximum video bit depth.</param>
        /// <param name="requireAvc">Optional. Whether to require avc.</param>
        /// <param name="deInterlace">Optional. Whether to deinterlace the video.</param>
        /// <param name="requireNonAnamorphic">Optional. Whether to require a non anamporphic stream.</param>
        /// <param name="transcodingMaxAudioChannels">Optional. The maximum number of audio channels to transcode.</param>
        /// <param name="cpuCoreLimit">Optional. The limit of how many cpu cores to use.</param>
        /// <param name="liveStreamId">The live stream id.</param>
        /// <param name="enableMpegtsM2TsMode">Optional. Whether to enable the MpegtsM2Ts mode.</param>
        /// <param name="videoCodec">Optional. Specify a video codec to encode to, e.g. h264. If omitted the server will auto-select using the url's extension. Options: h265, h264, mpeg4, theora, vpx, wmv.</param>
        /// <param name="subtitleCodec">Optional. Specify a subtitle codec to encode to.</param>
        /// <param name="transcodingReasons">Optional. The transcoding reason.</param>
        /// <param name="audioStreamIndex">Optional. The index of the audio stream to use. If omitted the first audio stream will be used.</param>
        /// <param name="videoStreamIndex">Optional. The index of the video stream to use. If omitted the first video stream will be used.</param>
        /// <param name="context">Optional. The <see cref="EncodingContext"/>.</param>
        /// <param name="streamOptions">Optional. The streaming options.</param>
        /// <param name="enableAdaptiveBitrateStreaming">Enable adaptive bitrate streaming.</param>
        /// <response code="200">Audio stream returned.</response>
        /// <returns>A <see cref="FileResult"/> containing the playlist file.</returns>
        [HttpGet("Audio/{itemId}/master.m3u8")]
        [HttpHead("Audio/{itemId}/master.m3u8", Name = "HeadMasterHlsAudioPlaylist")]
        [ProducesResponseType(StatusCodes.Status200OK)]
        [ProducesPlaylistFile]
        public async Task<ActionResult> GetMasterHlsAudioPlaylist(
            [FromRoute, Required] Guid itemId,
<<<<<<< HEAD
            [FromRoute] string? container,
=======
            [FromQuery, Required] string container,
>>>>>>> a626ce5b
            [FromQuery] bool? @static,
            [FromQuery] string? @params,
            [FromQuery] string? tag,
            [FromQuery] string? deviceProfileId,
            [FromQuery] string? playSessionId,
            [FromQuery] string? segmentContainer,
            [FromQuery] int? segmentLength,
            [FromQuery] int? minSegments,
            [FromQuery, Required] string mediaSourceId,
            [FromQuery] string? deviceId,
            [FromQuery] string? audioCodec,
            [FromQuery] bool? enableAutoStreamCopy,
            [FromQuery] bool? allowVideoStreamCopy,
            [FromQuery] bool? allowAudioStreamCopy,
            [FromQuery] bool? breakOnNonKeyFrames,
            [FromQuery] int? audioSampleRate,
            [FromQuery] int? maxAudioBitDepth,
            [FromQuery] int? audioBitRate,
            [FromQuery] int? audioChannels,
            [FromQuery] int? maxAudioChannels,
            [FromQuery] string? profile,
            [FromQuery] string? level,
            [FromQuery] float? framerate,
            [FromQuery] float? maxFramerate,
            [FromQuery] bool? copyTimestamps,
            [FromQuery] long? startTimeTicks,
            [FromQuery] int? width,
            [FromQuery] int? height,
            [FromQuery] int? videoBitRate,
            [FromQuery] int? subtitleStreamIndex,
            [FromQuery] SubtitleDeliveryMethod subtitleMethod,
            [FromQuery] int? maxRefFrames,
            [FromQuery] int? maxVideoBitDepth,
            [FromQuery] bool? requireAvc,
            [FromQuery] bool? deInterlace,
            [FromQuery] bool? requireNonAnamorphic,
            [FromQuery] int? transcodingMaxAudioChannels,
            [FromQuery] int? cpuCoreLimit,
            [FromQuery] string? liveStreamId,
            [FromQuery] bool? enableMpegtsM2TsMode,
            [FromQuery] string? videoCodec,
            [FromQuery] string? subtitleCodec,
            [FromQuery] string? transcodingReasons,
            [FromQuery] int? audioStreamIndex,
            [FromQuery] int? videoStreamIndex,
            [FromQuery] EncodingContext context,
            [FromQuery] Dictionary<string, string> streamOptions,
            [FromQuery] bool enableAdaptiveBitrateStreaming = true)
        {
            var streamingRequest = new HlsAudioRequestDto
            {
                Id = itemId,
                Container = container,
                Static = @static ?? true,
                Params = @params,
                Tag = tag,
                DeviceProfileId = deviceProfileId,
                PlaySessionId = playSessionId,
                SegmentContainer = segmentContainer,
                SegmentLength = segmentLength,
                MinSegments = minSegments,
                MediaSourceId = mediaSourceId,
                DeviceId = deviceId,
                AudioCodec = audioCodec,
                EnableAutoStreamCopy = enableAutoStreamCopy ?? true,
                AllowAudioStreamCopy = allowAudioStreamCopy ?? true,
                AllowVideoStreamCopy = allowVideoStreamCopy ?? true,
                BreakOnNonKeyFrames = breakOnNonKeyFrames ?? false,
                AudioSampleRate = audioSampleRate,
                MaxAudioChannels = maxAudioChannels,
                AudioBitRate = audioBitRate,
                MaxAudioBitDepth = maxAudioBitDepth,
                AudioChannels = audioChannels,
                Profile = profile,
                Level = level,
                Framerate = framerate,
                MaxFramerate = maxFramerate,
                CopyTimestamps = copyTimestamps ?? true,
                StartTimeTicks = startTimeTicks,
                Width = width,
                Height = height,
                VideoBitRate = videoBitRate,
                SubtitleStreamIndex = subtitleStreamIndex,
                SubtitleMethod = subtitleMethod,
                MaxRefFrames = maxRefFrames,
                MaxVideoBitDepth = maxVideoBitDepth,
                RequireAvc = requireAvc ?? true,
                DeInterlace = deInterlace ?? true,
                RequireNonAnamorphic = requireNonAnamorphic ?? true,
                TranscodingMaxAudioChannels = transcodingMaxAudioChannels,
                CpuCoreLimit = cpuCoreLimit,
                LiveStreamId = liveStreamId,
                EnableMpegtsM2TsMode = enableMpegtsM2TsMode ?? true,
                VideoCodec = videoCodec,
                SubtitleCodec = subtitleCodec,
                TranscodeReasons = transcodingReasons,
                AudioStreamIndex = audioStreamIndex,
                VideoStreamIndex = videoStreamIndex,
                Context = context,
                StreamOptions = streamOptions,
                EnableAdaptiveBitrateStreaming = enableAdaptiveBitrateStreaming
            };

            return await _dynamicHlsHelper.GetMasterHlsPlaylist(_transcodingJobType, streamingRequest, enableAdaptiveBitrateStreaming).ConfigureAwait(false);
        }

        /// <summary>
        /// Gets a video stream using HTTP live streaming.
        /// </summary>
        /// <param name="itemId">The item id.</param>
        /// <param name="container">The video container. Possible values are: ts, webm, asf, wmv, ogv, mp4, m4v, mkv, mpeg, mpg, avi, 3gp, wmv, wtv, m2ts, mov, iso, flv. </param>
        /// <param name="static">Optional. If true, the original file will be streamed statically without any encoding. Use either no url extension or the original file extension. true/false.</param>
        /// <param name="params">The streaming parameters.</param>
        /// <param name="tag">The tag.</param>
        /// <param name="deviceProfileId">Optional. The dlna device profile id to utilize.</param>
        /// <param name="playSessionId">The play session id.</param>
        /// <param name="segmentContainer">The segment container.</param>
        /// <param name="segmentLength">The segment lenght.</param>
        /// <param name="minSegments">The minimum number of segments.</param>
        /// <param name="mediaSourceId">The media version id, if playing an alternate version.</param>
        /// <param name="deviceId">The device id of the client requesting. Used to stop encoding processes when needed.</param>
        /// <param name="audioCodec">Optional. Specify a audio codec to encode to, e.g. mp3. If omitted the server will auto-select using the url's extension. Options: aac, mp3, vorbis, wma.</param>
        /// <param name="enableAutoStreamCopy">Whether or not to allow automatic stream copy if requested values match the original source. Defaults to true.</param>
        /// <param name="allowVideoStreamCopy">Whether or not to allow copying of the video stream url.</param>
        /// <param name="allowAudioStreamCopy">Whether or not to allow copying of the audio stream url.</param>
        /// <param name="breakOnNonKeyFrames">Optional. Whether to break on non key frames.</param>
        /// <param name="audioSampleRate">Optional. Specify a specific audio sample rate, e.g. 44100.</param>
        /// <param name="maxAudioBitDepth">Optional. The maximum audio bit depth.</param>
        /// <param name="audioBitRate">Optional. Specify an audio bitrate to encode to, e.g. 128000. If omitted this will be left to encoder defaults.</param>
        /// <param name="audioChannels">Optional. Specify a specific number of audio channels to encode to, e.g. 2.</param>
        /// <param name="maxAudioChannels">Optional. Specify a maximum number of audio channels to encode to, e.g. 2.</param>
        /// <param name="profile">Optional. Specify a specific an encoder profile (varies by encoder), e.g. main, baseline, high.</param>
        /// <param name="level">Optional. Specify a level for the encoder profile (varies by encoder), e.g. 3, 3.1.</param>
        /// <param name="framerate">Optional. A specific video framerate to encode to, e.g. 23.976. Generally this should be omitted unless the device has specific requirements.</param>
        /// <param name="maxFramerate">Optional. A specific maximum video framerate to encode to, e.g. 23.976. Generally this should be omitted unless the device has specific requirements.</param>
        /// <param name="copyTimestamps">Whether or not to copy timestamps when transcoding with an offset. Defaults to false.</param>
        /// <param name="startTimeTicks">Optional. Specify a starting offset, in ticks. 1 tick = 10000 ms.</param>
        /// <param name="width">Optional. The fixed horizontal resolution of the encoded video.</param>
        /// <param name="height">Optional. The fixed vertical resolution of the encoded video.</param>
        /// <param name="videoBitRate">Optional. Specify a video bitrate to encode to, e.g. 500000. If omitted this will be left to encoder defaults.</param>
        /// <param name="subtitleStreamIndex">Optional. The index of the subtitle stream to use. If omitted no subtitles will be used.</param>
        /// <param name="subtitleMethod">Optional. Specify the subtitle delivery method.</param>
        /// <param name="maxRefFrames">Optional.</param>
        /// <param name="maxVideoBitDepth">Optional. The maximum video bit depth.</param>
        /// <param name="requireAvc">Optional. Whether to require avc.</param>
        /// <param name="deInterlace">Optional. Whether to deinterlace the video.</param>
        /// <param name="requireNonAnamorphic">Optional. Whether to require a non anamporphic stream.</param>
        /// <param name="transcodingMaxAudioChannels">Optional. The maximum number of audio channels to transcode.</param>
        /// <param name="cpuCoreLimit">Optional. The limit of how many cpu cores to use.</param>
        /// <param name="liveStreamId">The live stream id.</param>
        /// <param name="enableMpegtsM2TsMode">Optional. Whether to enable the MpegtsM2Ts mode.</param>
        /// <param name="videoCodec">Optional. Specify a video codec to encode to, e.g. h264. If omitted the server will auto-select using the url's extension. Options: h265, h264, mpeg4, theora, vpx, wmv.</param>
        /// <param name="subtitleCodec">Optional. Specify a subtitle codec to encode to.</param>
        /// <param name="transcodingReasons">Optional. The transcoding reason.</param>
        /// <param name="audioStreamIndex">Optional. The index of the audio stream to use. If omitted the first audio stream will be used.</param>
        /// <param name="videoStreamIndex">Optional. The index of the video stream to use. If omitted the first video stream will be used.</param>
        /// <param name="context">Optional. The <see cref="EncodingContext"/>.</param>
        /// <param name="streamOptions">Optional. The streaming options.</param>
        /// <response code="200">Video stream returned.</response>
        /// <returns>A <see cref="FileResult"/> containing the audio file.</returns>
        [HttpGet("Videos/{itemId}/main.m3u8")]
        [ProducesResponseType(StatusCodes.Status200OK)]
        [ProducesPlaylistFile]
        public async Task<ActionResult> GetVariantHlsVideoPlaylist(
            [FromRoute, Required] Guid itemId,
<<<<<<< HEAD
            [FromRoute] string? container,
=======
            [FromQuery, Required] string container,
>>>>>>> a626ce5b
            [FromQuery] bool? @static,
            [FromQuery] string? @params,
            [FromQuery] string? tag,
            [FromQuery] string? deviceProfileId,
            [FromQuery] string? playSessionId,
            [FromQuery] string? segmentContainer,
            [FromQuery] int? segmentLength,
            [FromQuery] int? minSegments,
            [FromQuery] string? mediaSourceId,
            [FromQuery] string? deviceId,
            [FromQuery] string? audioCodec,
            [FromQuery] bool? enableAutoStreamCopy,
            [FromQuery] bool? allowVideoStreamCopy,
            [FromQuery] bool? allowAudioStreamCopy,
            [FromQuery] bool? breakOnNonKeyFrames,
            [FromQuery] int? audioSampleRate,
            [FromQuery] int? maxAudioBitDepth,
            [FromQuery] int? audioBitRate,
            [FromQuery] int? audioChannels,
            [FromQuery] int? maxAudioChannels,
            [FromQuery] string? profile,
            [FromQuery] string? level,
            [FromQuery] float? framerate,
            [FromQuery] float? maxFramerate,
            [FromQuery] bool? copyTimestamps,
            [FromQuery] long? startTimeTicks,
            [FromQuery] int? width,
            [FromQuery] int? height,
            [FromQuery] int? videoBitRate,
            [FromQuery] int? subtitleStreamIndex,
            [FromQuery] SubtitleDeliveryMethod subtitleMethod,
            [FromQuery] int? maxRefFrames,
            [FromQuery] int? maxVideoBitDepth,
            [FromQuery] bool? requireAvc,
            [FromQuery] bool? deInterlace,
            [FromQuery] bool? requireNonAnamorphic,
            [FromQuery] int? transcodingMaxAudioChannels,
            [FromQuery] int? cpuCoreLimit,
            [FromQuery] string? liveStreamId,
            [FromQuery] bool? enableMpegtsM2TsMode,
            [FromQuery] string? videoCodec,
            [FromQuery] string? subtitleCodec,
            [FromQuery] string? transcodingReasons,
            [FromQuery] int? audioStreamIndex,
            [FromQuery] int? videoStreamIndex,
            [FromQuery] EncodingContext context,
            [FromQuery] Dictionary<string, string> streamOptions)
        {
            var cancellationTokenSource = new CancellationTokenSource();
            var streamingRequest = new VideoRequestDto
            {
                Id = itemId,
                Container = container,
                Static = @static ?? true,
                Params = @params,
                Tag = tag,
                DeviceProfileId = deviceProfileId,
                PlaySessionId = playSessionId,
                SegmentContainer = segmentContainer,
                SegmentLength = segmentLength,
                MinSegments = minSegments,
                MediaSourceId = mediaSourceId,
                DeviceId = deviceId,
                AudioCodec = audioCodec,
                EnableAutoStreamCopy = enableAutoStreamCopy ?? true,
                AllowAudioStreamCopy = allowAudioStreamCopy ?? true,
                AllowVideoStreamCopy = allowVideoStreamCopy ?? true,
                BreakOnNonKeyFrames = breakOnNonKeyFrames ?? false,
                AudioSampleRate = audioSampleRate,
                MaxAudioChannels = maxAudioChannels,
                AudioBitRate = audioBitRate,
                MaxAudioBitDepth = maxAudioBitDepth,
                AudioChannels = audioChannels,
                Profile = profile,
                Level = level,
                Framerate = framerate,
                MaxFramerate = maxFramerate,
                CopyTimestamps = copyTimestamps ?? true,
                StartTimeTicks = startTimeTicks,
                Width = width,
                Height = height,
                VideoBitRate = videoBitRate,
                SubtitleStreamIndex = subtitleStreamIndex,
                SubtitleMethod = subtitleMethod,
                MaxRefFrames = maxRefFrames,
                MaxVideoBitDepth = maxVideoBitDepth,
                RequireAvc = requireAvc ?? true,
                DeInterlace = deInterlace ?? true,
                RequireNonAnamorphic = requireNonAnamorphic ?? true,
                TranscodingMaxAudioChannels = transcodingMaxAudioChannels,
                CpuCoreLimit = cpuCoreLimit,
                LiveStreamId = liveStreamId,
                EnableMpegtsM2TsMode = enableMpegtsM2TsMode ?? true,
                VideoCodec = videoCodec,
                SubtitleCodec = subtitleCodec,
                TranscodeReasons = transcodingReasons,
                AudioStreamIndex = audioStreamIndex,
                VideoStreamIndex = videoStreamIndex,
                Context = context,
                StreamOptions = streamOptions
            };

            return await GetVariantPlaylistInternal(streamingRequest, "main", cancellationTokenSource)
                .ConfigureAwait(false);
        }

        /// <summary>
        /// Gets an audio stream using HTTP live streaming.
        /// </summary>
        /// <param name="itemId">The item id.</param>
        /// <param name="container">The video container. Possible values are: ts, webm, asf, wmv, ogv, mp4, m4v, mkv, mpeg, mpg, avi, 3gp, wmv, wtv, m2ts, mov, iso, flv. </param>
        /// <param name="static">Optional. If true, the original file will be streamed statically without any encoding. Use either no url extension or the original file extension. true/false.</param>
        /// <param name="params">The streaming parameters.</param>
        /// <param name="tag">The tag.</param>
        /// <param name="deviceProfileId">Optional. The dlna device profile id to utilize.</param>
        /// <param name="playSessionId">The play session id.</param>
        /// <param name="segmentContainer">The segment container.</param>
        /// <param name="segmentLength">The segment lenght.</param>
        /// <param name="minSegments">The minimum number of segments.</param>
        /// <param name="mediaSourceId">The media version id, if playing an alternate version.</param>
        /// <param name="deviceId">The device id of the client requesting. Used to stop encoding processes when needed.</param>
        /// <param name="audioCodec">Optional. Specify a audio codec to encode to, e.g. mp3. If omitted the server will auto-select using the url's extension. Options: aac, mp3, vorbis, wma.</param>
        /// <param name="enableAutoStreamCopy">Whether or not to allow automatic stream copy if requested values match the original source. Defaults to true.</param>
        /// <param name="allowVideoStreamCopy">Whether or not to allow copying of the video stream url.</param>
        /// <param name="allowAudioStreamCopy">Whether or not to allow copying of the audio stream url.</param>
        /// <param name="breakOnNonKeyFrames">Optional. Whether to break on non key frames.</param>
        /// <param name="audioSampleRate">Optional. Specify a specific audio sample rate, e.g. 44100.</param>
        /// <param name="maxAudioBitDepth">Optional. The maximum audio bit depth.</param>
        /// <param name="audioBitRate">Optional. Specify an audio bitrate to encode to, e.g. 128000. If omitted this will be left to encoder defaults.</param>
        /// <param name="audioChannels">Optional. Specify a specific number of audio channels to encode to, e.g. 2.</param>
        /// <param name="maxAudioChannels">Optional. Specify a maximum number of audio channels to encode to, e.g. 2.</param>
        /// <param name="profile">Optional. Specify a specific an encoder profile (varies by encoder), e.g. main, baseline, high.</param>
        /// <param name="level">Optional. Specify a level for the encoder profile (varies by encoder), e.g. 3, 3.1.</param>
        /// <param name="framerate">Optional. A specific video framerate to encode to, e.g. 23.976. Generally this should be omitted unless the device has specific requirements.</param>
        /// <param name="maxFramerate">Optional. A specific maximum video framerate to encode to, e.g. 23.976. Generally this should be omitted unless the device has specific requirements.</param>
        /// <param name="copyTimestamps">Whether or not to copy timestamps when transcoding with an offset. Defaults to false.</param>
        /// <param name="startTimeTicks">Optional. Specify a starting offset, in ticks. 1 tick = 10000 ms.</param>
        /// <param name="width">Optional. The fixed horizontal resolution of the encoded video.</param>
        /// <param name="height">Optional. The fixed vertical resolution of the encoded video.</param>
        /// <param name="videoBitRate">Optional. Specify a video bitrate to encode to, e.g. 500000. If omitted this will be left to encoder defaults.</param>
        /// <param name="subtitleStreamIndex">Optional. The index of the subtitle stream to use. If omitted no subtitles will be used.</param>
        /// <param name="subtitleMethod">Optional. Specify the subtitle delivery method.</param>
        /// <param name="maxRefFrames">Optional.</param>
        /// <param name="maxVideoBitDepth">Optional. The maximum video bit depth.</param>
        /// <param name="requireAvc">Optional. Whether to require avc.</param>
        /// <param name="deInterlace">Optional. Whether to deinterlace the video.</param>
        /// <param name="requireNonAnamorphic">Optional. Whether to require a non anamporphic stream.</param>
        /// <param name="transcodingMaxAudioChannels">Optional. The maximum number of audio channels to transcode.</param>
        /// <param name="cpuCoreLimit">Optional. The limit of how many cpu cores to use.</param>
        /// <param name="liveStreamId">The live stream id.</param>
        /// <param name="enableMpegtsM2TsMode">Optional. Whether to enable the MpegtsM2Ts mode.</param>
        /// <param name="videoCodec">Optional. Specify a video codec to encode to, e.g. h264. If omitted the server will auto-select using the url's extension. Options: h265, h264, mpeg4, theora, vpx, wmv.</param>
        /// <param name="subtitleCodec">Optional. Specify a subtitle codec to encode to.</param>
        /// <param name="transcodingReasons">Optional. The transcoding reason.</param>
        /// <param name="audioStreamIndex">Optional. The index of the audio stream to use. If omitted the first audio stream will be used.</param>
        /// <param name="videoStreamIndex">Optional. The index of the video stream to use. If omitted the first video stream will be used.</param>
        /// <param name="context">Optional. The <see cref="EncodingContext"/>.</param>
        /// <param name="streamOptions">Optional. The streaming options.</param>
        /// <response code="200">Audio stream returned.</response>
        /// <returns>A <see cref="FileResult"/> containing the audio file.</returns>
        [HttpGet("Audio/{itemId}/main.m3u8")]
        [ProducesResponseType(StatusCodes.Status200OK)]
        [ProducesPlaylistFile]
        public async Task<ActionResult> GetVariantHlsAudioPlaylist(
            [FromRoute, Required] Guid itemId,
<<<<<<< HEAD
            [FromRoute] string? container,
=======
            [FromQuery, Required] string container,
>>>>>>> a626ce5b
            [FromQuery] bool? @static,
            [FromQuery] string? @params,
            [FromQuery] string? tag,
            [FromQuery] string? deviceProfileId,
            [FromQuery] string? playSessionId,
            [FromQuery] string? segmentContainer,
            [FromQuery] int? segmentLength,
            [FromQuery] int? minSegments,
            [FromQuery] string? mediaSourceId,
            [FromQuery] string? deviceId,
            [FromQuery] string? audioCodec,
            [FromQuery] bool? enableAutoStreamCopy,
            [FromQuery] bool? allowVideoStreamCopy,
            [FromQuery] bool? allowAudioStreamCopy,
            [FromQuery] bool? breakOnNonKeyFrames,
            [FromQuery] int? audioSampleRate,
            [FromQuery] int? maxAudioBitDepth,
            [FromQuery] int? audioBitRate,
            [FromQuery] int? audioChannels,
            [FromQuery] int? maxAudioChannels,
            [FromQuery] string? profile,
            [FromQuery] string? level,
            [FromQuery] float? framerate,
            [FromQuery] float? maxFramerate,
            [FromQuery] bool? copyTimestamps,
            [FromQuery] long? startTimeTicks,
            [FromQuery] int? width,
            [FromQuery] int? height,
            [FromQuery] int? videoBitRate,
            [FromQuery] int? subtitleStreamIndex,
            [FromQuery] SubtitleDeliveryMethod subtitleMethod,
            [FromQuery] int? maxRefFrames,
            [FromQuery] int? maxVideoBitDepth,
            [FromQuery] bool? requireAvc,
            [FromQuery] bool? deInterlace,
            [FromQuery] bool? requireNonAnamorphic,
            [FromQuery] int? transcodingMaxAudioChannels,
            [FromQuery] int? cpuCoreLimit,
            [FromQuery] string? liveStreamId,
            [FromQuery] bool? enableMpegtsM2TsMode,
            [FromQuery] string? videoCodec,
            [FromQuery] string? subtitleCodec,
            [FromQuery] string? transcodingReasons,
            [FromQuery] int? audioStreamIndex,
            [FromQuery] int? videoStreamIndex,
            [FromQuery] EncodingContext context,
            [FromQuery] Dictionary<string, string> streamOptions)
        {
            var cancellationTokenSource = new CancellationTokenSource();
            var streamingRequest = new StreamingRequestDto
            {
                Id = itemId,
                Container = container,
                Static = @static ?? true,
                Params = @params,
                Tag = tag,
                DeviceProfileId = deviceProfileId,
                PlaySessionId = playSessionId,
                SegmentContainer = segmentContainer,
                SegmentLength = segmentLength,
                MinSegments = minSegments,
                MediaSourceId = mediaSourceId,
                DeviceId = deviceId,
                AudioCodec = audioCodec,
                EnableAutoStreamCopy = enableAutoStreamCopy ?? true,
                AllowAudioStreamCopy = allowAudioStreamCopy ?? true,
                AllowVideoStreamCopy = allowVideoStreamCopy ?? true,
                BreakOnNonKeyFrames = breakOnNonKeyFrames ?? false,
                AudioSampleRate = audioSampleRate,
                MaxAudioChannels = maxAudioChannels,
                AudioBitRate = audioBitRate,
                MaxAudioBitDepth = maxAudioBitDepth,
                AudioChannels = audioChannels,
                Profile = profile,
                Level = level,
                Framerate = framerate,
                MaxFramerate = maxFramerate,
                CopyTimestamps = copyTimestamps ?? true,
                StartTimeTicks = startTimeTicks,
                Width = width,
                Height = height,
                VideoBitRate = videoBitRate,
                SubtitleStreamIndex = subtitleStreamIndex,
                SubtitleMethod = subtitleMethod,
                MaxRefFrames = maxRefFrames,
                MaxVideoBitDepth = maxVideoBitDepth,
                RequireAvc = requireAvc ?? true,
                DeInterlace = deInterlace ?? true,
                RequireNonAnamorphic = requireNonAnamorphic ?? true,
                TranscodingMaxAudioChannels = transcodingMaxAudioChannels,
                CpuCoreLimit = cpuCoreLimit,
                LiveStreamId = liveStreamId,
                EnableMpegtsM2TsMode = enableMpegtsM2TsMode ?? true,
                VideoCodec = videoCodec,
                SubtitleCodec = subtitleCodec,
                TranscodeReasons = transcodingReasons,
                AudioStreamIndex = audioStreamIndex,
                VideoStreamIndex = videoStreamIndex,
                Context = context,
                StreamOptions = streamOptions
            };

            return await GetVariantPlaylistInternal(streamingRequest, "main", cancellationTokenSource)
                .ConfigureAwait(false);
        }

        /// <summary>
        /// Gets a video stream using HTTP live streaming.
        /// </summary>
        /// <param name="itemId">The item id.</param>
        /// <param name="playlistId">The playlist id.</param>
        /// <param name="segmentId">The segment id.</param>
        /// <param name="container">The video container. Possible values are: ts, webm, asf, wmv, ogv, mp4, m4v, mkv, mpeg, mpg, avi, 3gp, wmv, wtv, m2ts, mov, iso, flv. </param>
        /// <param name="static">Optional. If true, the original file will be streamed statically without any encoding. Use either no url extension or the original file extension. true/false.</param>
        /// <param name="params">The streaming parameters.</param>
        /// <param name="tag">The tag.</param>
        /// <param name="deviceProfileId">Optional. The dlna device profile id to utilize.</param>
        /// <param name="playSessionId">The play session id.</param>
        /// <param name="segmentContainer">The segment container.</param>
        /// <param name="segmentLength">The segment lenght.</param>
        /// <param name="minSegments">The minimum number of segments.</param>
        /// <param name="mediaSourceId">The media version id, if playing an alternate version.</param>
        /// <param name="deviceId">The device id of the client requesting. Used to stop encoding processes when needed.</param>
        /// <param name="audioCodec">Optional. Specify a audio codec to encode to, e.g. mp3. If omitted the server will auto-select using the url's extension. Options: aac, mp3, vorbis, wma.</param>
        /// <param name="enableAutoStreamCopy">Whether or not to allow automatic stream copy if requested values match the original source. Defaults to true.</param>
        /// <param name="allowVideoStreamCopy">Whether or not to allow copying of the video stream url.</param>
        /// <param name="allowAudioStreamCopy">Whether or not to allow copying of the audio stream url.</param>
        /// <param name="breakOnNonKeyFrames">Optional. Whether to break on non key frames.</param>
        /// <param name="audioSampleRate">Optional. Specify a specific audio sample rate, e.g. 44100.</param>
        /// <param name="maxAudioBitDepth">Optional. The maximum audio bit depth.</param>
        /// <param name="audioBitRate">Optional. Specify an audio bitrate to encode to, e.g. 128000. If omitted this will be left to encoder defaults.</param>
        /// <param name="audioChannels">Optional. Specify a specific number of audio channels to encode to, e.g. 2.</param>
        /// <param name="maxAudioChannels">Optional. Specify a maximum number of audio channels to encode to, e.g. 2.</param>
        /// <param name="profile">Optional. Specify a specific an encoder profile (varies by encoder), e.g. main, baseline, high.</param>
        /// <param name="level">Optional. Specify a level for the encoder profile (varies by encoder), e.g. 3, 3.1.</param>
        /// <param name="framerate">Optional. A specific video framerate to encode to, e.g. 23.976. Generally this should be omitted unless the device has specific requirements.</param>
        /// <param name="maxFramerate">Optional. A specific maximum video framerate to encode to, e.g. 23.976. Generally this should be omitted unless the device has specific requirements.</param>
        /// <param name="copyTimestamps">Whether or not to copy timestamps when transcoding with an offset. Defaults to false.</param>
        /// <param name="startTimeTicks">Optional. Specify a starting offset, in ticks. 1 tick = 10000 ms.</param>
        /// <param name="width">Optional. The fixed horizontal resolution of the encoded video.</param>
        /// <param name="height">Optional. The fixed vertical resolution of the encoded video.</param>
        /// <param name="videoBitRate">Optional. Specify a video bitrate to encode to, e.g. 500000. If omitted this will be left to encoder defaults.</param>
        /// <param name="subtitleStreamIndex">Optional. The index of the subtitle stream to use. If omitted no subtitles will be used.</param>
        /// <param name="subtitleMethod">Optional. Specify the subtitle delivery method.</param>
        /// <param name="maxRefFrames">Optional.</param>
        /// <param name="maxVideoBitDepth">Optional. The maximum video bit depth.</param>
        /// <param name="requireAvc">Optional. Whether to require avc.</param>
        /// <param name="deInterlace">Optional. Whether to deinterlace the video.</param>
        /// <param name="requireNonAnamorphic">Optional. Whether to require a non anamporphic stream.</param>
        /// <param name="transcodingMaxAudioChannels">Optional. The maximum number of audio channels to transcode.</param>
        /// <param name="cpuCoreLimit">Optional. The limit of how many cpu cores to use.</param>
        /// <param name="liveStreamId">The live stream id.</param>
        /// <param name="enableMpegtsM2TsMode">Optional. Whether to enable the MpegtsM2Ts mode.</param>
        /// <param name="videoCodec">Optional. Specify a video codec to encode to, e.g. h264. If omitted the server will auto-select using the url's extension. Options: h265, h264, mpeg4, theora, vpx, wmv.</param>
        /// <param name="subtitleCodec">Optional. Specify a subtitle codec to encode to.</param>
        /// <param name="transcodingReasons">Optional. The transcoding reason.</param>
        /// <param name="audioStreamIndex">Optional. The index of the audio stream to use. If omitted the first audio stream will be used.</param>
        /// <param name="videoStreamIndex">Optional. The index of the video stream to use. If omitted the first video stream will be used.</param>
        /// <param name="context">Optional. The <see cref="EncodingContext"/>.</param>
        /// <param name="streamOptions">Optional. The streaming options.</param>
        /// <response code="200">Video stream returned.</response>
        /// <returns>A <see cref="FileResult"/> containing the audio file.</returns>
        [HttpGet("Videos/{itemId}/hls1/{playlistId}/{segmentId}.{container}")]
        [ProducesResponseType(StatusCodes.Status200OK)]
        [ProducesVideoFile]
        [SuppressMessage("Microsoft.Performance", "CA1801:ReviewUnusedParameters", MessageId = "playlistId", Justification = "Imported from ServiceStack")]
        public async Task<ActionResult> GetHlsVideoSegment(
            [FromRoute, Required] Guid itemId,
            [FromRoute, Required] string playlistId,
            [FromRoute, Required] int segmentId,
            [FromRoute] string container,
            [FromQuery] bool? @static,
            [FromQuery] string? @params,
            [FromQuery] string? tag,
            [FromQuery] string? deviceProfileId,
            [FromQuery] string? playSessionId,
            [FromQuery] string? segmentContainer,
            [FromQuery] int? segmentLength,
            [FromQuery] int? minSegments,
            [FromQuery] string? mediaSourceId,
            [FromQuery] string? deviceId,
            [FromQuery] string? audioCodec,
            [FromQuery] bool? enableAutoStreamCopy,
            [FromQuery] bool? allowVideoStreamCopy,
            [FromQuery] bool? allowAudioStreamCopy,
            [FromQuery] bool? breakOnNonKeyFrames,
            [FromQuery] int? audioSampleRate,
            [FromQuery] int? maxAudioBitDepth,
            [FromQuery] int? audioBitRate,
            [FromQuery] int? audioChannels,
            [FromQuery] int? maxAudioChannels,
            [FromQuery] string? profile,
            [FromQuery] string? level,
            [FromQuery] float? framerate,
            [FromQuery] float? maxFramerate,
            [FromQuery] bool? copyTimestamps,
            [FromQuery] long? startTimeTicks,
            [FromQuery] int? width,
            [FromQuery] int? height,
            [FromQuery] int? videoBitRate,
            [FromQuery] int? subtitleStreamIndex,
            [FromQuery] SubtitleDeliveryMethod subtitleMethod,
            [FromQuery] int? maxRefFrames,
            [FromQuery] int? maxVideoBitDepth,
            [FromQuery] bool? requireAvc,
            [FromQuery] bool? deInterlace,
            [FromQuery] bool? requireNonAnamorphic,
            [FromQuery] int? transcodingMaxAudioChannels,
            [FromQuery] int? cpuCoreLimit,
            [FromQuery] string? liveStreamId,
            [FromQuery] bool? enableMpegtsM2TsMode,
            [FromQuery] string? videoCodec,
            [FromQuery] string? subtitleCodec,
            [FromQuery] string? transcodingReasons,
            [FromQuery] int? audioStreamIndex,
            [FromQuery] int? videoStreamIndex,
            [FromQuery] EncodingContext context,
            [FromQuery] Dictionary<string, string> streamOptions)
        {
            var streamingRequest = new VideoRequestDto
            {
                Id = itemId,
                Container = container,
                Static = @static ?? true,
                Params = @params,
                Tag = tag,
                DeviceProfileId = deviceProfileId,
                PlaySessionId = playSessionId,
                SegmentContainer = segmentContainer,
                SegmentLength = segmentLength,
                MinSegments = minSegments,
                MediaSourceId = mediaSourceId,
                DeviceId = deviceId,
                AudioCodec = audioCodec,
                EnableAutoStreamCopy = enableAutoStreamCopy ?? true,
                AllowAudioStreamCopy = allowAudioStreamCopy ?? true,
                AllowVideoStreamCopy = allowVideoStreamCopy ?? true,
                BreakOnNonKeyFrames = breakOnNonKeyFrames ?? false,
                AudioSampleRate = audioSampleRate,
                MaxAudioChannels = maxAudioChannels,
                AudioBitRate = audioBitRate,
                MaxAudioBitDepth = maxAudioBitDepth,
                AudioChannels = audioChannels,
                Profile = profile,
                Level = level,
                Framerate = framerate,
                MaxFramerate = maxFramerate,
                CopyTimestamps = copyTimestamps ?? true,
                StartTimeTicks = startTimeTicks,
                Width = width,
                Height = height,
                VideoBitRate = videoBitRate,
                SubtitleStreamIndex = subtitleStreamIndex,
                SubtitleMethod = subtitleMethod,
                MaxRefFrames = maxRefFrames,
                MaxVideoBitDepth = maxVideoBitDepth,
                RequireAvc = requireAvc ?? true,
                DeInterlace = deInterlace ?? true,
                RequireNonAnamorphic = requireNonAnamorphic ?? true,
                TranscodingMaxAudioChannels = transcodingMaxAudioChannels,
                CpuCoreLimit = cpuCoreLimit,
                LiveStreamId = liveStreamId,
                EnableMpegtsM2TsMode = enableMpegtsM2TsMode ?? true,
                VideoCodec = videoCodec,
                SubtitleCodec = subtitleCodec,
                TranscodeReasons = transcodingReasons,
                AudioStreamIndex = audioStreamIndex,
                VideoStreamIndex = videoStreamIndex,
                Context = context,
                StreamOptions = streamOptions
            };

            return await GetDynamicSegment(streamingRequest, segmentId)
                .ConfigureAwait(false);
        }

        /// <summary>
        /// Gets a video stream using HTTP live streaming.
        /// </summary>
        /// <param name="itemId">The item id.</param>
        /// <param name="playlistId">The playlist id.</param>
        /// <param name="segmentId">The segment id.</param>
        /// <param name="container">The video container. Possible values are: ts, webm, asf, wmv, ogv, mp4, m4v, mkv, mpeg, mpg, avi, 3gp, wmv, wtv, m2ts, mov, iso, flv. </param>
        /// <param name="static">Optional. If true, the original file will be streamed statically without any encoding. Use either no url extension or the original file extension. true/false.</param>
        /// <param name="params">The streaming parameters.</param>
        /// <param name="tag">The tag.</param>
        /// <param name="deviceProfileId">Optional. The dlna device profile id to utilize.</param>
        /// <param name="playSessionId">The play session id.</param>
        /// <param name="segmentContainer">The segment container.</param>
        /// <param name="segmentLength">The segment lenght.</param>
        /// <param name="minSegments">The minimum number of segments.</param>
        /// <param name="mediaSourceId">The media version id, if playing an alternate version.</param>
        /// <param name="deviceId">The device id of the client requesting. Used to stop encoding processes when needed.</param>
        /// <param name="audioCodec">Optional. Specify a audio codec to encode to, e.g. mp3. If omitted the server will auto-select using the url's extension. Options: aac, mp3, vorbis, wma.</param>
        /// <param name="enableAutoStreamCopy">Whether or not to allow automatic stream copy if requested values match the original source. Defaults to true.</param>
        /// <param name="allowVideoStreamCopy">Whether or not to allow copying of the video stream url.</param>
        /// <param name="allowAudioStreamCopy">Whether or not to allow copying of the audio stream url.</param>
        /// <param name="breakOnNonKeyFrames">Optional. Whether to break on non key frames.</param>
        /// <param name="audioSampleRate">Optional. Specify a specific audio sample rate, e.g. 44100.</param>
        /// <param name="maxAudioBitDepth">Optional. The maximum audio bit depth.</param>
        /// <param name="audioBitRate">Optional. Specify an audio bitrate to encode to, e.g. 128000. If omitted this will be left to encoder defaults.</param>
        /// <param name="audioChannels">Optional. Specify a specific number of audio channels to encode to, e.g. 2.</param>
        /// <param name="maxAudioChannels">Optional. Specify a maximum number of audio channels to encode to, e.g. 2.</param>
        /// <param name="profile">Optional. Specify a specific an encoder profile (varies by encoder), e.g. main, baseline, high.</param>
        /// <param name="level">Optional. Specify a level for the encoder profile (varies by encoder), e.g. 3, 3.1.</param>
        /// <param name="framerate">Optional. A specific video framerate to encode to, e.g. 23.976. Generally this should be omitted unless the device has specific requirements.</param>
        /// <param name="maxFramerate">Optional. A specific maximum video framerate to encode to, e.g. 23.976. Generally this should be omitted unless the device has specific requirements.</param>
        /// <param name="copyTimestamps">Whether or not to copy timestamps when transcoding with an offset. Defaults to false.</param>
        /// <param name="startTimeTicks">Optional. Specify a starting offset, in ticks. 1 tick = 10000 ms.</param>
        /// <param name="width">Optional. The fixed horizontal resolution of the encoded video.</param>
        /// <param name="height">Optional. The fixed vertical resolution of the encoded video.</param>
        /// <param name="videoBitRate">Optional. Specify a video bitrate to encode to, e.g. 500000. If omitted this will be left to encoder defaults.</param>
        /// <param name="subtitleStreamIndex">Optional. The index of the subtitle stream to use. If omitted no subtitles will be used.</param>
        /// <param name="subtitleMethod">Optional. Specify the subtitle delivery method.</param>
        /// <param name="maxRefFrames">Optional.</param>
        /// <param name="maxVideoBitDepth">Optional. The maximum video bit depth.</param>
        /// <param name="requireAvc">Optional. Whether to require avc.</param>
        /// <param name="deInterlace">Optional. Whether to deinterlace the video.</param>
        /// <param name="requireNonAnamorphic">Optional. Whether to require a non anamporphic stream.</param>
        /// <param name="transcodingMaxAudioChannels">Optional. The maximum number of audio channels to transcode.</param>
        /// <param name="cpuCoreLimit">Optional. The limit of how many cpu cores to use.</param>
        /// <param name="liveStreamId">The live stream id.</param>
        /// <param name="enableMpegtsM2TsMode">Optional. Whether to enable the MpegtsM2Ts mode.</param>
        /// <param name="videoCodec">Optional. Specify a video codec to encode to, e.g. h264. If omitted the server will auto-select using the url's extension. Options: h265, h264, mpeg4, theora, vpx, wmv.</param>
        /// <param name="subtitleCodec">Optional. Specify a subtitle codec to encode to.</param>
        /// <param name="transcodingReasons">Optional. The transcoding reason.</param>
        /// <param name="audioStreamIndex">Optional. The index of the audio stream to use. If omitted the first audio stream will be used.</param>
        /// <param name="videoStreamIndex">Optional. The index of the video stream to use. If omitted the first video stream will be used.</param>
        /// <param name="context">Optional. The <see cref="EncodingContext"/>.</param>
        /// <param name="streamOptions">Optional. The streaming options.</param>
        /// <response code="200">Video stream returned.</response>
        /// <returns>A <see cref="FileResult"/> containing the audio file.</returns>
        [HttpGet("Audio/{itemId}/hls1/{playlistId}/{segmentId}.{container}")]
        [ProducesResponseType(StatusCodes.Status200OK)]
        [ProducesAudioFile]
        [SuppressMessage("Microsoft.Performance", "CA1801:ReviewUnusedParameters", MessageId = "playlistId", Justification = "Imported from ServiceStack")]
        public async Task<ActionResult> GetHlsAudioSegment(
            [FromRoute, Required] Guid itemId,
            [FromRoute, Required] string playlistId,
            [FromRoute, Required] int segmentId,
            [FromRoute] string container,
            [FromQuery] bool? @static,
            [FromQuery] string? @params,
            [FromQuery] string? tag,
            [FromQuery] string? deviceProfileId,
            [FromQuery] string? playSessionId,
            [FromQuery] string? segmentContainer,
            [FromQuery] int? segmentLength,
            [FromQuery] int? minSegments,
            [FromQuery] string? mediaSourceId,
            [FromQuery] string? deviceId,
            [FromQuery] string? audioCodec,
            [FromQuery] bool? enableAutoStreamCopy,
            [FromQuery] bool? allowVideoStreamCopy,
            [FromQuery] bool? allowAudioStreamCopy,
            [FromQuery] bool? breakOnNonKeyFrames,
            [FromQuery] int? audioSampleRate,
            [FromQuery] int? maxAudioBitDepth,
            [FromQuery] int? audioBitRate,
            [FromQuery] int? audioChannels,
            [FromQuery] int? maxAudioChannels,
            [FromQuery] string? profile,
            [FromQuery] string? level,
            [FromQuery] float? framerate,
            [FromQuery] float? maxFramerate,
            [FromQuery] bool? copyTimestamps,
            [FromQuery] long? startTimeTicks,
            [FromQuery] int? width,
            [FromQuery] int? height,
            [FromQuery] int? videoBitRate,
            [FromQuery] int? subtitleStreamIndex,
            [FromQuery] SubtitleDeliveryMethod subtitleMethod,
            [FromQuery] int? maxRefFrames,
            [FromQuery] int? maxVideoBitDepth,
            [FromQuery] bool? requireAvc,
            [FromQuery] bool? deInterlace,
            [FromQuery] bool? requireNonAnamorphic,
            [FromQuery] int? transcodingMaxAudioChannels,
            [FromQuery] int? cpuCoreLimit,
            [FromQuery] string? liveStreamId,
            [FromQuery] bool? enableMpegtsM2TsMode,
            [FromQuery] string? videoCodec,
            [FromQuery] string? subtitleCodec,
            [FromQuery] string? transcodingReasons,
            [FromQuery] int? audioStreamIndex,
            [FromQuery] int? videoStreamIndex,
            [FromQuery] EncodingContext context,
            [FromQuery] Dictionary<string, string> streamOptions)
        {
            var streamingRequest = new StreamingRequestDto
            {
                Id = itemId,
                Container = container,
                Static = @static ?? true,
                Params = @params,
                Tag = tag,
                DeviceProfileId = deviceProfileId,
                PlaySessionId = playSessionId,
                SegmentContainer = segmentContainer,
                SegmentLength = segmentLength,
                MinSegments = minSegments,
                MediaSourceId = mediaSourceId,
                DeviceId = deviceId,
                AudioCodec = audioCodec,
                EnableAutoStreamCopy = enableAutoStreamCopy ?? true,
                AllowAudioStreamCopy = allowAudioStreamCopy ?? true,
                AllowVideoStreamCopy = allowVideoStreamCopy ?? true,
                BreakOnNonKeyFrames = breakOnNonKeyFrames ?? false,
                AudioSampleRate = audioSampleRate,
                MaxAudioChannels = maxAudioChannels,
                AudioBitRate = audioBitRate,
                MaxAudioBitDepth = maxAudioBitDepth,
                AudioChannels = audioChannels,
                Profile = profile,
                Level = level,
                Framerate = framerate,
                MaxFramerate = maxFramerate,
                CopyTimestamps = copyTimestamps ?? true,
                StartTimeTicks = startTimeTicks,
                Width = width,
                Height = height,
                VideoBitRate = videoBitRate,
                SubtitleStreamIndex = subtitleStreamIndex,
                SubtitleMethod = subtitleMethod,
                MaxRefFrames = maxRefFrames,
                MaxVideoBitDepth = maxVideoBitDepth,
                RequireAvc = requireAvc ?? true,
                DeInterlace = deInterlace ?? true,
                RequireNonAnamorphic = requireNonAnamorphic ?? true,
                TranscodingMaxAudioChannels = transcodingMaxAudioChannels,
                CpuCoreLimit = cpuCoreLimit,
                LiveStreamId = liveStreamId,
                EnableMpegtsM2TsMode = enableMpegtsM2TsMode ?? true,
                VideoCodec = videoCodec,
                SubtitleCodec = subtitleCodec,
                TranscodeReasons = transcodingReasons,
                AudioStreamIndex = audioStreamIndex,
                VideoStreamIndex = videoStreamIndex,
                Context = context,
                StreamOptions = streamOptions
            };

            return await GetDynamicSegment(streamingRequest, segmentId)
                .ConfigureAwait(false);
        }

        private async Task<ActionResult> GetVariantPlaylistInternal(StreamingRequestDto streamingRequest, string name, CancellationTokenSource cancellationTokenSource)
        {
            using var state = await StreamingHelpers.GetStreamingState(
                    streamingRequest,
                    Request,
                    _authContext,
                    _mediaSourceManager,
                    _userManager,
                    _libraryManager,
                    _serverConfigurationManager,
                    _mediaEncoder,
                    _fileSystem,
                    _subtitleEncoder,
                    _configuration,
                    _dlnaManager,
                    _deviceManager,
                    _transcodingJobHelper,
                    _transcodingJobType,
                    cancellationTokenSource.Token)
                .ConfigureAwait(false);

            Response.Headers.Add(HeaderNames.Expires, "0");

            var segmentLengths = GetSegmentLengths(state);

            var builder = new StringBuilder();

            builder.AppendLine("#EXTM3U");
            builder.AppendLine("#EXT-X-PLAYLIST-TYPE:VOD");
            builder.AppendLine("#EXT-X-VERSION:3");
            builder.AppendLine("#EXT-X-TARGETDURATION:" + Math.Ceiling(segmentLengths.Length > 0 ? segmentLengths.Max() : state.SegmentLength).ToString(CultureInfo.InvariantCulture));
            builder.AppendLine("#EXT-X-MEDIA-SEQUENCE:0");

            var queryString = Request.QueryString;
            var index = 0;

            var segmentExtension = GetSegmentFileExtension(streamingRequest.SegmentContainer);

            foreach (var length in segmentLengths)
            {
                builder.AppendLine("#EXTINF:" + length.ToString("0.0000", CultureInfo.InvariantCulture) + ", nodesc");
                builder.AppendLine(
                    string.Format(
                        CultureInfo.InvariantCulture,
                        "hls1/{0}/{1}{2}{3}",
                        name,
                        index.ToString(CultureInfo.InvariantCulture),
                        segmentExtension,
                        queryString));

                index++;
            }

            builder.AppendLine("#EXT-X-ENDLIST");
            return new FileContentResult(Encoding.UTF8.GetBytes(builder.ToString()), MimeTypes.GetMimeType("playlist.m3u8"));
        }

        private async Task<ActionResult> GetDynamicSegment(StreamingRequestDto streamingRequest, int segmentId)
        {
            if ((streamingRequest.StartTimeTicks ?? 0) > 0)
            {
                throw new ArgumentException("StartTimeTicks is not allowed.");
            }

            var cancellationTokenSource = new CancellationTokenSource();
            var cancellationToken = cancellationTokenSource.Token;

            using var state = await StreamingHelpers.GetStreamingState(
                    streamingRequest,
                    Request,
                    _authContext,
                    _mediaSourceManager,
                    _userManager,
                    _libraryManager,
                    _serverConfigurationManager,
                    _mediaEncoder,
                    _fileSystem,
                    _subtitleEncoder,
                    _configuration,
                    _dlnaManager,
                    _deviceManager,
                    _transcodingJobHelper,
                    _transcodingJobType,
                    cancellationTokenSource.Token)
                .ConfigureAwait(false);

            var playlistPath = Path.ChangeExtension(state.OutputFilePath, ".m3u8");

            var segmentPath = GetSegmentPath(state, playlistPath, segmentId);

            var segmentExtension = GetSegmentFileExtension(state.Request.SegmentContainer);

            TranscodingJobDto? job;

            if (System.IO.File.Exists(segmentPath))
            {
                job = _transcodingJobHelper.OnTranscodeBeginRequest(playlistPath, _transcodingJobType);
                _logger.LogDebug("returning {0} [it exists, try 1]", segmentPath);
                return await GetSegmentResult(state, playlistPath, segmentPath, segmentExtension, segmentId, job, cancellationToken).ConfigureAwait(false);
            }

            var transcodingLock = _transcodingJobHelper.GetTranscodingLock(playlistPath);
            await transcodingLock.WaitAsync(cancellationTokenSource.Token).ConfigureAwait(false);
            var released = false;
            var startTranscoding = false;

            try
            {
                if (System.IO.File.Exists(segmentPath))
                {
                    job = _transcodingJobHelper.OnTranscodeBeginRequest(playlistPath, _transcodingJobType);
                    transcodingLock.Release();
                    released = true;
                    _logger.LogDebug("returning {0} [it exists, try 2]", segmentPath);
                    return await GetSegmentResult(state, playlistPath, segmentPath, segmentExtension, segmentId, job, cancellationToken).ConfigureAwait(false);
                }
                else
                {
                    var currentTranscodingIndex = GetCurrentTranscodingIndex(playlistPath, segmentExtension);
                    var segmentGapRequiringTranscodingChange = 24 / state.SegmentLength;

                    if (currentTranscodingIndex == null)
                    {
                        _logger.LogDebug("Starting transcoding because currentTranscodingIndex=null");
                        startTranscoding = true;
                    }
                    else if (segmentId < currentTranscodingIndex.Value)
                    {
                        _logger.LogDebug("Starting transcoding because requestedIndex={0} and currentTranscodingIndex={1}", segmentId, currentTranscodingIndex);
                        startTranscoding = true;
                    }
                    else if (segmentId - currentTranscodingIndex.Value > segmentGapRequiringTranscodingChange)
                    {
                        _logger.LogDebug("Starting transcoding because segmentGap is {0} and max allowed gap is {1}. requestedIndex={2}", segmentId - currentTranscodingIndex.Value, segmentGapRequiringTranscodingChange, segmentId);
                        startTranscoding = true;
                    }

                    if (startTranscoding)
                    {
                        // If the playlist doesn't already exist, startup ffmpeg
                        try
                        {
                            await _transcodingJobHelper.KillTranscodingJobs(streamingRequest.DeviceId, streamingRequest.PlaySessionId, p => false)
                                .ConfigureAwait(false);

                            if (currentTranscodingIndex.HasValue)
                            {
                                DeleteLastFile(playlistPath, segmentExtension, 0);
                            }

                            streamingRequest.StartTimeTicks = GetStartPositionTicks(state, segmentId);

                            state.WaitForPath = segmentPath;
                            var encodingOptions = _serverConfigurationManager.GetEncodingOptions();
                            job = await _transcodingJobHelper.StartFfMpeg(
                                state,
                                playlistPath,
                                GetCommandLineArguments(playlistPath, encodingOptions, state, true, segmentId),
                                Request,
                                _transcodingJobType,
                                cancellationTokenSource).ConfigureAwait(false);
                        }
                        catch
                        {
                            state.Dispose();
                            throw;
                        }

                        // await WaitForMinimumSegmentCount(playlistPath, 1, cancellationTokenSource.Token).ConfigureAwait(false);
                    }
                    else
                    {
                        job = _transcodingJobHelper.OnTranscodeBeginRequest(playlistPath, _transcodingJobType);
                        if (job?.TranscodingThrottler != null)
                        {
                            await job.TranscodingThrottler.UnpauseTranscoding().ConfigureAwait(false);
                        }
                    }
                }
            }
            finally
            {
                if (!released)
                {
                    transcodingLock.Release();
                }
            }

            _logger.LogDebug("returning {0} [general case]", segmentPath);
            job ??= _transcodingJobHelper.OnTranscodeBeginRequest(playlistPath, _transcodingJobType);
            return await GetSegmentResult(state, playlistPath, segmentPath, segmentExtension, segmentId, job, cancellationToken).ConfigureAwait(false);
        }

        private double[] GetSegmentLengths(StreamState state)
        {
            var result = new List<double>();

            var ticks = state.RunTimeTicks ?? 0;

            var segmentLengthTicks = TimeSpan.FromSeconds(state.SegmentLength).Ticks;

            while (ticks > 0)
            {
                var length = ticks >= segmentLengthTicks ? segmentLengthTicks : ticks;

                result.Add(TimeSpan.FromTicks(length).TotalSeconds);

                ticks -= length;
            }

            return result.ToArray();
        }

        private string GetCommandLineArguments(string outputPath, EncodingOptions encodingOptions, StreamState state, bool isEncoding, int startNumber)
        {
            var videoCodec = _encodingHelper.GetVideoEncoder(state, encodingOptions);

            var threads = _encodingHelper.GetNumberOfThreads(state, encodingOptions, videoCodec);

            if (state.BaseRequest.BreakOnNonKeyFrames)
            {
                // FIXME: this is actually a workaround, as ideally it really should be the client which decides whether non-keyframe
                //        breakpoints are supported; but current implementation always uses "ffmpeg input seeking" which is liable
                //        to produce a missing part of video stream before first keyframe is encountered, which may lead to
                //        awkward cases like a few starting HLS segments having no video whatsoever, which breaks hls.js
                _logger.LogInformation("Current HLS implementation doesn't support non-keyframe breaks but one is requested, ignoring that request");
                state.BaseRequest.BreakOnNonKeyFrames = false;
            }

            var inputModifier = _encodingHelper.GetInputModifier(state, encodingOptions);

            // If isEncoding is true we're actually starting ffmpeg
            var startNumberParam = isEncoding ? startNumber.ToString(CultureInfo.InvariantCulture) : "0";

            var mapArgs = state.IsOutputVideo ? _encodingHelper.GetMapArgs(state) : string.Empty;

            var outputTsArg = Path.Combine(Path.GetDirectoryName(outputPath), Path.GetFileNameWithoutExtension(outputPath)) + "%d" + GetSegmentFileExtension(state.Request.SegmentContainer);

            var segmentFormat = GetSegmentFileExtension(state.Request.SegmentContainer).TrimStart('.');
            if (string.Equals(segmentFormat, "ts", StringComparison.OrdinalIgnoreCase))
            {
                segmentFormat = "mpegts";
            }

            var maxMuxingQueueSize = encodingOptions.MaxMuxingQueueSize > 128
                ? encodingOptions.MaxMuxingQueueSize.ToString(CultureInfo.InvariantCulture)
                : "128";

            return string.Format(
                CultureInfo.InvariantCulture,
                "{0} {1} -map_metadata -1 -map_chapters -1 -threads {2} {3} {4} {5} -copyts -avoid_negative_ts disabled -max_muxing_queue_size {6} -f hls -max_delay 5000000 -hls_time {7} -individual_header_trailer 0 -hls_segment_type {8} -start_number {9} -hls_segment_filename \"{10}\" -hls_playlist_type vod -hls_list_size 0 -y \"{11}\"",
                inputModifier,
                _encodingHelper.GetInputArgument(state, encodingOptions),
                threads,
                mapArgs,
                GetVideoArguments(state, encodingOptions, startNumber),
                GetAudioArguments(state, encodingOptions),
                maxMuxingQueueSize,
                state.SegmentLength.ToString(CultureInfo.InvariantCulture),
                segmentFormat,
                startNumberParam,
                outputTsArg,
                outputPath).Trim();
        }

        private string GetAudioArguments(StreamState state, EncodingOptions encodingOptions)
        {
            var audioCodec = _encodingHelper.GetAudioEncoder(state);

            if (!state.IsOutputVideo)
            {
                if (EncodingHelper.IsCopyCodec(audioCodec))
                {
                    return "-acodec copy";
                }

                var audioTranscodeParams = new List<string>();

                audioTranscodeParams.Add("-acodec " + audioCodec);

                if (state.OutputAudioBitrate.HasValue)
                {
                    audioTranscodeParams.Add("-ab " + state.OutputAudioBitrate.Value.ToString(CultureInfo.InvariantCulture));
                }

                if (state.OutputAudioChannels.HasValue)
                {
                    audioTranscodeParams.Add("-ac " + state.OutputAudioChannels.Value.ToString(CultureInfo.InvariantCulture));
                }

                if (state.OutputAudioSampleRate.HasValue)
                {
                    audioTranscodeParams.Add("-ar " + state.OutputAudioSampleRate.Value.ToString(CultureInfo.InvariantCulture));
                }

                audioTranscodeParams.Add("-vn");
                return string.Join(' ', audioTranscodeParams);
            }

            if (EncodingHelper.IsCopyCodec(audioCodec))
            {
                var videoCodec = _encodingHelper.GetVideoEncoder(state, encodingOptions);

                if (EncodingHelper.IsCopyCodec(videoCodec) && state.EnableBreakOnNonKeyFrames(videoCodec))
                {
                    return "-codec:a:0 copy -copypriorss:a:0 0";
                }

                return "-codec:a:0 copy";
            }

            var args = "-codec:a:0 " + audioCodec;

            var channels = state.OutputAudioChannels;

            if (channels.HasValue)
            {
                args += " -ac " + channels.Value;
            }

            var bitrate = state.OutputAudioBitrate;

            if (bitrate.HasValue)
            {
                args += " -ab " + bitrate.Value.ToString(CultureInfo.InvariantCulture);
            }

            if (state.OutputAudioSampleRate.HasValue)
            {
                args += " -ar " + state.OutputAudioSampleRate.Value.ToString(CultureInfo.InvariantCulture);
            }

            args += " " + _encodingHelper.GetAudioFilterParam(state, encodingOptions, true);

            return args;
        }

        private string GetVideoArguments(StreamState state, EncodingOptions encodingOptions, int startNumber)
        {
            if (!state.IsOutputVideo)
            {
                return string.Empty;
            }

            var codec = _encodingHelper.GetVideoEncoder(state, encodingOptions);

            var args = "-codec:v:0 " + codec;

            // if (state.EnableMpegtsM2TsMode)
            // {
            //     args += " -mpegts_m2ts_mode 1";
            // }

            // See if we can save come cpu cycles by avoiding encoding
            if (EncodingHelper.IsCopyCodec(codec))
            {
                if (state.VideoStream != null && !string.Equals(state.VideoStream.NalLengthSize, "0", StringComparison.OrdinalIgnoreCase))
                {
                    string bitStreamArgs = _encodingHelper.GetBitStreamArgs(state.VideoStream);
                    if (!string.IsNullOrEmpty(bitStreamArgs))
                    {
                        args += " " + bitStreamArgs;
                    }
                }

                // args += " -flags -global_header";
            }
            else
            {
                var gopArg = string.Empty;
                var keyFrameArg = string.Format(
                    CultureInfo.InvariantCulture,
                    " -force_key_frames:0 \"expr:gte(t,{0}+n_forced*{1})\"",
                    startNumber * state.SegmentLength,
                    state.SegmentLength);

                var framerate = state.VideoStream?.RealFrameRate;

                if (framerate.HasValue)
                {
                    // This is to make sure keyframe interval is limited to our segment,
                    // as forcing keyframes is not enough.
                    // Example: we encoded half of desired length, then codec detected
                    // scene cut and inserted a keyframe; next forced keyframe would
                    // be created outside of segment, which breaks seeking
                    // -sc_threshold 0 is used to prevent the hardware encoder from post processing to break the set keyframe
                    gopArg = string.Format(
                        CultureInfo.InvariantCulture,
                        " -g {0} -keyint_min {0} -sc_threshold 0",
                        Math.Ceiling(state.SegmentLength * framerate.Value));
                }

                args += " " + _encodingHelper.GetVideoQualityParam(state, codec, encodingOptions, "veryfast");

                // Unable to force key frames using these hw encoders, set key frames by GOP
                if (string.Equals(codec, "h264_qsv", StringComparison.OrdinalIgnoreCase)
                    || string.Equals(codec, "h264_nvenc", StringComparison.OrdinalIgnoreCase)
                    || string.Equals(codec, "h264_amf", StringComparison.OrdinalIgnoreCase))
                {
                    args += " " + gopArg;
                }
                else
                {
                    args += " " + keyFrameArg + gopArg;
                }

                // args += " -mixed-refs 0 -refs 3 -x264opts b_pyramid=0:weightb=0:weightp=0";

                var hasGraphicalSubs = state.SubtitleStream != null && !state.SubtitleStream.IsTextSubtitleStream && state.SubtitleDeliveryMethod == SubtitleDeliveryMethod.Encode;

                // This is for graphical subs
                if (hasGraphicalSubs)
                {
                    args += _encodingHelper.GetGraphicalSubtitleParam(state, encodingOptions, codec);
                }

                // Add resolution params, if specified
                else
                {
                    args += _encodingHelper.GetOutputSizeParam(state, encodingOptions, codec);
                }

                // -start_at_zero is necessary to use with -ss when seeking,
                // otherwise the target position cannot be determined.
                if (!(state.SubtitleStream != null && state.SubtitleStream.IsExternal && !state.SubtitleStream.IsTextSubtitleStream))
                {
                    args += " -start_at_zero";
                }

                // args += " -flags -global_header";
            }

            if (!string.IsNullOrEmpty(state.OutputVideoSync))
            {
                args += " -vsync " + state.OutputVideoSync;
            }

            args += _encodingHelper.GetOutputFFlags(state);

            return args;
        }

        private string GetSegmentFileExtension(string? segmentContainer)
        {
            if (!string.IsNullOrWhiteSpace(segmentContainer))
            {
                return "." + segmentContainer;
            }

            return ".ts";
        }

        private string GetSegmentPath(StreamState state, string playlist, int index)
        {
            var folder = Path.GetDirectoryName(playlist);

            var filename = Path.GetFileNameWithoutExtension(playlist);

            return Path.Combine(folder, filename + index.ToString(CultureInfo.InvariantCulture) + GetSegmentFileExtension(state.Request.SegmentContainer));
        }

        private async Task<ActionResult> GetSegmentResult(
            StreamState state,
            string playlistPath,
            string segmentPath,
            string segmentExtension,
            int segmentIndex,
            TranscodingJobDto? transcodingJob,
            CancellationToken cancellationToken)
        {
            var segmentExists = System.IO.File.Exists(segmentPath);
            if (segmentExists)
            {
                if (transcodingJob != null && transcodingJob.HasExited)
                {
                    // Transcoding job is over, so assume all existing files are ready
                    _logger.LogDebug("serving up {0} as transcode is over", segmentPath);
                    return GetSegmentResult(state, segmentPath, segmentIndex, transcodingJob);
                }

                var currentTranscodingIndex = GetCurrentTranscodingIndex(playlistPath, segmentExtension);

                // If requested segment is less than transcoding position, we can't transcode backwards, so assume it's ready
                if (segmentIndex < currentTranscodingIndex)
                {
                    _logger.LogDebug("serving up {0} as transcode index {1} is past requested point {2}", segmentPath, currentTranscodingIndex, segmentIndex);
                    return GetSegmentResult(state, segmentPath, segmentIndex, transcodingJob);
                }
            }

            var nextSegmentPath = GetSegmentPath(state, playlistPath, segmentIndex + 1);
            if (transcodingJob != null)
            {
                while (!cancellationToken.IsCancellationRequested && !transcodingJob.HasExited)
                {
                    // To be considered ready, the segment file has to exist AND
                    // either the transcoding job should be done or next segment should also exist
                    if (segmentExists)
                    {
                        if (transcodingJob.HasExited || System.IO.File.Exists(nextSegmentPath))
                        {
                            _logger.LogDebug("serving up {0} as it deemed ready", segmentPath);
                            return GetSegmentResult(state, segmentPath, segmentIndex, transcodingJob);
                        }
                    }
                    else
                    {
                        segmentExists = System.IO.File.Exists(segmentPath);
                        if (segmentExists)
                        {
                            continue; // avoid unnecessary waiting if segment just became available
                        }
                    }

                    await Task.Delay(100, cancellationToken).ConfigureAwait(false);
                }

                if (!System.IO.File.Exists(segmentPath))
                {
                    _logger.LogWarning("cannot serve {0} as transcoding quit before we got there", segmentPath);
                }
                else
                {
                    _logger.LogDebug("serving {0} as it's on disk and transcoding stopped", segmentPath);
                }

                cancellationToken.ThrowIfCancellationRequested();
            }
            else
            {
                _logger.LogWarning("cannot serve {0} as it doesn't exist and no transcode is running", segmentPath);
            }

            return GetSegmentResult(state, segmentPath, segmentIndex, transcodingJob);
        }

        private ActionResult GetSegmentResult(StreamState state, string segmentPath, int index, TranscodingJobDto? transcodingJob)
        {
            var segmentEndingPositionTicks = GetEndPositionTicks(state, index);

            Response.OnCompleted(() =>
            {
                _logger.LogDebug("finished serving {0}", segmentPath);
                if (transcodingJob != null)
                {
                    transcodingJob.DownloadPositionTicks = Math.Max(transcodingJob.DownloadPositionTicks ?? segmentEndingPositionTicks, segmentEndingPositionTicks);
                    _transcodingJobHelper.OnTranscodeEndRequest(transcodingJob);
                }

                return Task.CompletedTask;
            });

            return FileStreamResponseHelpers.GetStaticFileResult(segmentPath, MimeTypes.GetMimeType(segmentPath)!, false, HttpContext);
        }

        private long GetEndPositionTicks(StreamState state, int requestedIndex)
        {
            double startSeconds = 0;
            var lengths = GetSegmentLengths(state);

            if (requestedIndex >= lengths.Length)
            {
                var msg = string.Format(
                    CultureInfo.InvariantCulture,
                    "Invalid segment index requested: {0} - Segment count: {1}",
                    requestedIndex,
                    lengths.Length);
                throw new ArgumentException(msg);
            }

            for (var i = 0; i <= requestedIndex; i++)
            {
                startSeconds += lengths[i];
            }

            return TimeSpan.FromSeconds(startSeconds).Ticks;
        }

        private int? GetCurrentTranscodingIndex(string playlist, string segmentExtension)
        {
            var job = _transcodingJobHelper.GetTranscodingJob(playlist, _transcodingJobType);

            if (job == null || job.HasExited)
            {
                return null;
            }

            var file = GetLastTranscodingFile(playlist, segmentExtension, _fileSystem);

            if (file == null)
            {
                return null;
            }

            var playlistFilename = Path.GetFileNameWithoutExtension(playlist);

            var indexString = Path.GetFileNameWithoutExtension(file.Name).Substring(playlistFilename.Length);

            return int.Parse(indexString, NumberStyles.Integer, CultureInfo.InvariantCulture);
        }

        private static FileSystemMetadata? GetLastTranscodingFile(string playlist, string segmentExtension, IFileSystem fileSystem)
        {
            var folder = Path.GetDirectoryName(playlist);

            var filePrefix = Path.GetFileNameWithoutExtension(playlist) ?? string.Empty;

            try
            {
                return fileSystem.GetFiles(folder, new[] { segmentExtension }, true, false)
                    .Where(i => Path.GetFileNameWithoutExtension(i.Name).StartsWith(filePrefix, StringComparison.OrdinalIgnoreCase))
                    .OrderByDescending(fileSystem.GetLastWriteTimeUtc)
                    .FirstOrDefault();
            }
            catch (IOException)
            {
                return null;
            }
        }

        private void DeleteLastFile(string playlistPath, string segmentExtension, int retryCount)
        {
            var file = GetLastTranscodingFile(playlistPath, segmentExtension, _fileSystem);

            if (file != null)
            {
                DeleteFile(file.FullName, retryCount);
            }
        }

        private void DeleteFile(string path, int retryCount)
        {
            if (retryCount >= 5)
            {
                return;
            }

            _logger.LogDebug("Deleting partial HLS file {path}", path);

            try
            {
                _fileSystem.DeleteFile(path);
            }
            catch (IOException ex)
            {
                _logger.LogError(ex, "Error deleting partial stream file(s) {path}", path);

                var task = Task.Delay(100);
                Task.WaitAll(task);
                DeleteFile(path, retryCount + 1);
            }
            catch (Exception ex)
            {
                _logger.LogError(ex, "Error deleting partial stream file(s) {path}", path);
            }
        }

        private long GetStartPositionTicks(StreamState state, int requestedIndex)
        {
            double startSeconds = 0;
            var lengths = GetSegmentLengths(state);

            if (requestedIndex >= lengths.Length)
            {
                var msg = string.Format(
                    CultureInfo.InvariantCulture,
                    "Invalid segment index requested: {0} - Segment count: {1}",
                    requestedIndex,
                    lengths.Length);
                throw new ArgumentException(msg);
            }

            for (var i = 0; i < requestedIndex; i++)
            {
                startSeconds += lengths[i];
            }

            var position = TimeSpan.FromSeconds(startSeconds).Ticks;
            return position;
        }
    }
}<|MERGE_RESOLUTION|>--- conflicted
+++ resolved
@@ -170,11 +170,7 @@
         [ProducesPlaylistFile]
         public async Task<ActionResult> GetMasterHlsVideoPlaylist(
             [FromRoute, Required] Guid itemId,
-<<<<<<< HEAD
-            [FromRoute] string? container,
-=======
             [FromRoute, Required] string container,
->>>>>>> a626ce5b
             [FromQuery] bool? @static,
             [FromQuery] string? @params,
             [FromQuery] string? tag,
@@ -342,11 +338,7 @@
         [ProducesPlaylistFile]
         public async Task<ActionResult> GetMasterHlsAudioPlaylist(
             [FromRoute, Required] Guid itemId,
-<<<<<<< HEAD
-            [FromRoute] string? container,
-=======
-            [FromQuery, Required] string container,
->>>>>>> a626ce5b
+            [FromQuery, Required] string container
             [FromQuery] bool? @static,
             [FromQuery] string? @params,
             [FromQuery] string? tag,
@@ -512,11 +504,7 @@
         [ProducesPlaylistFile]
         public async Task<ActionResult> GetVariantHlsVideoPlaylist(
             [FromRoute, Required] Guid itemId,
-<<<<<<< HEAD
-            [FromRoute] string? container,
-=======
             [FromQuery, Required] string container,
->>>>>>> a626ce5b
             [FromQuery] bool? @static,
             [FromQuery] string? @params,
             [FromQuery] string? tag,
@@ -682,11 +670,7 @@
         [ProducesPlaylistFile]
         public async Task<ActionResult> GetVariantHlsAudioPlaylist(
             [FromRoute, Required] Guid itemId,
-<<<<<<< HEAD
-            [FromRoute] string? container,
-=======
             [FromQuery, Required] string container,
->>>>>>> a626ce5b
             [FromQuery] bool? @static,
             [FromQuery] string? @params,
             [FromQuery] string? tag,
