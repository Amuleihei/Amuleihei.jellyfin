--- conflicted
+++ resolved
@@ -303,15 +303,9 @@
 
         if (!System.IO.File.Exists(playlistPath))
         {
-            var transcodingLock = _transcodingJobHelper.GetTranscodingLock(playlistPath);
-            await transcodingLock.WaitAsync(cancellationToken).ConfigureAwait(false);
-            try
-            {
-<<<<<<< HEAD
-                using (await _transcodingJobHelper.LockAsync(playlistPath, cancellationToken).ConfigureAwait(false))
-=======
+            using (await _transcodingJobHelper.LockAsync(playlistPath, cancellationToken).ConfigureAwait(false))
+            {
                 if (!System.IO.File.Exists(playlistPath))
->>>>>>> 10659f9b
                 {
                     // If the playlist doesn't already exist, startup ffmpeg
                     try
@@ -338,10 +332,6 @@
                         await HlsHelpers.WaitForMinimumSegmentCount(playlistPath, minSegments, _logger, cancellationToken).ConfigureAwait(false);
                     }
                 }
-            }
-            finally
-            {
-                transcodingLock.Release();
             }
         }
 
@@ -1462,33 +1452,16 @@
             return await GetSegmentResult(state, playlistPath, segmentPath, segmentExtension, segmentId, job, cancellationToken).ConfigureAwait(false);
         }
 
-        var transcodingLock = _transcodingJobHelper.GetTranscodingLock(playlistPath);
-        await transcodingLock.WaitAsync(cancellationToken).ConfigureAwait(false);
-        var released = false;
-        var startTranscoding = false;
-
-        try
-        {
+        using (await _transcodingJobHelper.LockAsync(playlistPath, cancellationToken).ConfigureAwait(false))
+        {
+            var startTranscoding = false;
+
             if (System.IO.File.Exists(segmentPath))
             {
                 job = _transcodingJobHelper.OnTranscodeBeginRequest(playlistPath, TranscodingJobType);
-                transcodingLock.Release();
-                released = true;
                 _logger.LogDebug("returning {0} [it exists, try 2]", segmentPath);
                 return await GetSegmentResult(state, playlistPath, segmentPath, segmentExtension, segmentId, job, cancellationToken).ConfigureAwait(false);
             }
-<<<<<<< HEAD
-
-            using (await _transcodingJobHelper.LockAsync(playlistPath, cancellationToken).ConfigureAwait(false))
-            {
-                var startTranscoding = false;
-
-                if (System.IO.File.Exists(segmentPath))
-                {
-                    job = _transcodingJobHelper.OnTranscodeBeginRequest(playlistPath, TranscodingJobType);
-                    _logger.LogDebug("returning {0} [it exists, try 2]", segmentPath);
-                    return await GetSegmentResult(state, playlistPath, segmentPath, segmentExtension, segmentId, job, cancellationToken).ConfigureAwait(false);
-=======
             else
             {
                 var currentTranscodingIndex = GetCurrentTranscodingIndex(playlistPath, segmentExtension);
@@ -1499,7 +1472,6 @@
                     _logger.LogDebug("Starting transcoding because fmp4 init file is being requested");
                     startTranscoding = true;
                     segmentId = 0;
->>>>>>> 10659f9b
                 }
                 else if (currentTranscodingIndex is null)
                 {
@@ -1549,13 +1521,6 @@
 
                     // await WaitForMinimumSegmentCount(playlistPath, 1, cancellationTokenSource.Token).ConfigureAwait(false);
                 }
-<<<<<<< HEAD
-            }
-
-            _logger.LogDebug("returning {0} [general case]", segmentPath);
-            job ??= _transcodingJobHelper.OnTranscodeBeginRequest(playlistPath, TranscodingJobType);
-            return await GetSegmentResult(state, playlistPath, segmentPath, segmentExtension, segmentId, job, cancellationToken).ConfigureAwait(false);
-=======
                 else
                 {
                     job = _transcodingJobHelper.OnTranscodeBeginRequest(playlistPath, TranscodingJobType);
@@ -1565,15 +1530,8 @@
                     }
                 }
             }
->>>>>>> 10659f9b
-        }
-        finally
-        {
-            if (!released)
-            {
-                transcodingLock.Release();
-            }
-        }
+        }
+
 
         _logger.LogDebug("returning {0} [general case]", segmentPath);
         job ??= _transcodingJobHelper.OnTranscodeBeginRequest(playlistPath, TranscodingJobType);
