--- conflicted
+++ resolved
@@ -2,11 +2,8 @@
 using System.ComponentModel.DataAnnotations;
 using System.Threading.Tasks;
 using Jellyfin.Api.Constants;
-<<<<<<< HEAD
+using Jellyfin.Api.Extensions;
 using Jellyfin.Api.Helpers;
-=======
-using Jellyfin.Api.Extensions;
->>>>>>> 3fe64f69
 using MediaBrowser.Common.Extensions;
 using MediaBrowser.Controller.Authentication;
 using MediaBrowser.Controller.Net;
@@ -120,34 +117,15 @@
     [ProducesResponseType(StatusCodes.Status403Forbidden)]
     public async Task<ActionResult<bool>> AuthorizeQuickConnect([FromQuery, Required] string code, [FromQuery] Guid? userId = null)
     {
-        var currentUserId = User.GetUserId();
-        var actualUserId = userId ?? currentUserId;
-
-        if (actualUserId.Equals(default) || (!userId.Equals(currentUserId) && !User.IsInRole(UserRoles.Administrator)))
-        {
-            return Forbid("Unknown user id");
-        }
+            userId = RequestHelpers.GetUserId(User, userId);
 
         try
         {
-<<<<<<< HEAD
-            userId = RequestHelpers.GetUserId(User, userId);
-
-            try
-            {
                 return await _quickConnect.AuthorizeRequest(userId.Value, code).ConfigureAwait(false);
-            }
-            catch (AuthenticationException)
-            {
-                return Unauthorized("Quick connect is disabled");
-            }
-=======
-            return await _quickConnect.AuthorizeRequest(actualUserId, code).ConfigureAwait(false);
         }
         catch (AuthenticationException)
         {
             return Unauthorized("Quick connect is disabled");
->>>>>>> 3fe64f69
         }
     }
 }