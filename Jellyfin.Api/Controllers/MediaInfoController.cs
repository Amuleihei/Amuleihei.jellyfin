--- conflicted
+++ resolved
@@ -129,28 +129,10 @@
             }
         }
 
-<<<<<<< HEAD
-            // Copy params from posted body
-            // TODO clean up when breaking API compatibility.
-            userId ??= playbackInfoDto?.UserId;
-            userId = RequestHelpers.GetUserId(User, userId);
-            maxStreamingBitrate ??= playbackInfoDto?.MaxStreamingBitrate;
-            startTimeTicks ??= playbackInfoDto?.StartTimeTicks;
-            audioStreamIndex ??= playbackInfoDto?.AudioStreamIndex;
-            subtitleStreamIndex ??= playbackInfoDto?.SubtitleStreamIndex;
-            maxAudioChannels ??= playbackInfoDto?.MaxAudioChannels;
-            mediaSourceId ??= playbackInfoDto?.MediaSourceId;
-            liveStreamId ??= playbackInfoDto?.LiveStreamId;
-            autoOpenLiveStream ??= playbackInfoDto?.AutoOpenLiveStream ?? false;
-            enableDirectPlay ??= playbackInfoDto?.EnableDirectPlay ?? true;
-            enableDirectStream ??= playbackInfoDto?.EnableDirectStream ?? true;
-            enableTranscoding ??= playbackInfoDto?.EnableTranscoding ?? true;
-            allowVideoStreamCopy ??= playbackInfoDto?.AllowVideoStreamCopy ?? true;
-            allowAudioStreamCopy ??= playbackInfoDto?.AllowAudioStreamCopy ?? true;
-=======
         // Copy params from posted body
         // TODO clean up when breaking API compatibility.
         userId ??= playbackInfoDto?.UserId;
+            userId = RequestHelpers.GetUserId(User, userId);
         maxStreamingBitrate ??= playbackInfoDto?.MaxStreamingBitrate;
         startTimeTicks ??= playbackInfoDto?.StartTimeTicks;
         audioStreamIndex ??= playbackInfoDto?.AudioStreamIndex;
@@ -164,7 +146,6 @@
         enableTranscoding ??= playbackInfoDto?.EnableTranscoding ?? true;
         allowVideoStreamCopy ??= playbackInfoDto?.AllowVideoStreamCopy ?? true;
         allowAudioStreamCopy ??= playbackInfoDto?.AllowAudioStreamCopy ?? true;
->>>>>>> 3fe64f69
 
         var info = await _mediaInfoHelper.GetPlaybackInfo(
                 itemId,
@@ -273,32 +254,12 @@
         [FromQuery] bool? enableDirectPlay,
         [FromQuery] bool? enableDirectStream)
     {
-        var request = new LiveStreamRequest
-        {
-<<<<<<< HEAD
             userId ??= openLiveStreamDto?.UserId;
             userId = RequestHelpers.GetUserId(User, userId);
-            var request = new LiveStreamRequest
-            {
-                OpenToken = openToken ?? openLiveStreamDto?.OpenToken,
+        var request = new LiveStreamRequest
+        {
+            OpenToken = openToken ?? openLiveStreamDto?.OpenToken,
                 UserId = userId.Value,
-                PlaySessionId = playSessionId ?? openLiveStreamDto?.PlaySessionId,
-                MaxStreamingBitrate = maxStreamingBitrate ?? openLiveStreamDto?.MaxStreamingBitrate,
-                StartTimeTicks = startTimeTicks ?? openLiveStreamDto?.StartTimeTicks,
-                AudioStreamIndex = audioStreamIndex ?? openLiveStreamDto?.AudioStreamIndex,
-                SubtitleStreamIndex = subtitleStreamIndex ?? openLiveStreamDto?.SubtitleStreamIndex,
-                MaxAudioChannels = maxAudioChannels ?? openLiveStreamDto?.MaxAudioChannels,
-                ItemId = itemId ?? openLiveStreamDto?.ItemId ?? Guid.Empty,
-                DeviceProfile = openLiveStreamDto?.DeviceProfile,
-                EnableDirectPlay = enableDirectPlay ?? openLiveStreamDto?.EnableDirectPlay ?? true,
-                EnableDirectStream = enableDirectStream ?? openLiveStreamDto?.EnableDirectStream ?? true,
-                DirectPlayProtocols = openLiveStreamDto?.DirectPlayProtocols ?? new[] { MediaProtocol.Http }
-            };
-            return await _mediaInfoHelper.OpenMediaSource(HttpContext, request).ConfigureAwait(false);
-        }
-=======
-            OpenToken = openToken ?? openLiveStreamDto?.OpenToken,
-            UserId = userId ?? openLiveStreamDto?.UserId ?? Guid.Empty,
             PlaySessionId = playSessionId ?? openLiveStreamDto?.PlaySessionId,
             MaxStreamingBitrate = maxStreamingBitrate ?? openLiveStreamDto?.MaxStreamingBitrate,
             StartTimeTicks = startTimeTicks ?? openLiveStreamDto?.StartTimeTicks,
@@ -313,7 +274,6 @@
         };
         return await _mediaInfoHelper.OpenMediaSource(HttpContext, request).ConfigureAwait(false);
     }
->>>>>>> 3fe64f69
 
     /// <summary>
     /// Closes a media source.
