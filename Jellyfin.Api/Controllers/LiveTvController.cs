--- conflicted
+++ resolved
@@ -99,210 +99,6 @@
         return _liveTvManager.GetLiveTvInfo(CancellationToken.None);
     }
 
-<<<<<<< HEAD
-        /// <summary>
-        /// Gets available live tv channels.
-        /// </summary>
-        /// <param name="type">Optional. Filter by channel type.</param>
-        /// <param name="userId">Optional. Filter by user and attach user data.</param>
-        /// <param name="startIndex">Optional. The record index to start at. All items with a lower index will be dropped from the results.</param>
-        /// <param name="isMovie">Optional. Filter for movies.</param>
-        /// <param name="isSeries">Optional. Filter for series.</param>
-        /// <param name="isNews">Optional. Filter for news.</param>
-        /// <param name="isKids">Optional. Filter for kids.</param>
-        /// <param name="isSports">Optional. Filter for sports.</param>
-        /// <param name="limit">Optional. The maximum number of records to return.</param>
-        /// <param name="isFavorite">Optional. Filter by channels that are favorites, or not.</param>
-        /// <param name="isLiked">Optional. Filter by channels that are liked, or not.</param>
-        /// <param name="isDisliked">Optional. Filter by channels that are disliked, or not.</param>
-        /// <param name="enableImages">Optional. Include image information in output.</param>
-        /// <param name="imageTypeLimit">Optional. The max number of images to return, per image type.</param>
-        /// <param name="enableImageTypes">"Optional. The image types to include in the output.</param>
-        /// <param name="fields">Optional. Specify additional fields of information to return in the output.</param>
-        /// <param name="enableUserData">Optional. Include user data.</param>
-        /// <param name="sortBy">Optional. Key to sort by.</param>
-        /// <param name="sortOrder">Optional. Sort order.</param>
-        /// <param name="enableFavoriteSorting">Optional. Incorporate favorite and like status into channel sorting.</param>
-        /// <param name="addCurrentProgram">Optional. Adds current program info to each channel.</param>
-        /// <response code="200">Available live tv channels returned.</response>
-        /// <returns>
-        /// An <see cref="OkResult"/> containing the resulting available live tv channels.
-        /// </returns>
-        [HttpGet("Channels")]
-        [ProducesResponseType(StatusCodes.Status200OK)]
-        [Authorize(Policy = Policies.DefaultAuthorization)]
-        public ActionResult<QueryResult<BaseItemDto>> GetLiveTvChannels(
-            [FromQuery] ChannelType? type,
-            [FromQuery] Guid? userId,
-            [FromQuery] int? startIndex,
-            [FromQuery] bool? isMovie,
-            [FromQuery] bool? isSeries,
-            [FromQuery] bool? isNews,
-            [FromQuery] bool? isKids,
-            [FromQuery] bool? isSports,
-            [FromQuery] int? limit,
-            [FromQuery] bool? isFavorite,
-            [FromQuery] bool? isLiked,
-            [FromQuery] bool? isDisliked,
-            [FromQuery] bool? enableImages,
-            [FromQuery] int? imageTypeLimit,
-            [FromQuery, ModelBinder(typeof(CommaDelimitedArrayModelBinder))] ImageType[] enableImageTypes,
-            [FromQuery, ModelBinder(typeof(CommaDelimitedArrayModelBinder))] ItemFields[] fields,
-            [FromQuery] bool? enableUserData,
-            [FromQuery, ModelBinder(typeof(CommaDelimitedArrayModelBinder))] string[] sortBy,
-            [FromQuery] SortOrder? sortOrder,
-            [FromQuery] bool enableFavoriteSorting = false,
-            [FromQuery] bool addCurrentProgram = true)
-        {
-            userId = RequestHelpers.GetUserId(User, userId);
-            var dtoOptions = new DtoOptions { Fields = fields }
-                .AddClientFields(User)
-                .AddAdditionalDtoOptions(enableImages, enableUserData, imageTypeLimit, enableImageTypes);
-
-            var channelResult = _liveTvManager.GetInternalChannels(
-                new LiveTvChannelQuery
-                {
-                    ChannelType = type,
-                    UserId = userId.Value,
-                    StartIndex = startIndex,
-                    Limit = limit,
-                    IsFavorite = isFavorite,
-                    IsLiked = isLiked,
-                    IsDisliked = isDisliked,
-                    EnableFavoriteSorting = enableFavoriteSorting,
-                    IsMovie = isMovie,
-                    IsSeries = isSeries,
-                    IsNews = isNews,
-                    IsKids = isKids,
-                    IsSports = isSports,
-                    SortBy = sortBy,
-                    SortOrder = sortOrder ?? SortOrder.Ascending,
-                    AddCurrentProgram = addCurrentProgram
-                },
-                dtoOptions,
-                CancellationToken.None);
-
-            var user = userId.Value.Equals(default)
-                ? null
-                : _userManager.GetUserById(userId.Value);
-
-            var fieldsList = dtoOptions.Fields.ToList();
-            fieldsList.Remove(ItemFields.CanDelete);
-            fieldsList.Remove(ItemFields.CanDownload);
-            fieldsList.Remove(ItemFields.DisplayPreferencesId);
-            fieldsList.Remove(ItemFields.Etag);
-            dtoOptions.Fields = fieldsList.ToArray();
-            dtoOptions.AddCurrentProgram = addCurrentProgram;
-
-            var returnArray = _dtoService.GetBaseItemDtos(channelResult.Items, dtoOptions, user);
-            return new QueryResult<BaseItemDto>(
-                startIndex,
-                channelResult.TotalRecordCount,
-                returnArray);
-        }
-
-        /// <summary>
-        /// Gets a live tv channel.
-        /// </summary>
-        /// <param name="channelId">Channel id.</param>
-        /// <param name="userId">Optional. Attach user data.</param>
-        /// <response code="200">Live tv channel returned.</response>
-        /// <returns>An <see cref="OkResult"/> containing the live tv channel.</returns>
-        [HttpGet("Channels/{channelId}")]
-        [ProducesResponseType(StatusCodes.Status200OK)]
-        [Authorize(Policy = Policies.DefaultAuthorization)]
-        public ActionResult<BaseItemDto> GetChannel([FromRoute, Required] Guid channelId, [FromQuery] Guid? userId)
-        {
-            userId = RequestHelpers.GetUserId(User, userId);
-            var user = userId.Value.Equals(default)
-                ? null
-                : _userManager.GetUserById(userId.Value);
-            var item = channelId.Equals(default)
-                ? _libraryManager.GetUserRootFolder()
-                : _libraryManager.GetItemById(channelId);
-
-            var dtoOptions = new DtoOptions()
-                .AddClientFields(User);
-            return _dtoService.GetBaseItemDto(item, dtoOptions, user);
-        }
-
-        /// <summary>
-        /// Gets live tv recordings.
-        /// </summary>
-        /// <param name="channelId">Optional. Filter by channel id.</param>
-        /// <param name="userId">Optional. Filter by user and attach user data.</param>
-        /// <param name="startIndex">Optional. The record index to start at. All items with a lower index will be dropped from the results.</param>
-        /// <param name="limit">Optional. The maximum number of records to return.</param>
-        /// <param name="status">Optional. Filter by recording status.</param>
-        /// <param name="isInProgress">Optional. Filter by recordings that are in progress, or not.</param>
-        /// <param name="seriesTimerId">Optional. Filter by recordings belonging to a series timer.</param>
-        /// <param name="enableImages">Optional. Include image information in output.</param>
-        /// <param name="imageTypeLimit">Optional. The max number of images to return, per image type.</param>
-        /// <param name="enableImageTypes">Optional. The image types to include in the output.</param>
-        /// <param name="fields">Optional. Specify additional fields of information to return in the output.</param>
-        /// <param name="enableUserData">Optional. Include user data.</param>
-        /// <param name="isMovie">Optional. Filter for movies.</param>
-        /// <param name="isSeries">Optional. Filter for series.</param>
-        /// <param name="isKids">Optional. Filter for kids.</param>
-        /// <param name="isSports">Optional. Filter for sports.</param>
-        /// <param name="isNews">Optional. Filter for news.</param>
-        /// <param name="isLibraryItem">Optional. Filter for is library item.</param>
-        /// <param name="enableTotalRecordCount">Optional. Return total record count.</param>
-        /// <response code="200">Live tv recordings returned.</response>
-        /// <returns>An <see cref="OkResult"/> containing the live tv recordings.</returns>
-        [HttpGet("Recordings")]
-        [ProducesResponseType(StatusCodes.Status200OK)]
-        [Authorize(Policy = Policies.DefaultAuthorization)]
-        public ActionResult<QueryResult<BaseItemDto>> GetRecordings(
-            [FromQuery] string? channelId,
-            [FromQuery] Guid? userId,
-            [FromQuery] int? startIndex,
-            [FromQuery] int? limit,
-            [FromQuery] RecordingStatus? status,
-            [FromQuery] bool? isInProgress,
-            [FromQuery] string? seriesTimerId,
-            [FromQuery] bool? enableImages,
-            [FromQuery] int? imageTypeLimit,
-            [FromQuery, ModelBinder(typeof(CommaDelimitedArrayModelBinder))] ImageType[] enableImageTypes,
-            [FromQuery, ModelBinder(typeof(CommaDelimitedArrayModelBinder))] ItemFields[] fields,
-            [FromQuery] bool? enableUserData,
-            [FromQuery] bool? isMovie,
-            [FromQuery] bool? isSeries,
-            [FromQuery] bool? isKids,
-            [FromQuery] bool? isSports,
-            [FromQuery] bool? isNews,
-            [FromQuery] bool? isLibraryItem,
-            [FromQuery] bool enableTotalRecordCount = true)
-        {
-            userId = RequestHelpers.GetUserId(User, userId);
-            var dtoOptions = new DtoOptions { Fields = fields }
-                .AddClientFields(User)
-                .AddAdditionalDtoOptions(enableImages, enableUserData, imageTypeLimit, enableImageTypes);
-
-            return _liveTvManager.GetRecordings(
-                new RecordingQuery
-                {
-                    ChannelId = channelId,
-                    UserId = userId.Value,
-                    StartIndex = startIndex,
-                    Limit = limit,
-                    Status = status,
-                    SeriesTimerId = seriesTimerId,
-                    IsInProgress = isInProgress,
-                    EnableTotalRecordCount = enableTotalRecordCount,
-                    IsMovie = isMovie,
-                    IsNews = isNews,
-                    IsSeries = isSeries,
-                    IsKids = isKids,
-                    IsSports = isSports,
-                    IsLibraryItem = isLibraryItem,
-                    Fields = fields,
-                    ImageTypeLimit = imageTypeLimit,
-                    EnableImages = enableImages
-                },
-                dtoOptions);
-        }
-=======
     /// <summary>
     /// Gets available live tv channels.
     /// </summary>
@@ -357,6 +153,7 @@
         [FromQuery] bool enableFavoriteSorting = false,
         [FromQuery] bool addCurrentProgram = true)
     {
+            userId = RequestHelpers.GetUserId(User, userId);
         var dtoOptions = new DtoOptions { Fields = fields }
             .AddClientFields(User)
             .AddAdditionalDtoOptions(enableImages, enableUserData, imageTypeLimit, enableImageTypes);
@@ -365,7 +162,7 @@
             new LiveTvChannelQuery
             {
                 ChannelType = type,
-                UserId = userId ?? Guid.Empty,
+                    UserId = userId.Value,
                 StartIndex = startIndex,
                 Limit = limit,
                 IsFavorite = isFavorite,
@@ -384,7 +181,7 @@
             dtoOptions,
             CancellationToken.None);
 
-        var user = userId is null || userId.Value.Equals(default)
+            var user = userId.Value.Equals(default)
             ? null
             : _userManager.GetUserById(userId.Value);
 
@@ -415,7 +212,8 @@
     [Authorize(Policy = Policies.LiveTvAccess)]
     public ActionResult<BaseItemDto> GetChannel([FromRoute, Required] Guid channelId, [FromQuery] Guid? userId)
     {
-        var user = userId is null || userId.Value.Equals(default)
+            userId = RequestHelpers.GetUserId(User, userId);
+            var user = userId.Value.Equals(default)
             ? null
             : _userManager.GetUserById(userId.Value);
         var item = channelId.Equals(default)
@@ -426,7 +224,6 @@
             .AddClientFields(User);
         return _dtoService.GetBaseItemDto(item, dtoOptions, user);
     }
->>>>>>> 3fe64f69
 
     /// <summary>
     /// Gets live tv recordings.
@@ -476,6 +273,7 @@
         [FromQuery] bool? isLibraryItem,
         [FromQuery] bool enableTotalRecordCount = true)
     {
+            userId = RequestHelpers.GetUserId(User, userId);
         var dtoOptions = new DtoOptions { Fields = fields }
             .AddClientFields(User)
             .AddAdditionalDtoOptions(enableImages, enableUserData, imageTypeLimit, enableImageTypes);
@@ -484,7 +282,7 @@
             new RecordingQuery
             {
                 ChannelId = channelId,
-                UserId = userId ?? Guid.Empty,
+                    UserId = userId.Value,
                 StartIndex = startIndex,
                 Limit = limit,
                 Status = status,
@@ -504,24 +302,6 @@
             dtoOptions);
     }
 
-<<<<<<< HEAD
-        /// <summary>
-        /// Gets recording folders.
-        /// </summary>
-        /// <param name="userId">Optional. Filter by user and attach user data.</param>
-        /// <response code="200">Recording folders returned.</response>
-        /// <returns>An <see cref="OkResult"/> containing the recording folders.</returns>
-        [HttpGet("Recordings/Folders")]
-        [ProducesResponseType(StatusCodes.Status200OK)]
-        [Authorize(Policy = Policies.DefaultAuthorization)]
-        public ActionResult<QueryResult<BaseItemDto>> GetRecordingFolders([FromQuery] Guid? userId)
-        {
-            userId = RequestHelpers.GetUserId(User, userId);
-            var user = userId.Value.Equals(default)
-                ? null
-                : _userManager.GetUserById(userId.Value);
-            var folders = _liveTvManager.GetRecordingFolders(user);
-=======
     /// <summary>
     /// Gets live tv recording series.
     /// </summary>
@@ -577,7 +357,6 @@
     {
         return new QueryResult<BaseItemDto>();
     }
->>>>>>> 3fe64f69
 
     /// <summary>
     /// Gets live tv recording groups.
@@ -606,32 +385,13 @@
     [Authorize(Policy = Policies.LiveTvAccess)]
     public ActionResult<QueryResult<BaseItemDto>> GetRecordingFolders([FromQuery] Guid? userId)
     {
-        var user = userId is null || userId.Value.Equals(default)
+            userId = RequestHelpers.GetUserId(User, userId);
+            var user = userId.Value.Equals(default)
             ? null
             : _userManager.GetUserById(userId.Value);
         var folders = _liveTvManager.GetRecordingFolders(user);
 
-<<<<<<< HEAD
-        /// <summary>
-        /// Gets a live tv recording.
-        /// </summary>
-        /// <param name="recordingId">Recording id.</param>
-        /// <param name="userId">Optional. Attach user data.</param>
-        /// <response code="200">Recording returned.</response>
-        /// <returns>An <see cref="OkResult"/> containing the live tv recording.</returns>
-        [HttpGet("Recordings/{recordingId}")]
-        [ProducesResponseType(StatusCodes.Status200OK)]
-        [Authorize(Policy = Policies.DefaultAuthorization)]
-        public ActionResult<BaseItemDto> GetRecording([FromRoute, Required] Guid recordingId, [FromQuery] Guid? userId)
-        {
-            userId = RequestHelpers.GetUserId(User, userId);
-            var user = userId.Value.Equals(default)
-                ? null
-                : _userManager.GetUserById(userId.Value);
-            var item = recordingId.Equals(default) ? _libraryManager.GetUserRootFolder() : _libraryManager.GetItemById(recordingId);
-=======
         var returnArray = _dtoService.GetBaseItemDtos(folders, new DtoOptions(), user);
->>>>>>> 3fe64f69
 
         return new QueryResult<BaseItemDto>(returnArray);
     }
@@ -648,7 +408,8 @@
     [Authorize(Policy = Policies.LiveTvAccess)]
     public ActionResult<BaseItemDto> GetRecording([FromRoute, Required] Guid recordingId, [FromQuery] Guid? userId)
     {
-        var user = userId is null || userId.Value.Equals(default)
+            userId = RequestHelpers.GetUserId(User, userId);
+            var user = userId.Value.Equals(default)
             ? null
             : _userManager.GetUserById(userId.Value);
         var item = recordingId.Equals(default) ? _libraryManager.GetUserRootFolder() : _libraryManager.GetItemById(recordingId);
@@ -690,78 +451,6 @@
         return await _liveTvManager.GetTimer(timerId, CancellationToken.None).ConfigureAwait(false);
     }
 
-<<<<<<< HEAD
-        /// <summary>
-        /// Gets available live tv epgs.
-        /// </summary>
-        /// <param name="channelIds">The channels to return guide information for.</param>
-        /// <param name="userId">Optional. Filter by user id.</param>
-        /// <param name="minStartDate">Optional. The minimum premiere start date.</param>
-        /// <param name="hasAired">Optional. Filter by programs that have completed airing, or not.</param>
-        /// <param name="isAiring">Optional. Filter by programs that are currently airing, or not.</param>
-        /// <param name="maxStartDate">Optional. The maximum premiere start date.</param>
-        /// <param name="minEndDate">Optional. The minimum premiere end date.</param>
-        /// <param name="maxEndDate">Optional. The maximum premiere end date.</param>
-        /// <param name="isMovie">Optional. Filter for movies.</param>
-        /// <param name="isSeries">Optional. Filter for series.</param>
-        /// <param name="isNews">Optional. Filter for news.</param>
-        /// <param name="isKids">Optional. Filter for kids.</param>
-        /// <param name="isSports">Optional. Filter for sports.</param>
-        /// <param name="startIndex">Optional. The record index to start at. All items with a lower index will be dropped from the results.</param>
-        /// <param name="limit">Optional. The maximum number of records to return.</param>
-        /// <param name="sortBy">Optional. Specify one or more sort orders, comma delimited. Options: Name, StartDate.</param>
-        /// <param name="sortOrder">Sort Order - Ascending,Descending.</param>
-        /// <param name="genres">The genres to return guide information for.</param>
-        /// <param name="genreIds">The genre ids to return guide information for.</param>
-        /// <param name="enableImages">Optional. Include image information in output.</param>
-        /// <param name="imageTypeLimit">Optional. The max number of images to return, per image type.</param>
-        /// <param name="enableImageTypes">Optional. The image types to include in the output.</param>
-        /// <param name="enableUserData">Optional. Include user data.</param>
-        /// <param name="seriesTimerId">Optional. Filter by series timer id.</param>
-        /// <param name="librarySeriesId">Optional. Filter by library series id.</param>
-        /// <param name="fields">Optional. Specify additional fields of information to return in the output.</param>
-        /// <param name="enableTotalRecordCount">Retrieve total record count.</param>
-        /// <response code="200">Live tv epgs returned.</response>
-        /// <returns>
-        /// A <see cref="Task"/> containing a <see cref="OkResult"/> which contains the live tv epgs.
-        /// </returns>
-        [HttpGet("Programs")]
-        [ProducesResponseType(StatusCodes.Status200OK)]
-        [Authorize(Policy = Policies.DefaultAuthorization)]
-        public async Task<ActionResult<QueryResult<BaseItemDto>>> GetLiveTvPrograms(
-            [FromQuery, ModelBinder(typeof(CommaDelimitedArrayModelBinder))] Guid[] channelIds,
-            [FromQuery] Guid? userId,
-            [FromQuery] DateTime? minStartDate,
-            [FromQuery] bool? hasAired,
-            [FromQuery] bool? isAiring,
-            [FromQuery] DateTime? maxStartDate,
-            [FromQuery] DateTime? minEndDate,
-            [FromQuery] DateTime? maxEndDate,
-            [FromQuery] bool? isMovie,
-            [FromQuery] bool? isSeries,
-            [FromQuery] bool? isNews,
-            [FromQuery] bool? isKids,
-            [FromQuery] bool? isSports,
-            [FromQuery] int? startIndex,
-            [FromQuery] int? limit,
-            [FromQuery, ModelBinder(typeof(CommaDelimitedArrayModelBinder))] string[] sortBy,
-            [FromQuery, ModelBinder(typeof(CommaDelimitedArrayModelBinder))] SortOrder[] sortOrder,
-            [FromQuery, ModelBinder(typeof(PipeDelimitedArrayModelBinder))] string[] genres,
-            [FromQuery, ModelBinder(typeof(CommaDelimitedArrayModelBinder))] Guid[] genreIds,
-            [FromQuery] bool? enableImages,
-            [FromQuery] int? imageTypeLimit,
-            [FromQuery, ModelBinder(typeof(CommaDelimitedArrayModelBinder))] ImageType[] enableImageTypes,
-            [FromQuery] bool? enableUserData,
-            [FromQuery] string? seriesTimerId,
-            [FromQuery] Guid? librarySeriesId,
-            [FromQuery, ModelBinder(typeof(CommaDelimitedArrayModelBinder))] ItemFields[] fields,
-            [FromQuery] bool enableTotalRecordCount = true)
-        {
-            userId = RequestHelpers.GetUserId(User, userId);
-            var user = userId.Value.Equals(default)
-                ? null
-                : _userManager.GetUserById(userId.Value);
-=======
     /// <summary>
     /// Gets the default values for a new timer.
     /// </summary>
@@ -779,7 +468,6 @@
             ? await _liveTvManager.GetNewTimerDefaults(CancellationToken.None).ConfigureAwait(false)
             : await _liveTvManager.GetNewTimerDefaults(programId, CancellationToken.None).ConfigureAwait(false);
     }
->>>>>>> 3fe64f69
 
     /// <summary>
     /// Gets the live tv timers.
@@ -877,7 +565,8 @@
         [FromQuery, ModelBinder(typeof(CommaDelimitedArrayModelBinder))] ItemFields[] fields,
         [FromQuery] bool enableTotalRecordCount = true)
     {
-        var user = userId is null || userId.Value.Equals(default)
+            userId = RequestHelpers.GetUserId(User, userId);
+            var user = userId.Value.Equals(default)
             ? null
             : _userManager.GetUserById(userId.Value);
 
@@ -914,74 +603,11 @@
             }
         }
 
-<<<<<<< HEAD
-        /// <summary>
-        /// Gets recommended live tv epgs.
-        /// </summary>
-        /// <param name="userId">Optional. filter by user id.</param>
-        /// <param name="limit">Optional. The maximum number of records to return.</param>
-        /// <param name="isAiring">Optional. Filter by programs that are currently airing, or not.</param>
-        /// <param name="hasAired">Optional. Filter by programs that have completed airing, or not.</param>
-        /// <param name="isSeries">Optional. Filter for series.</param>
-        /// <param name="isMovie">Optional. Filter for movies.</param>
-        /// <param name="isNews">Optional. Filter for news.</param>
-        /// <param name="isKids">Optional. Filter for kids.</param>
-        /// <param name="isSports">Optional. Filter for sports.</param>
-        /// <param name="enableImages">Optional. Include image information in output.</param>
-        /// <param name="imageTypeLimit">Optional. The max number of images to return, per image type.</param>
-        /// <param name="enableImageTypes">Optional. The image types to include in the output.</param>
-        /// <param name="genreIds">The genres to return guide information for.</param>
-        /// <param name="fields">Optional. Specify additional fields of information to return in the output.</param>
-        /// <param name="enableUserData">Optional. include user data.</param>
-        /// <param name="enableTotalRecordCount">Retrieve total record count.</param>
-        /// <response code="200">Recommended epgs returned.</response>
-        /// <returns>A <see cref="OkResult"/> containing the queryresult of recommended epgs.</returns>
-        [HttpGet("Programs/Recommended")]
-        [Authorize(Policy = Policies.DefaultAuthorization)]
-        [ProducesResponseType(StatusCodes.Status200OK)]
-        public async Task<ActionResult<QueryResult<BaseItemDto>>> GetRecommendedPrograms(
-            [FromQuery] Guid? userId,
-            [FromQuery] int? limit,
-            [FromQuery] bool? isAiring,
-            [FromQuery] bool? hasAired,
-            [FromQuery] bool? isSeries,
-            [FromQuery] bool? isMovie,
-            [FromQuery] bool? isNews,
-            [FromQuery] bool? isKids,
-            [FromQuery] bool? isSports,
-            [FromQuery] bool? enableImages,
-            [FromQuery] int? imageTypeLimit,
-            [FromQuery, ModelBinder(typeof(CommaDelimitedArrayModelBinder))] ImageType[] enableImageTypes,
-            [FromQuery, ModelBinder(typeof(CommaDelimitedArrayModelBinder))] Guid[] genreIds,
-            [FromQuery, ModelBinder(typeof(CommaDelimitedArrayModelBinder))] ItemFields[] fields,
-            [FromQuery] bool? enableUserData,
-            [FromQuery] bool enableTotalRecordCount = true)
-        {
-            userId = RequestHelpers.GetUserId(User, userId);
-            var user = userId.Value.Equals(default)
-                ? null
-                : _userManager.GetUserById(userId.Value);
-
-            var query = new InternalItemsQuery(user)
-            {
-                IsAiring = isAiring,
-                Limit = limit,
-                HasAired = hasAired,
-                IsSeries = isSeries,
-                IsMovie = isMovie,
-                IsKids = isKids,
-                IsNews = isNews,
-                IsSports = isSports,
-                EnableTotalRecordCount = enableTotalRecordCount,
-                GenreIds = genreIds
-            };
-=======
         var dtoOptions = new DtoOptions { Fields = fields }
             .AddClientFields(User)
             .AddAdditionalDtoOptions(enableImages, enableUserData, imageTypeLimit, enableImageTypes);
         return await _liveTvManager.GetPrograms(query, dtoOptions, CancellationToken.None).ConfigureAwait(false);
     }
->>>>>>> 3fe64f69
 
     /// <summary>
     /// Gets available live tv epgs.
@@ -1000,28 +626,6 @@
 
         var query = new InternalItemsQuery(user)
         {
-<<<<<<< HEAD
-            userId = RequestHelpers.GetUserId(User, userId);
-            var user = userId.Value.Equals(default)
-                ? null
-                : _userManager.GetUserById(userId.Value);
-
-            return await _liveTvManager.GetProgram(programId, CancellationToken.None, user).ConfigureAwait(false);
-        }
-
-        /// <summary>
-        /// Deletes a live tv recording.
-        /// </summary>
-        /// <param name="recordingId">Recording id.</param>
-        /// <response code="204">Recording deleted.</response>
-        /// <response code="404">Item not found.</response>
-        /// <returns>A <see cref="NoContentResult"/> on success, or a <see cref="NotFoundResult"/> if item not found.</returns>
-        [HttpDelete("Recordings/{recordingId}")]
-        [Authorize(Policy = Policies.DefaultAuthorization)]
-        [ProducesResponseType(StatusCodes.Status204NoContent)]
-        [ProducesResponseType(StatusCodes.Status404NotFound)]
-        public async Task<ActionResult> DeleteRecording([FromRoute, Required] Guid recordingId)
-=======
             ChannelIds = body.ChannelIds,
             HasAired = body.HasAired,
             IsAiring = body.IsAiring,
@@ -1044,7 +648,6 @@
         };
 
         if (!body.LibrarySeriesId.Equals(default))
->>>>>>> 3fe64f69
         {
             query.IsSeries = true;
 
@@ -1102,7 +705,8 @@
         [FromQuery] bool? enableUserData,
         [FromQuery] bool enableTotalRecordCount = true)
     {
-        var user = userId is null || userId.Value.Equals(default)
+            userId = RequestHelpers.GetUserId(User, userId);
+            var user = userId.Value.Equals(default)
             ? null
             : _userManager.GetUserById(userId.Value);
 
@@ -1140,7 +744,8 @@
         [FromRoute, Required] string programId,
         [FromQuery] Guid? userId)
     {
-        var user = userId is null || userId.Value.Equals(default)
+            userId = RequestHelpers.GetUserId(User, userId);
+            var user = userId.Value.Equals(default)
             ? null
             : _userManager.GetUserById(userId.Value);
 
