using System;
using System.ComponentModel.DataAnnotations;
using System.Diagnostics.CodeAnalysis;
using System.IO;
using System.Net.Mime;
using System.Text;
using System.Threading.Tasks;
using Emby.Dlna;
using Emby.Dlna.Eventing;
using Emby.Dlna.Main;
using Emby.Dlna.PlayTo.EventArgs;
using Emby.Dlna.Service;
using Jellyfin.Api.Attributes;
using MediaBrowser.Controller.Dlna;
using Microsoft.AspNetCore.Http;
using Microsoft.AspNetCore.Mvc;

namespace Jellyfin.Api.Controllers
{
    /// <summary>
    /// Dlna Server Controller.
    /// </summary>
    [Route("Dlna")]
    public class DlnaServerController : BaseJellyfinApiController
    {
        private readonly IDlnaManager _dlnaManager;

        /// <summary>
        /// Initializes a new instance of the <see cref="DlnaServerController"/> class.
        /// </summary>
        /// <param name="dlnaManager">Instance of the <see cref="IDlnaManager"/> interface.</param>
        public DlnaServerController(IDlnaManager dlnaManager)
        {
            _dlnaManager = dlnaManager;
        }

        /// <summary>
        /// Get Description Xml.
        /// </summary>
        /// <param name="serverId">Server UUID.</param>
        /// <response code="200">Description xml returned.</response>
        /// <returns>An <see cref="OkResult"/> containing the description xml.</returns>
        [HttpGet("{serverId}/description")]
        [HttpGet("{serverId}/description.xml", Name = "GetDescriptionXml_2")]
        [ProducesResponseType(StatusCodes.Status200OK)]
        [Produces(MediaTypeNames.Text.Xml)]
        [ProducesFile(MediaTypeNames.Text.Xml)]
        public ActionResult GetDescriptionXml([FromRoute, Required] string serverId)
        {
            if (DlnaEntryPoint.Instance.IsDLNAServerEnabled)
            {
                var xml = _dlnaManager.GetServerDescriptionXml(Request.Headers, serverId, Request);
                return Ok(xml);
            }

            return NotFound();
        }

        /// <summary>
        /// Gets Dlna content directory xml.
        /// </summary>
        /// <param name="serverId">Server UUID.</param>
        /// <response code="200">Dlna content directory returned.</response>
        /// <returns>An <see cref="OkResult"/> containing the dlna content directory xml.</returns>
        [HttpGet("{serverId}/ContentDirectory")]
        [HttpGet("{serverId}/ContentDirectory/ContentDirectory", Name = "GetContentDirectory_2")]
        [HttpGet("{serverId}/ContentDirectory/ContentDirectory.xml", Name = "GetContentDirectory_3")]
        [ProducesResponseType(StatusCodes.Status200OK)]
        [Produces(MediaTypeNames.Text.Xml)]
        [ProducesFile(MediaTypeNames.Text.Xml)]
        [SuppressMessage("Microsoft.Performance", "CA1801:ReviewUnusedParameters", MessageId = "serverId", Justification = "Required for DLNA")]
        public ActionResult GetContentDirectory([FromRoute] string serverId)
        {
            if (DlnaEntryPoint.ContentDirectory != null)
            {
                return Ok(DlnaEntryPoint.ContentDirectory.GetServiceXml());
            }

            return NotFound();
        }

        /// <summary>
        /// Gets Dlna media receiver registrar xml.
        /// </summary>
        /// <param name="serverId">Server UUID.</param>
        /// <response code="200">Dlna media receiver registrar xml returned.</response>
        /// <returns>Dlna media receiver registrar xml.</returns>
        [HttpGet("{serverId}/MediaReceiverRegistrar")]
        [HttpGet("{serverId}/MediaReceiverRegistrar/MediaReceiverRegistrar", Name = "GetMediaReceiverRegistrar_2")]
        [HttpGet("{serverId}/MediaReceiverRegistrar/MediaReceiverRegistrar.xml", Name = "GetMediaReceiverRegistrar_3")]
        [ProducesResponseType(StatusCodes.Status200OK)]
        [Produces(MediaTypeNames.Text.Xml)]
        [ProducesFile(MediaTypeNames.Text.Xml)]
        [SuppressMessage("Microsoft.Performance", "CA1801:ReviewUnusedParameters", MessageId = "serverId", Justification = "Required for DLNA")]
        public ActionResult GetMediaReceiverRegistrar([FromRoute] string serverId)
        {
            if (DlnaEntryPoint.MediaReceiverRegistrar != null)
            {
                return Ok(DlnaEntryPoint.MediaReceiverRegistrar.GetServiceXml());
            }

            return NotFound();
        }

        /// <summary>
        /// Gets Dlna media receiver registrar xml.
        /// </summary>
        /// <param name="serverId">Server UUID.</param>
        /// <response code="200">Dlna media receiver registrar xml returned.</response>
        /// <returns>Dlna media receiver registrar xml.</returns>
        [HttpGet("{serverId}/ConnectionManager")]
        [HttpGet("{serverId}/ConnectionManager/ConnectionManager", Name = "GetConnectionManager_2")]
        [HttpGet("{serverId}/ConnectionManager/ConnectionManager.xml", Name = "GetConnectionManager_3")]
        [ProducesResponseType(StatusCodes.Status200OK)]
        [Produces(MediaTypeNames.Text.Xml)]
        [ProducesFile(MediaTypeNames.Text.Xml)]
        [SuppressMessage("Microsoft.Performance", "CA1801:ReviewUnusedParameters", MessageId = "serverId", Justification = "Required for DLNA")]
        public ActionResult GetConnectionManager([FromRoute] string serverId)
        {
            if (DlnaEntryPoint.ConnectionManager != null)
            {
                return Ok(DlnaEntryPoint.ConnectionManager.GetServiceXml());
            }

            return NotFound();
        }

        /// <summary>
        /// Process a content directory control request.
        /// </summary>
        /// <param name="serverId">Server UUID.</param>
        /// <response code="200">Request processed.</response>
        /// <returns>Control response.</returns>
        [HttpPost("{serverId}/ContentDirectory/Control")]
<<<<<<< HEAD
        [Produces(MediaTypeNames.Text.Xml)]
=======
        [ProducesResponseType(StatusCodes.Status200OK)]
        [Produces(MediaTypeNames.Text.Xml)]
        [ProducesFile(MediaTypeNames.Text.Xml)]
>>>>>>> 96dcd9c8
        public async Task<ActionResult<ControlResponse>> ProcessContentDirectoryControlRequest([FromRoute, Required] string serverId)
        {
            if (DlnaEntryPoint.ContentDirectory != null)
            {
                return await ProcessControlRequestInternalAsync(serverId, Request.Body, DlnaEntryPoint.ContentDirectory).ConfigureAwait(false);
            }

            return NotFound();
        }

        /// <summary>
        /// Process a connection manager control request.
        /// </summary>
        /// <param name="serverId">Server UUID.</param>
        /// <response code="200">Request processed.</response>
        /// <returns>Control response.</returns>
        [HttpPost("{serverId}/ConnectionManager/Control")]
<<<<<<< HEAD
        [Produces(MediaTypeNames.Text.Xml)]
=======
        [ProducesResponseType(StatusCodes.Status200OK)]
        [Produces(MediaTypeNames.Text.Xml)]
        [ProducesFile(MediaTypeNames.Text.Xml)]
>>>>>>> 96dcd9c8
        public async Task<ActionResult<ControlResponse>> ProcessConnectionManagerControlRequest([FromRoute, Required] string serverId)
        {
            if (DlnaEntryPoint.ConnectionManager != null)
            {
                return await ProcessControlRequestInternalAsync(serverId, Request.Body, DlnaEntryPoint.ConnectionManager).ConfigureAwait(false);
            }

            return NotFound();
        }

        /// <summary>
        /// Process a media receiver registrar control request.
        /// </summary>
        /// <param name="serverId">Server UUID.</param>
        /// <response code="200">Request processed.</response>
        /// <returns>Control response.</returns>
        [HttpPost("{serverId}/MediaReceiverRegistrar/Control")]
<<<<<<< HEAD
        [Produces(MediaTypeNames.Text.Xml)]
=======
        [ProducesResponseType(StatusCodes.Status200OK)]
        [Produces(MediaTypeNames.Text.Xml)]
        [ProducesFile(MediaTypeNames.Text.Xml)]
>>>>>>> 96dcd9c8
        public async Task<ActionResult<ControlResponse>> ProcessMediaReceiverRegistrarControlRequest([FromRoute, Required] string serverId)
        {
            if (DlnaEntryPoint.MediaReceiverRegistrar != null)
            {
                return await ProcessControlRequestInternalAsync(serverId, Request.Body, DlnaEntryPoint.MediaReceiverRegistrar).ConfigureAwait(false);
            }

            return NotFound();
        }

        /// <summary>
        /// Processes an event subscription request.
        /// </summary>
        /// <param name="serverId">Server UUID.</param>
        /// <response code="200">Request processed.</response>
        /// <returns>Event subscription response.</returns>
        [HttpSubscribe("{serverId}/MediaReceiverRegistrar/Events")]
        [HttpUnsubscribe("{serverId}/MediaReceiverRegistrar/Events")]
        [ApiExplorerSettings(IgnoreApi = true)] // Ignore in openapi docs
        [Produces(MediaTypeNames.Text.Xml)]
        [SuppressMessage("Microsoft.Performance", "CA1801:ReviewUnusedParameters", MessageId = "serverId", Justification = "Required for DLNA")]
        [ProducesResponseType(StatusCodes.Status200OK)]
        [Produces(MediaTypeNames.Text.Xml)]
        [ProducesFile(MediaTypeNames.Text.Xml)]
        public ActionResult<EventSubscriptionResponse> ProcessMediaReceiverRegistrarEventRequest(string serverId)
        {
            if (DlnaEntryPoint.MediaReceiverRegistrar != null)
            {
                return ProcessEventRequest(DlnaEntryPoint.MediaReceiverRegistrar);
            }

            return NotFound();
        }

        /// <summary>
        /// Processes an event subscription request.
        /// </summary>
        /// <param name="serverId">Server UUID.</param>
        /// <response code="200">Request processed.</response>
        /// <returns>Event subscription response.</returns>
        [HttpSubscribe("{serverId}/ContentDirectory/Events")]
        [HttpUnsubscribe("{serverId}/ContentDirectory/Events")]
        [ApiExplorerSettings(IgnoreApi = true)] // Ignore in openapi docs
        [SuppressMessage("Microsoft.Performance", "CA1801:ReviewUnusedParameters", MessageId = "serverId", Justification = "Required for DLNA")]
<<<<<<< HEAD
        [Produces(MediaTypeNames.Text.Xml)]
=======
        [ProducesResponseType(StatusCodes.Status200OK)]
        [Produces(MediaTypeNames.Text.Xml)]
        [ProducesFile(MediaTypeNames.Text.Xml)]
>>>>>>> 96dcd9c8
        public ActionResult<EventSubscriptionResponse> ProcessContentDirectoryEventRequest(string serverId)
        {
            if (DlnaEntryPoint.ContentDirectory != null)
            {
                return ProcessEventRequest(DlnaEntryPoint.ContentDirectory);
            }

            return NotFound();
        }

        /// <summary>
        /// Processes an event subscription request.
        /// </summary>
        /// <param name="serverId">Server UUID.</param>
        /// <response code="200">Request processed.</response>
        /// <returns>Event subscription response.</returns>
        [HttpSubscribe("{serverId}/ConnectionManager/Events")]
        [HttpUnsubscribe("{serverId}/ConnectionManager/Events")]
        [ApiExplorerSettings(IgnoreApi = true)] // Ignore in openapi docs
        [SuppressMessage("Microsoft.Performance", "CA1801:ReviewUnusedParameters", MessageId = "serverId", Justification = "Required for DLNA")]
<<<<<<< HEAD
        [Produces(MediaTypeNames.Text.Xml)]
=======
        [ProducesResponseType(StatusCodes.Status200OK)]
        [Produces(MediaTypeNames.Text.Xml)]
        [ProducesFile(MediaTypeNames.Text.Xml)]
>>>>>>> 96dcd9c8
        public ActionResult<EventSubscriptionResponse> ProcessConnectionManagerEventRequest(string serverId)
        {
            if (DlnaEntryPoint.ConnectionManager != null)
            {
                return ProcessEventRequest(DlnaEntryPoint.ConnectionManager);
            }

            return NotFound();
        }

        /// <summary>
        /// Gets a server icon.
        /// </summary>
        /// <param name="serverId">Server UUID.</param>
        /// <param name="fileName">The icon filename.</param>
        /// <returns>Icon stream.</returns>
        [HttpGet("{serverId}/icons/{fileName}")]
        [SuppressMessage("Microsoft.Performance", "CA1801:ReviewUnusedParameters", MessageId = "serverId", Justification = "Required for DLNA")]
        [ProducesResponseType(StatusCodes.Status200OK)]
        [ProducesImageFile]
        [Produces(MediaTypeNames.Text.Xml)]
        public ActionResult GetIconId([FromRoute] string serverId, [FromRoute] string fileName)
        {
            if (DlnaEntryPoint.Instance.IsDLNAServerEnabled)
            {
                return GetIconInternal(fileName);
            }

            return NotFound();
        }

        /// <summary>
        /// Gets a server icon.
        /// </summary>
        /// <param name="fileName">The icon filename.</param>
        /// <returns>Icon stream.</returns>
        [HttpGet("icons/{fileName}")]
        [ProducesImageFile]
        [Produces(MediaTypeNames.Text.Xml)]
        public ActionResult GetIcon([FromRoute] string fileName)
        {
            if (DlnaEntryPoint.Instance.IsDLNAServerEnabled)
            {
                return GetIconInternal(fileName);
            }

            return NotFound();
        }

        /// <summary>
        /// Processes device subscription events.
        /// Has to be a url, as the XML content from devices can be corrupt.
        /// </summary>
        /// <param name="id">Id of the device.</param>
        /// <returns>Event subscription response.</returns>
        [HttpNotify]
        [Route("Eventing/{id}")]
        [ApiExplorerSettings(IgnoreApi = true)] // Ignore in openapi docs]
        public async Task<ActionResult> ProcessDeviceNotification([FromRoute] string id)
        {
            try
            {
                if (DlnaEntryPoint.PlayToManager != null)
                {
                    using (var reader = new StreamReader(Request.Body, Encoding.UTF8))
                    {
                        var response = await reader.ReadToEndAsync().ConfigureAwait(false);
                        await DlnaEntryPoint.PlayToManager.NotifyDevice(new DlnaEventArgs(id, response)).ConfigureAwait(false);
                    }
                }
            }
            catch
            {
                // Ignore connection forcible closed messages.
            }

            return Ok();
        }

        private ActionResult GetIconInternal(string fileName)
        {
            var icon = _dlnaManager.GetIcon(fileName);
            if (icon == null)
            {
                return NotFound();
            }

            var contentType = "image/" + Path.GetExtension(fileName)
                .TrimStart('.')
                .ToLowerInvariant();

            return File(icon.Stream, contentType);
        }

        private string GetAbsoluteUri()
        {
            return $"{Request.Scheme}://{Request.Host}{Request.Path}";
        }

        private Task<ControlResponse> ProcessControlRequestInternalAsync(string id, Stream requestStream, IUpnpService service)
        {
            return service.ProcessControlRequestAsync(new ControlRequest(Request.Headers)
            {
                InputXml = requestStream,
                TargetServerUuId = id,
                RequestedUrl = GetAbsoluteUri()
            });
        }

        private EventSubscriptionResponse ProcessEventRequest(IDlnaEventManager dlnaEventManager)
        {
            var subscriptionId = Request.Headers["SID"];
            if (string.Equals(Request.Method, "subscribe", StringComparison.OrdinalIgnoreCase))
            {
                var notificationType = Request.Headers["NT"];
                var callback = Request.Headers["CALLBACK"];
                var timeoutString = Request.Headers["TIMEOUT"];

                if (string.IsNullOrEmpty(notificationType))
                {
                    return dlnaEventManager.RenewEventSubscription(
                        subscriptionId,
                        notificationType,
                        timeoutString,
                        callback);
                }

                return dlnaEventManager.CreateEventSubscription(notificationType, timeoutString, callback);
            }

            return dlnaEventManager.CancelEventSubscription(subscriptionId);
        }
    }
}<|MERGE_RESOLUTION|>--- conflicted
+++ resolved
@@ -132,13 +132,9 @@
         /// <response code="200">Request processed.</response>
         /// <returns>Control response.</returns>
         [HttpPost("{serverId}/ContentDirectory/Control")]
-<<<<<<< HEAD
-        [Produces(MediaTypeNames.Text.Xml)]
-=======
-        [ProducesResponseType(StatusCodes.Status200OK)]
-        [Produces(MediaTypeNames.Text.Xml)]
-        [ProducesFile(MediaTypeNames.Text.Xml)]
->>>>>>> 96dcd9c8
+        [ProducesResponseType(StatusCodes.Status200OK)]
+        [Produces(MediaTypeNames.Text.Xml)]
+        [ProducesFile(MediaTypeNames.Text.Xml)]
         public async Task<ActionResult<ControlResponse>> ProcessContentDirectoryControlRequest([FromRoute, Required] string serverId)
         {
             if (DlnaEntryPoint.ContentDirectory != null)
@@ -156,13 +152,9 @@
         /// <response code="200">Request processed.</response>
         /// <returns>Control response.</returns>
         [HttpPost("{serverId}/ConnectionManager/Control")]
-<<<<<<< HEAD
-        [Produces(MediaTypeNames.Text.Xml)]
-=======
-        [ProducesResponseType(StatusCodes.Status200OK)]
-        [Produces(MediaTypeNames.Text.Xml)]
-        [ProducesFile(MediaTypeNames.Text.Xml)]
->>>>>>> 96dcd9c8
+        [ProducesResponseType(StatusCodes.Status200OK)]
+        [Produces(MediaTypeNames.Text.Xml)]
+        [ProducesFile(MediaTypeNames.Text.Xml)]
         public async Task<ActionResult<ControlResponse>> ProcessConnectionManagerControlRequest([FromRoute, Required] string serverId)
         {
             if (DlnaEntryPoint.ConnectionManager != null)
@@ -180,13 +172,9 @@
         /// <response code="200">Request processed.</response>
         /// <returns>Control response.</returns>
         [HttpPost("{serverId}/MediaReceiverRegistrar/Control")]
-<<<<<<< HEAD
-        [Produces(MediaTypeNames.Text.Xml)]
-=======
-        [ProducesResponseType(StatusCodes.Status200OK)]
-        [Produces(MediaTypeNames.Text.Xml)]
-        [ProducesFile(MediaTypeNames.Text.Xml)]
->>>>>>> 96dcd9c8
+        [ProducesResponseType(StatusCodes.Status200OK)]
+        [Produces(MediaTypeNames.Text.Xml)]
+        [ProducesFile(MediaTypeNames.Text.Xml)]
         public async Task<ActionResult<ControlResponse>> ProcessMediaReceiverRegistrarControlRequest([FromRoute, Required] string serverId)
         {
             if (DlnaEntryPoint.MediaReceiverRegistrar != null)
@@ -231,13 +219,9 @@
         [HttpUnsubscribe("{serverId}/ContentDirectory/Events")]
         [ApiExplorerSettings(IgnoreApi = true)] // Ignore in openapi docs
         [SuppressMessage("Microsoft.Performance", "CA1801:ReviewUnusedParameters", MessageId = "serverId", Justification = "Required for DLNA")]
-<<<<<<< HEAD
-        [Produces(MediaTypeNames.Text.Xml)]
-=======
-        [ProducesResponseType(StatusCodes.Status200OK)]
-        [Produces(MediaTypeNames.Text.Xml)]
-        [ProducesFile(MediaTypeNames.Text.Xml)]
->>>>>>> 96dcd9c8
+        [ProducesResponseType(StatusCodes.Status200OK)]
+        [Produces(MediaTypeNames.Text.Xml)]
+        [ProducesFile(MediaTypeNames.Text.Xml)]
         public ActionResult<EventSubscriptionResponse> ProcessContentDirectoryEventRequest(string serverId)
         {
             if (DlnaEntryPoint.ContentDirectory != null)
@@ -258,13 +242,9 @@
         [HttpUnsubscribe("{serverId}/ConnectionManager/Events")]
         [ApiExplorerSettings(IgnoreApi = true)] // Ignore in openapi docs
         [SuppressMessage("Microsoft.Performance", "CA1801:ReviewUnusedParameters", MessageId = "serverId", Justification = "Required for DLNA")]
-<<<<<<< HEAD
-        [Produces(MediaTypeNames.Text.Xml)]
-=======
-        [ProducesResponseType(StatusCodes.Status200OK)]
-        [Produces(MediaTypeNames.Text.Xml)]
-        [ProducesFile(MediaTypeNames.Text.Xml)]
->>>>>>> 96dcd9c8
+        [ProducesResponseType(StatusCodes.Status200OK)]
+        [Produces(MediaTypeNames.Text.Xml)]
+        [ProducesFile(MediaTypeNames.Text.Xml)]
         public ActionResult<EventSubscriptionResponse> ProcessConnectionManagerEventRequest(string serverId)
         {
             if (DlnaEntryPoint.ConnectionManager != null)
