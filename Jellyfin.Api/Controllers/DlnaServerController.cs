using System;
using System.ComponentModel.DataAnnotations;
using System.Diagnostics.CodeAnalysis;
using System.IO;
using System.Net.Mime;
using System.Threading.Tasks;
using Emby.Dlna;
using Emby.Dlna.Main;
using Emby.Dlna.PlayTo.EventArgs;
using Jellyfin.Api.Attributes;
using MediaBrowser.Controller.Dlna;
using Microsoft.AspNetCore.Http;
using Microsoft.AspNetCore.Mvc;

namespace Jellyfin.Api.Controllers
{
    /// <summary>
    /// Dlna Server Controller.
    /// </summary>
    [Route("Dlna")]
    public class DlnaServerController : BaseJellyfinApiController
    {
        private readonly IDlnaManager _dlnaManager;

        /// <summary>
        /// Initializes a new instance of the <see cref="DlnaServerController"/> class.
        /// </summary>
        /// <param name="dlnaManager">Instance of the <see cref="IDlnaManager"/> interface.</param>
        public DlnaServerController(IDlnaManager dlnaManager)
        {
            _dlnaManager = dlnaManager;
        }

        /// <summary>
        /// Get Description Xml.
        /// </summary>
        /// <param name="serverId">Server UUID.</param>
        /// <response code="200">Description xml returned.</response>
        /// <returns>An <see cref="OkResult"/> containing the description xml.</returns>
        [HttpGet("{serverId}/description")]
        [HttpGet("{serverId}/description.xml", Name = "GetDescriptionXml_2")]
        [Produces(MediaTypeNames.Text.Xml)]
        [ProducesResponseType(StatusCodes.Status200OK)]
        public ActionResult GetDescriptionXml([FromRoute, Required] string serverId)
        {
            if (DlnaEntryPoint.Instance.IsDLNAServerEnabled)
            {
                var xml = _dlnaManager.GetServerDescriptionXml(Request.Headers, serverId, Request);
                return Ok(xml);
            }

            return NotFound();
        }

        /// <summary>
        /// Gets Dlna content directory xml.
        /// </summary>
        /// <param name="serverId">Server UUID.</param>
        /// <response code="200">Dlna content directory returned.</response>
        /// <returns>An <see cref="OkResult"/> containing the dlna content directory xml.</returns>
        [HttpGet("{serverId}/ContentDirectory")]
        [HttpGet("{serverId}/ContentDirectory/ContentDirectory", Name = "GetContentDirectory_2")]
        [HttpGet("{serverId}/ContentDirectory/ContentDirectory.xml", Name = "GetContentDirectory_3")]
        [Produces(MediaTypeNames.Text.Xml)]
        [ProducesResponseType(StatusCodes.Status200OK)]
        [SuppressMessage("Microsoft.Performance", "CA1801:ReviewUnusedParameters", MessageId = "serverId", Justification = "Required for DLNA")]
        public ActionResult GetContentDirectory([FromRoute, Required] string serverId)
        {
            if (DlnaEntryPoint.ContentDirectory != null)
            {
                return Ok(DlnaEntryPoint.ContentDirectory.GetServiceXml());
            }

            return NotFound();
        }

        /// <summary>
        /// Gets Dlna media receiver registrar xml.
        /// </summary>
        /// <param name="serverId">Server UUID.</param>
        /// <returns>Dlna media receiver registrar xml.</returns>
        [HttpGet("{serverId}/MediaReceiverRegistrar")]
        [HttpGet("{serverId}/MediaReceiverRegistrar/MediaReceiverRegistrar", Name = "GetMediaReceiverRegistrar_2")]
        [HttpGet("{serverId}/MediaReceiverRegistrar/MediaReceiverRegistrar.xml", Name = "GetMediaReceiverRegistrar_3")]
        [Produces(MediaTypeNames.Text.Xml)]
        [ProducesResponseType(StatusCodes.Status200OK)]
        [SuppressMessage("Microsoft.Performance", "CA1801:ReviewUnusedParameters", MessageId = "serverId", Justification = "Required for DLNA")]
        public ActionResult GetMediaReceiverRegistrar([FromRoute, Required] string serverId)
        {
            if (DlnaEntryPoint.MediaReceiverRegistrar != null)
            {
                return Ok(DlnaEntryPoint.MediaReceiverRegistrar.GetServiceXml());
            }

            return NotFound();
        }

        /// <summary>
        /// Gets Dlna media receiver registrar xml.
        /// </summary>
        /// <param name="serverId">Server UUID.</param>
        /// <returns>Dlna media receiver registrar xml.</returns>
        [HttpGet("{serverId}/ConnectionManager")]
        [HttpGet("{serverId}/ConnectionManager/ConnectionManager", Name = "GetConnectionManager_2")]
        [HttpGet("{serverId}/ConnectionManager/ConnectionManager.xml", Name = "GetConnectionManager_3")]
        [Produces(MediaTypeNames.Text.Xml)]
        [ProducesResponseType(StatusCodes.Status200OK)]
        [SuppressMessage("Microsoft.Performance", "CA1801:ReviewUnusedParameters", MessageId = "serverId", Justification = "Required for DLNA")]
        public ActionResult GetConnectionManager([FromRoute, Required] string serverId)
        {
            if (DlnaEntryPoint.ConnectionManager != null)
            {
                return Ok(DlnaEntryPoint.ConnectionManager.GetServiceXml());
            }

            return NotFound();
        }

        /// <summary>
        /// Process a content directory control request.
        /// </summary>
        /// <param name="serverId">Server UUID.</param>
        /// <returns>Control response.</returns>
        [HttpPost("{serverId}/ContentDirectory/Control")]
<<<<<<< HEAD
        [Produces(MediaTypeNames.Text.Xml)]
        public async Task<ActionResult<ControlResponse>> ProcessContentDirectoryControlRequest([FromRoute] string serverId)
=======
        public async Task<ActionResult<ControlResponse>> ProcessContentDirectoryControlRequest([FromRoute, Required] string serverId)
>>>>>>> 99bbbea9
        {
            if (DlnaEntryPoint.ContentDirectory != null)
            {
                return await ProcessControlRequestInternalAsync(serverId, Request.Body, DlnaEntryPoint.ContentDirectory).ConfigureAwait(false);
            }

            return NotFound();
        }

        /// <summary>
        /// Process a connection manager control request.
        /// </summary>
        /// <param name="serverId">Server UUID.</param>
        /// <returns>Control response.</returns>
        [HttpPost("{serverId}/ConnectionManager/Control")]
<<<<<<< HEAD
        [Produces(MediaTypeNames.Text.Xml)]
        public async Task<ActionResult<ControlResponse>> ProcessConnectionManagerControlRequest([FromRoute] string serverId)
=======
        public async Task<ActionResult<ControlResponse>> ProcessConnectionManagerControlRequest([FromRoute, Required] string serverId)
>>>>>>> 99bbbea9
        {
            if (DlnaEntryPoint.ConnectionManager != null)
            {
                return await ProcessControlRequestInternalAsync(serverId, Request.Body, DlnaEntryPoint.ConnectionManager).ConfigureAwait(false);
            }

            return NotFound();
        }

        /// <summary>
        /// Process a media receiver registrar control request.
        /// </summary>
        /// <param name="serverId">Server UUID.</param>
        /// <returns>Control response.</returns>
        [HttpPost("{serverId}/MediaReceiverRegistrar/Control")]
<<<<<<< HEAD
        [Produces(MediaTypeNames.Text.Xml)]
        public async Task<ActionResult<ControlResponse>> ProcessMediaReceiverRegistrarControlRequest([FromRoute] string serverId)
=======
        public async Task<ActionResult<ControlResponse>> ProcessMediaReceiverRegistrarControlRequest([FromRoute, Required] string serverId)
>>>>>>> 99bbbea9
        {
            if (DlnaEntryPoint.MediaReceiverRegistrar != null)
            {
                return await ProcessControlRequestInternalAsync(serverId, Request.Body, DlnaEntryPoint.MediaReceiverRegistrar).ConfigureAwait(false);
            }

            return NotFound();
        }

        /// <summary>
        /// Processes an event subscription request.
        /// </summary>
        /// <param name="serverId">Server UUID.</param>
        /// <returns>Event subscription response.</returns>
        [HttpSubscribe("{serverId}/MediaReceiverRegistrar/Events")]
        [HttpUnsubscribe("{serverId}/MediaReceiverRegistrar/Events")]
        [ApiExplorerSettings(IgnoreApi = true)] // Ignore in openapi docs
        [Produces(MediaTypeNames.Text.Xml)]
        [SuppressMessage("Microsoft.Performance", "CA1801:ReviewUnusedParameters", MessageId = "serverId", Justification = "Required for DLNA")]
        public ActionResult<EventSubscriptionResponse> ProcessMediaReceiverRegistrarEventRequest(string serverId)
        {
            if (DlnaEntryPoint.MediaReceiverRegistrar != null)
            {
                return ProcessEventRequest(DlnaEntryPoint.MediaReceiverRegistrar);
            }

            return NotFound();
        }

        /// <summary>
        /// Processes an event subscription request.
        /// </summary>
        /// <param name="serverId">Server UUID.</param>
        /// <returns>Event subscription response.</returns>
        [HttpSubscribe("{serverId}/ContentDirectory/Events")]
        [HttpUnsubscribe("{serverId}/ContentDirectory/Events")]
        [ApiExplorerSettings(IgnoreApi = true)] // Ignore in openapi docs
        [SuppressMessage("Microsoft.Performance", "CA1801:ReviewUnusedParameters", MessageId = "serverId", Justification = "Required for DLNA")]
        [Produces(MediaTypeNames.Text.Xml)]
        public ActionResult<EventSubscriptionResponse> ProcessContentDirectoryEventRequest(string serverId)
        {
            if (DlnaEntryPoint.ContentDirectory != null)
            {
                return ProcessEventRequest(DlnaEntryPoint.ContentDirectory);
            }

            return NotFound();
        }

        /// <summary>
        /// Processes an event subscription request.
        /// </summary>
        /// <param name="serverId">Server UUID.</param>
        /// <returns>Event subscription response.</returns>
        [HttpSubscribe("{serverId}/ConnectionManager/Events")]
        [HttpUnsubscribe("{serverId}/ConnectionManager/Events")]
        [ApiExplorerSettings(IgnoreApi = true)] // Ignore in openapi docs
        [SuppressMessage("Microsoft.Performance", "CA1801:ReviewUnusedParameters", MessageId = "serverId", Justification = "Required for DLNA")]
        [Produces(MediaTypeNames.Text.Xml)]
        public ActionResult<EventSubscriptionResponse> ProcessConnectionManagerEventRequest(string serverId)
        {
            if (DlnaEntryPoint.ConnectionManager != null)
            {
                return ProcessEventRequest(DlnaEntryPoint.ConnectionManager);
            }

            return NotFound();
        }

        /// <summary>
        /// Gets a server icon.
        /// </summary>
        /// <param name="serverId">Server UUID.</param>
        /// <param name="fileName">The icon filename.</param>
        /// <returns>Icon stream.</returns>
        [HttpGet("{serverId}/icons/{fileName}")]
        [SuppressMessage("Microsoft.Performance", "CA1801:ReviewUnusedParameters", MessageId = "serverId", Justification = "Required for DLNA")]
<<<<<<< HEAD
        [Produces(MediaTypeNames.Text.Xml)]
        public ActionResult GetIconId([FromRoute] string serverId, [FromRoute] string fileName)
=======
        public ActionResult GetIconId([FromRoute, Required] string serverId, [FromRoute, Required] string fileName)
>>>>>>> 99bbbea9
        {
            if (DlnaEntryPoint.Instance.IsDLNAServerEnabled)
            {
                return GetIconInternal(fileName);
            }

            return NotFound();
        }

        /// <summary>
        /// Gets a server icon.
        /// </summary>
        /// <param name="fileName">The icon filename.</param>
        /// <returns>Icon stream.</returns>
        [HttpGet("icons/{fileName}")]
<<<<<<< HEAD
        [Produces(MediaTypeNames.Text.Xml)]
        public ActionResult GetIcon([FromRoute] string fileName)
=======
        public ActionResult GetIcon([FromRoute, Required] string fileName)
>>>>>>> 99bbbea9
        {
            if (DlnaEntryPoint.Instance.IsDLNAServerEnabled)
            {
                return GetIconInternal(fileName);
            }

            return NotFound();
        }

        /// <summary>
        /// Processes device subscription events.
        /// </summary>
        /// <param name="id">Id of the device.</param>
        /// <param name="response">XML data stream.</param>
        /// <returns>Event subscription response.</returns>
        [HttpNotify("Eventing/{id}")]
        [ApiExplorerSettings(IgnoreApi = true)] // Ignore in openapi docs
        public async Task<ActionResult> ProcessDeviceNotification([FromRoute] string id, [FromBody] string response)
        {
            try
            {
                if (DlnaEntryPoint.PlayToManager != null)
                {
                    await DlnaEntryPoint.PlayToManager.NotifyDevice(new DlnaEventArgs(id, response)).ConfigureAwait(false);
                }
            }
            catch
            {
                // Ignore connection forcible closed messages.
            }

            return Ok();
        }

        private ActionResult GetIconInternal(string fileName)
        {
            var icon = _dlnaManager.GetIcon(fileName);
            if (icon == null)
            {
                return NotFound();
            }

            var contentType = "image/" + Path.GetExtension(fileName)
                .TrimStart('.')
                .ToLowerInvariant();

            return File(icon.Stream, contentType);
        }

        private string GetAbsoluteUri()
        {
            return $"{Request.Scheme}://{Request.Host}{Request.Path}";
        }

        private Task<ControlResponse> ProcessControlRequestInternalAsync(string id, Stream requestStream, IUpnpService service)
        {
            return service.ProcessControlRequestAsync(new ControlRequest(Request.Headers)
            {
                InputXml = requestStream,
                TargetServerUuId = id,
                RequestedUrl = GetAbsoluteUri()
            });
        }

        private EventSubscriptionResponse ProcessEventRequest(IDlnaEventManager dlnaEventManager)
        {
            var subscriptionId = Request.Headers["SID"];
            if (string.Equals(Request.Method, "subscribe", StringComparison.OrdinalIgnoreCase))
            {
                var notificationType = Request.Headers["NT"];
                var callback = Request.Headers["CALLBACK"];
                var timeoutString = Request.Headers["TIMEOUT"];

                if (string.IsNullOrEmpty(notificationType))
                {
                    return dlnaEventManager.RenewEventSubscription(
                        subscriptionId,
                        notificationType,
                        timeoutString,
                        callback);
                }

                return dlnaEventManager.CreateEventSubscription(notificationType, timeoutString, callback);
            }

            return dlnaEventManager.CancelEventSubscription(subscriptionId);
        }
    }
}<|MERGE_RESOLUTION|>--- conflicted
+++ resolved
@@ -122,12 +122,8 @@
         /// <param name="serverId">Server UUID.</param>
         /// <returns>Control response.</returns>
         [HttpPost("{serverId}/ContentDirectory/Control")]
-<<<<<<< HEAD
-        [Produces(MediaTypeNames.Text.Xml)]
-        public async Task<ActionResult<ControlResponse>> ProcessContentDirectoryControlRequest([FromRoute] string serverId)
-=======
+        [Produces(MediaTypeNames.Text.Xml)]
         public async Task<ActionResult<ControlResponse>> ProcessContentDirectoryControlRequest([FromRoute, Required] string serverId)
->>>>>>> 99bbbea9
         {
             if (DlnaEntryPoint.ContentDirectory != null)
             {
@@ -143,12 +139,8 @@
         /// <param name="serverId">Server UUID.</param>
         /// <returns>Control response.</returns>
         [HttpPost("{serverId}/ConnectionManager/Control")]
-<<<<<<< HEAD
-        [Produces(MediaTypeNames.Text.Xml)]
-        public async Task<ActionResult<ControlResponse>> ProcessConnectionManagerControlRequest([FromRoute] string serverId)
-=======
+        [Produces(MediaTypeNames.Text.Xml)]
         public async Task<ActionResult<ControlResponse>> ProcessConnectionManagerControlRequest([FromRoute, Required] string serverId)
->>>>>>> 99bbbea9
         {
             if (DlnaEntryPoint.ConnectionManager != null)
             {
@@ -164,12 +156,8 @@
         /// <param name="serverId">Server UUID.</param>
         /// <returns>Control response.</returns>
         [HttpPost("{serverId}/MediaReceiverRegistrar/Control")]
-<<<<<<< HEAD
-        [Produces(MediaTypeNames.Text.Xml)]
-        public async Task<ActionResult<ControlResponse>> ProcessMediaReceiverRegistrarControlRequest([FromRoute] string serverId)
-=======
+        [Produces(MediaTypeNames.Text.Xml)]
         public async Task<ActionResult<ControlResponse>> ProcessMediaReceiverRegistrarControlRequest([FromRoute, Required] string serverId)
->>>>>>> 99bbbea9
         {
             if (DlnaEntryPoint.MediaReceiverRegistrar != null)
             {
@@ -247,12 +235,8 @@
         /// <returns>Icon stream.</returns>
         [HttpGet("{serverId}/icons/{fileName}")]
         [SuppressMessage("Microsoft.Performance", "CA1801:ReviewUnusedParameters", MessageId = "serverId", Justification = "Required for DLNA")]
-<<<<<<< HEAD
-        [Produces(MediaTypeNames.Text.Xml)]
-        public ActionResult GetIconId([FromRoute] string serverId, [FromRoute] string fileName)
-=======
+        [Produces(MediaTypeNames.Text.Xml)]
         public ActionResult GetIconId([FromRoute, Required] string serverId, [FromRoute, Required] string fileName)
->>>>>>> 99bbbea9
         {
             if (DlnaEntryPoint.Instance.IsDLNAServerEnabled)
             {
@@ -268,12 +252,8 @@
         /// <param name="fileName">The icon filename.</param>
         /// <returns>Icon stream.</returns>
         [HttpGet("icons/{fileName}")]
-<<<<<<< HEAD
-        [Produces(MediaTypeNames.Text.Xml)]
-        public ActionResult GetIcon([FromRoute] string fileName)
-=======
+        [Produces(MediaTypeNames.Text.Xml)]
         public ActionResult GetIcon([FromRoute, Required] string fileName)
->>>>>>> 99bbbea9
         {
             if (DlnaEntryPoint.Instance.IsDLNAServerEnabled)
             {
