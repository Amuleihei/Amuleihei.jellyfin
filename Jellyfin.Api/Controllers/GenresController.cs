﻿using System;
using System.ComponentModel.DataAnnotations;
using System.Linq;
using Jellyfin.Api.Constants;
using Jellyfin.Api.Extensions;
using Jellyfin.Api.Helpers;
using Jellyfin.Api.ModelBinders;
using Jellyfin.Data.Entities;
using MediaBrowser.Controller.Dto;
using MediaBrowser.Controller.Entities;
using MediaBrowser.Controller.Library;
using MediaBrowser.Model.Dto;
using MediaBrowser.Model.Entities;
using MediaBrowser.Model.Querying;
using Microsoft.AspNetCore.Authorization;
using Microsoft.AspNetCore.Http;
using Microsoft.AspNetCore.Mvc;
using Genre = MediaBrowser.Controller.Entities.Genre;

namespace Jellyfin.Api.Controllers
{
    /// <summary>
    /// The genres controller.
    /// </summary>
    [Authorize(Policy = Policies.DefaultAuthorization)]
    public class GenresController : BaseJellyfinApiController
    {
        private readonly IUserManager _userManager;
        private readonly ILibraryManager _libraryManager;
        private readonly IDtoService _dtoService;

        /// <summary>
        /// Initializes a new instance of the <see cref="GenresController"/> class.
        /// </summary>
        /// <param name="userManager">Instance of the <see cref="IUserManager"/> interface.</param>
        /// <param name="libraryManager">Instance of the <see cref="ILibraryManager"/> interface.</param>
        /// <param name="dtoService">Instance of the <see cref="IDtoService"/> interface.</param>
        public GenresController(
            IUserManager userManager,
            ILibraryManager libraryManager,
            IDtoService dtoService)
        {
            _userManager = userManager;
            _libraryManager = libraryManager;
            _dtoService = dtoService;
        }

        /// <summary>
        /// Gets all genres from a given item, folder, or the entire library.
        /// </summary>
        /// <param name="startIndex">Optional. The record index to start at. All items with a lower index will be dropped from the results.</param>
        /// <param name="limit">Optional. The maximum number of records to return.</param>
        /// <param name="searchTerm">The search term.</param>
        /// <param name="parentId">Specify this to localize the search to a specific item or folder. Omit to use the root.</param>
        /// <param name="fields">Optional. Specify additional fields of information to return in the output.</param>
        /// <param name="excludeItemTypes">Optional. If specified, results will be filtered out based on item type. This allows multiple, comma delimited.</param>
        /// <param name="includeItemTypes">Optional. If specified, results will be filtered in based on item type. This allows multiple, comma delimited.</param>
        /// <param name="isFavorite">Optional filter by items that are marked as favorite, or not.</param>
        /// <param name="imageTypeLimit">Optional, the max number of images to return, per image type.</param>
        /// <param name="enableImageTypes">Optional. The image types to include in the output.</param>
        /// <param name="userId">User id.</param>
        /// <param name="nameStartsWithOrGreater">Optional filter by items whose name is sorted equally or greater than a given input string.</param>
        /// <param name="nameStartsWith">Optional filter by items whose name is sorted equally than a given input string.</param>
        /// <param name="nameLessThan">Optional filter by items whose name is equally or lesser than a given input string.</param>
        /// <param name="enableImages">Optional, include image information in output.</param>
        /// <param name="enableTotalRecordCount">Optional. Include total record count.</param>
        /// <response code="200">Genres returned.</response>
        /// <returns>An <see cref="OkResult"/> containing the queryresult of genres.</returns>
        [HttpGet]
        [ProducesResponseType(StatusCodes.Status200OK)]
        public ActionResult<QueryResult<BaseItemDto>> GetGenres(
            [FromQuery] int? startIndex,
            [FromQuery] int? limit,
            [FromQuery] string? searchTerm,
            [FromQuery] string? parentId,
            [FromQuery, ModelBinder(typeof(CommaDelimitedArrayModelBinder))] ItemFields[] fields,
            [FromQuery] string? excludeItemTypes,
            [FromQuery] string? includeItemTypes,
<<<<<<< HEAD
            [FromQuery, ModelBinder(typeof(CommaDelimitedArrayModelBinder))] ItemFilter[] filters,
=======
>>>>>>> dc0e353b
            [FromQuery] bool? isFavorite,
            [FromQuery] int? imageTypeLimit,
            [FromQuery, ModelBinder(typeof(CommaDelimitedArrayModelBinder))] ImageType[] enableImageTypes,
            [FromQuery] Guid? userId,
            [FromQuery] string? nameStartsWithOrGreater,
            [FromQuery] string? nameStartsWith,
            [FromQuery] string? nameLessThan,
            [FromQuery] bool? enableImages = true,
            [FromQuery] bool enableTotalRecordCount = true)
        {
            var dtoOptions = new DtoOptions { Fields = fields }
                .AddClientFields(Request)
                .AddAdditionalDtoOptions(enableImages, false, imageTypeLimit, enableImageTypes);

            User? user = userId.HasValue && userId != Guid.Empty ? _userManager.GetUserById(userId.Value) : null;

            var parentItem = _libraryManager.GetParentItem(parentId, userId);

            var query = new InternalItemsQuery(user)
            {
                ExcludeItemTypes = RequestHelpers.Split(excludeItemTypes, ',', true),
                IncludeItemTypes = RequestHelpers.Split(includeItemTypes, ',', true),
                StartIndex = startIndex,
                Limit = limit,
                IsFavorite = isFavorite,
                NameLessThan = nameLessThan,
                NameStartsWith = nameStartsWith,
                NameStartsWithOrGreater = nameStartsWithOrGreater,
                DtoOptions = dtoOptions,
                SearchTerm = searchTerm,
                EnableTotalRecordCount = enableTotalRecordCount
            };

            if (!string.IsNullOrWhiteSpace(parentId))
            {
                if (parentItem is Folder)
                {
                    query.AncestorIds = new[] { new Guid(parentId) };
                }
                else
                {
                    query.ItemIds = new[] { new Guid(parentId) };
                }
            }

            QueryResult<(BaseItem, ItemCounts)> result;
            if (parentItem is ICollectionFolder parentCollectionFolder
                && (string.Equals(parentCollectionFolder.CollectionType, CollectionType.Music, StringComparison.Ordinal)
                || string.Equals(parentCollectionFolder.CollectionType, CollectionType.MusicVideos, StringComparison.Ordinal)))
            {
                result = _libraryManager.GetMusicGenres(query);
            }
            else
            {
                result = _libraryManager.GetGenres(query);
            }

            var shouldIncludeItemTypes = !string.IsNullOrEmpty(includeItemTypes);
            return RequestHelpers.CreateQueryResult(result, dtoOptions, _dtoService, shouldIncludeItemTypes, user);
        }

        /// <summary>
        /// Gets a genre, by name.
        /// </summary>
        /// <param name="genreName">The genre name.</param>
        /// <param name="userId">The user id.</param>
        /// <response code="200">Genres returned.</response>
        /// <returns>An <see cref="OkResult"/> containing the genre.</returns>
        [HttpGet("{genreName}")]
        [ProducesResponseType(StatusCodes.Status200OK)]
        public ActionResult<BaseItemDto> GetGenre([FromRoute, Required] string genreName, [FromQuery] Guid? userId)
        {
            var dtoOptions = new DtoOptions()
                .AddClientFields(Request);

            Genre item = new Genre();
            if (genreName.IndexOf(BaseItem.SlugChar, StringComparison.OrdinalIgnoreCase) != -1)
            {
                var result = GetItemFromSlugName<Genre>(_libraryManager, genreName, dtoOptions);

                if (result != null)
                {
                    item = result;
                }
            }
            else
            {
                item = _libraryManager.GetGenre(genreName);
            }

            if (userId.HasValue && !userId.Equals(Guid.Empty))
            {
                var user = _userManager.GetUserById(userId.Value);

                return _dtoService.GetBaseItemDto(item, dtoOptions, user);
            }

            return _dtoService.GetBaseItemDto(item, dtoOptions);
        }

        private T? GetItemFromSlugName<T>(ILibraryManager libraryManager, string name, DtoOptions dtoOptions)
            where T : BaseItem, new()
        {
            var result = libraryManager.GetItemList(new InternalItemsQuery
            {
                Name = name.Replace(BaseItem.SlugChar, '&'),
                IncludeItemTypes = new[] { typeof(T).Name },
                DtoOptions = dtoOptions
            }).OfType<T>().FirstOrDefault();

            result ??= libraryManager.GetItemList(new InternalItemsQuery
            {
                Name = name.Replace(BaseItem.SlugChar, '/'),
                IncludeItemTypes = new[] { typeof(T).Name },
                DtoOptions = dtoOptions
            }).OfType<T>().FirstOrDefault();

            result ??= libraryManager.GetItemList(new InternalItemsQuery
            {
                Name = name.Replace(BaseItem.SlugChar, '?'),
                IncludeItemTypes = new[] { typeof(T).Name },
                DtoOptions = dtoOptions
            }).OfType<T>().FirstOrDefault();

            return result;
        }
    }
}<|MERGE_RESOLUTION|>--- conflicted
+++ resolved
@@ -76,10 +76,6 @@
             [FromQuery, ModelBinder(typeof(CommaDelimitedArrayModelBinder))] ItemFields[] fields,
             [FromQuery] string? excludeItemTypes,
             [FromQuery] string? includeItemTypes,
-<<<<<<< HEAD
-            [FromQuery, ModelBinder(typeof(CommaDelimitedArrayModelBinder))] ItemFilter[] filters,
-=======
->>>>>>> dc0e353b
             [FromQuery] bool? isFavorite,
             [FromQuery] int? imageTypeLimit,
             [FromQuery, ModelBinder(typeof(CommaDelimitedArrayModelBinder))] ImageType[] enableImageTypes,
