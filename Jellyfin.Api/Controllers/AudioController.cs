using System;
using System.Collections.Generic;
using System.Threading.Tasks;
using Jellyfin.Api.Helpers;
using Jellyfin.Api.Models.StreamingDtos;
using MediaBrowser.Controller.MediaEncoding;
using MediaBrowser.Model.Dlna;
using Microsoft.AspNetCore.Http;
using Microsoft.AspNetCore.Mvc;

namespace Jellyfin.Api.Controllers
{
    /// <summary>
    /// The audio controller.
    /// </summary>
    // TODO: In order to authenticate this in the future, Dlna playback will require updating
    public class AudioController : BaseJellyfinApiController
    {
        private readonly AudioHelper _audioHelper;

        private readonly TranscodingJobType _transcodingJobType = TranscodingJobType.Progressive;

        /// <summary>
        /// Initializes a new instance of the <see cref="AudioController"/> class.
        /// </summary>
        /// <param name="audioHelper">Instance of <see cref="AudioHelper"/>.</param>
        public AudioController(AudioHelper audioHelper)
        {
            _audioHelper = audioHelper;
        }

        /// <summary>
        /// Gets an audio stream.
        /// </summary>
        /// <param name="itemId">The item id.</param>
        /// <param name="container">The audio container.</param>
        /// <param name="static">Optional. If true, the original file will be streamed statically without any encoding. Use either no url extension or the original file extension. true/false.</param>
        /// <param name="params">The streaming parameters.</param>
        /// <param name="tag">The tag.</param>
        /// <param name="deviceProfileId">Optional. The dlna device profile id to utilize.</param>
        /// <param name="playSessionId">The play session id.</param>
        /// <param name="segmentContainer">The segment container.</param>
        /// <param name="segmentLength">The segment lenght.</param>
        /// <param name="minSegments">The minimum number of segments.</param>
        /// <param name="mediaSourceId">The media version id, if playing an alternate version.</param>
        /// <param name="deviceId">The device id of the client requesting. Used to stop encoding processes when needed.</param>
        /// <param name="audioCodec">Optional. Specify a audio codec to encode to, e.g. mp3. If omitted the server will auto-select using the url's extension. Options: aac, mp3, vorbis, wma.</param>
        /// <param name="enableAutoStreamCopy">Whether or not to allow automatic stream copy if requested values match the original source. Defaults to true.</param>
        /// <param name="allowVideoStreamCopy">Whether or not to allow copying of the video stream url.</param>
        /// <param name="allowAudioStreamCopy">Whether or not to allow copying of the audio stream url.</param>
        /// <param name="breakOnNonKeyFrames">Optional. Whether to break on non key frames.</param>
        /// <param name="audioSampleRate">Optional. Specify a specific audio sample rate, e.g. 44100.</param>
        /// <param name="maxAudioBitDepth">Optional. The maximum audio bit depth.</param>
        /// <param name="audioBitRate">Optional. Specify an audio bitrate to encode to, e.g. 128000. If omitted this will be left to encoder defaults.</param>
        /// <param name="audioChannels">Optional. Specify a specific number of audio channels to encode to, e.g. 2.</param>
        /// <param name="maxAudioChannels">Optional. Specify a maximum number of audio channels to encode to, e.g. 2.</param>
        /// <param name="profile">Optional. Specify a specific an encoder profile (varies by encoder), e.g. main, baseline, high.</param>
        /// <param name="level">Optional. Specify a level for the encoder profile (varies by encoder), e.g. 3, 3.1.</param>
        /// <param name="framerate">Optional. A specific video framerate to encode to, e.g. 23.976. Generally this should be omitted unless the device has specific requirements.</param>
        /// <param name="maxFramerate">Optional. A specific maximum video framerate to encode to, e.g. 23.976. Generally this should be omitted unless the device has specific requirements.</param>
        /// <param name="copyTimestamps">Whether or not to copy timestamps when transcoding with an offset. Defaults to false.</param>
        /// <param name="startTimeTicks">Optional. Specify a starting offset, in ticks. 1 tick = 10000 ms.</param>
        /// <param name="width">Optional. The fixed horizontal resolution of the encoded video.</param>
        /// <param name="height">Optional. The fixed vertical resolution of the encoded video.</param>
        /// <param name="videoBitRate">Optional. Specify a video bitrate to encode to, e.g. 500000. If omitted this will be left to encoder defaults.</param>
        /// <param name="subtitleStreamIndex">Optional. The index of the subtitle stream to use. If omitted no subtitles will be used.</param>
        /// <param name="subtitleMethod">Optional. Specify the subtitle delivery method.</param>
        /// <param name="maxRefFrames">Optional.</param>
        /// <param name="maxVideoBitDepth">Optional. The maximum video bit depth.</param>
        /// <param name="requireAvc">Optional. Whether to require avc.</param>
        /// <param name="deInterlace">Optional. Whether to deinterlace the video.</param>
        /// <param name="requireNonAnamorphic">Optional. Whether to require a non anamporphic stream.</param>
        /// <param name="transcodingMaxAudioChannels">Optional. The maximum number of audio channels to transcode.</param>
        /// <param name="cpuCoreLimit">Optional. The limit of how many cpu cores to use.</param>
        /// <param name="liveStreamId">The live stream id.</param>
        /// <param name="enableMpegtsM2TsMode">Optional. Whether to enable the MpegtsM2Ts mode.</param>
        /// <param name="videoCodec">Optional. Specify a video codec to encode to, e.g. h264. If omitted the server will auto-select using the url's extension. Options: h265, h264, mpeg4, theora, vpx, wmv.</param>
        /// <param name="subtitleCodec">Optional. Specify a subtitle codec to encode to.</param>
        /// <param name="transcodingReasons">Optional. The transcoding reason.</param>
        /// <param name="audioStreamIndex">Optional. The index of the audio stream to use. If omitted the first audio stream will be used.</param>
        /// <param name="videoStreamIndex">Optional. The index of the video stream to use. If omitted the first video stream will be used.</param>
        /// <param name="context">Optional. The <see cref="EncodingContext"/>.</param>
        /// <param name="streamOptions">Optional. The streaming options.</param>
        /// <response code="200">Audio stream returned.</response>
        /// <returns>A <see cref="FileResult"/> containing the audio file.</returns>
        [HttpGet("{itemId}/stream.{container}", Name = "GetAudioStreamByContainer")]
        [HttpGet("{itemId}/stream", Name = "GetAudioStream")]
<<<<<<< HEAD
        [HttpGet("{itemId}/stream.mp3", Name = "GetAudioStream_2")]
        [HttpHead("{itemId}/{stream=stream}.{container?}", Name = "HeadAudioStreamByContainer")]
=======
        [HttpHead("{itemId}/stream.{container}", Name = "HeadAudioStreamByContainer")]
>>>>>>> ac58d07e
        [HttpHead("{itemId}/stream", Name = "HeadAudioStream")]
        [HttpHead("{itemId}/stream.mp3", Name = "HeadAudioStream_2")]
        [ProducesResponseType(StatusCodes.Status200OK)]
        public async Task<ActionResult> GetAudioStream(
            [FromRoute] Guid itemId,
            [FromRoute] string? container,
            [FromQuery] bool? @static,
            [FromQuery] string? @params,
            [FromQuery] string? tag,
            [FromQuery] string? deviceProfileId,
            [FromQuery] string? playSessionId,
            [FromQuery] string? segmentContainer,
            [FromQuery] int? segmentLength,
            [FromQuery] int? minSegments,
            [FromQuery] string? mediaSourceId,
            [FromQuery] string? deviceId,
            [FromQuery] string? audioCodec,
            [FromQuery] bool? enableAutoStreamCopy,
            [FromQuery] bool? allowVideoStreamCopy,
            [FromQuery] bool? allowAudioStreamCopy,
            [FromQuery] bool? breakOnNonKeyFrames,
            [FromQuery] int? audioSampleRate,
            [FromQuery] int? maxAudioBitDepth,
            [FromQuery] int? audioBitRate,
            [FromQuery] int? audioChannels,
            [FromQuery] int? maxAudioChannels,
            [FromQuery] string? profile,
            [FromQuery] string? level,
            [FromQuery] float? framerate,
            [FromQuery] float? maxFramerate,
            [FromQuery] bool? copyTimestamps,
            [FromQuery] long? startTimeTicks,
            [FromQuery] int? width,
            [FromQuery] int? height,
            [FromQuery] int? videoBitRate,
            [FromQuery] int? subtitleStreamIndex,
            [FromQuery] SubtitleDeliveryMethod subtitleMethod,
            [FromQuery] int? maxRefFrames,
            [FromQuery] int? maxVideoBitDepth,
            [FromQuery] bool? requireAvc,
            [FromQuery] bool? deInterlace,
            [FromQuery] bool? requireNonAnamorphic,
            [FromQuery] int? transcodingMaxAudioChannels,
            [FromQuery] int? cpuCoreLimit,
            [FromQuery] string? liveStreamId,
            [FromQuery] bool? enableMpegtsM2TsMode,
            [FromQuery] string? videoCodec,
            [FromQuery] string? subtitleCodec,
            [FromQuery] string? transcodingReasons,
            [FromQuery] int? audioStreamIndex,
            [FromQuery] int? videoStreamIndex,
            [FromQuery] EncodingContext? context,
            [FromQuery] Dictionary<string, string>? streamOptions)
        {
            StreamingRequestDto streamingRequest = new StreamingRequestDto
            {
                Id = itemId,
                Container = container,
                Static = @static ?? true,
                Params = @params,
                Tag = tag,
                DeviceProfileId = deviceProfileId,
                PlaySessionId = playSessionId,
                SegmentContainer = segmentContainer,
                SegmentLength = segmentLength,
                MinSegments = minSegments,
                MediaSourceId = mediaSourceId,
                DeviceId = deviceId,
                AudioCodec = audioCodec,
                EnableAutoStreamCopy = enableAutoStreamCopy ?? true,
                AllowAudioStreamCopy = allowAudioStreamCopy ?? true,
                AllowVideoStreamCopy = allowVideoStreamCopy ?? true,
                BreakOnNonKeyFrames = breakOnNonKeyFrames ?? false,
                AudioSampleRate = audioSampleRate,
                MaxAudioChannels = maxAudioChannels,
                AudioBitRate = audioBitRate,
                MaxAudioBitDepth = maxAudioBitDepth,
                AudioChannels = audioChannels,
                Profile = profile,
                Level = level,
                Framerate = framerate,
                MaxFramerate = maxFramerate,
                CopyTimestamps = copyTimestamps ?? true,
                StartTimeTicks = startTimeTicks,
                Width = width,
                Height = height,
                VideoBitRate = videoBitRate,
                SubtitleStreamIndex = subtitleStreamIndex,
                SubtitleMethod = subtitleMethod,
                MaxRefFrames = maxRefFrames,
                MaxVideoBitDepth = maxVideoBitDepth,
                RequireAvc = requireAvc ?? true,
                DeInterlace = deInterlace ?? true,
                RequireNonAnamorphic = requireNonAnamorphic ?? true,
                TranscodingMaxAudioChannels = transcodingMaxAudioChannels,
                CpuCoreLimit = cpuCoreLimit,
                LiveStreamId = liveStreamId,
                EnableMpegtsM2TsMode = enableMpegtsM2TsMode ?? true,
                VideoCodec = videoCodec,
                SubtitleCodec = subtitleCodec,
                TranscodeReasons = transcodingReasons,
                AudioStreamIndex = audioStreamIndex,
                VideoStreamIndex = videoStreamIndex,
                Context = context ?? EncodingContext.Static,
                StreamOptions = streamOptions
            };

            return await _audioHelper.GetAudioStream(_transcodingJobType, streamingRequest).ConfigureAwait(false);
        }
    }
}<|MERGE_RESOLUTION|>--- conflicted
+++ resolved
@@ -85,14 +85,8 @@
         /// <returns>A <see cref="FileResult"/> containing the audio file.</returns>
         [HttpGet("{itemId}/stream.{container}", Name = "GetAudioStreamByContainer")]
         [HttpGet("{itemId}/stream", Name = "GetAudioStream")]
-<<<<<<< HEAD
-        [HttpGet("{itemId}/stream.mp3", Name = "GetAudioStream_2")]
-        [HttpHead("{itemId}/{stream=stream}.{container?}", Name = "HeadAudioStreamByContainer")]
-=======
         [HttpHead("{itemId}/stream.{container}", Name = "HeadAudioStreamByContainer")]
->>>>>>> ac58d07e
         [HttpHead("{itemId}/stream", Name = "HeadAudioStream")]
-        [HttpHead("{itemId}/stream.mp3", Name = "HeadAudioStream_2")]
         [ProducesResponseType(StatusCodes.Status200OK)]
         public async Task<ActionResult> GetAudioStream(
             [FromRoute] Guid itemId,
