using System;
using System.Collections.Generic;
using System.ComponentModel.DataAnnotations;
using System.IO;
using System.Linq;
using System.Net.Mime;
using System.Threading;
using System.Threading.Tasks;
using Jellyfin.Api.Attributes;
using Jellyfin.Api.Constants;
using MediaBrowser.Common.Configuration;
using MediaBrowser.Common.Extensions;
using MediaBrowser.Common.Net;
using MediaBrowser.Controller;
using MediaBrowser.Controller.Configuration;
using MediaBrowser.Model.IO;
using MediaBrowser.Model.Net;
using MediaBrowser.Model.System;
using Microsoft.AspNetCore.Authorization;
using Microsoft.AspNetCore.Http;
using Microsoft.AspNetCore.Mvc;
using Microsoft.Extensions.Logging;

namespace Jellyfin.Api.Controllers
{
    /// <summary>
    /// The system controller.
    /// </summary>
    public class SystemController : BaseJellyfinApiController
    {
        private readonly IServerApplicationHost _appHost;
        private readonly IApplicationPaths _appPaths;
        private readonly IFileSystem _fileSystem;
        private readonly INetworkManager _network;
        private readonly ILogger<SystemController> _logger;

        /// <summary>
        /// Initializes a new instance of the <see cref="SystemController"/> class.
        /// </summary>
        /// <param name="serverConfigurationManager">Instance of <see cref="IServerConfigurationManager"/> interface.</param>
        /// <param name="appHost">Instance of <see cref="IServerApplicationHost"/> interface.</param>
        /// <param name="fileSystem">Instance of <see cref="IFileSystem"/> interface.</param>
        /// <param name="network">Instance of <see cref="INetworkManager"/> interface.</param>
        /// <param name="logger">Instance of <see cref="ILogger{SystemController}"/> interface.</param>
        public SystemController(
            IServerConfigurationManager serverConfigurationManager,
            IServerApplicationHost appHost,
            IFileSystem fileSystem,
            INetworkManager network,
            ILogger<SystemController> logger)
        {
            _appPaths = serverConfigurationManager.ApplicationPaths;
            _appHost = appHost;
            _fileSystem = fileSystem;
            _network = network;
            _logger = logger;
        }

        /// <summary>
        /// Gets information about the server.
        /// </summary>
        /// <response code="200">Information retrieved.</response>
        /// <returns>A <see cref="SystemInfo"/> with info about the system.</returns>
        [HttpGet("Info")]
        [Authorize(Policy = Policies.FirstTimeSetupOrIgnoreParentalControl)]
        [ProducesResponseType(StatusCodes.Status200OK)]
        public ActionResult<SystemInfo> GetSystemInfo()
        {
<<<<<<< HEAD
            return _appHost.GetSystemInfo(Request);
=======
            return _appHost.GetSystemInfo(Request.HttpContext.Connection.RemoteIpAddress);
>>>>>>> a57b99bf
        }

        /// <summary>
        /// Gets public information about the server.
        /// </summary>
        /// <response code="200">Information retrieved.</response>
        /// <returns>A <see cref="PublicSystemInfo"/> with public info about the system.</returns>
        [HttpGet("Info/Public")]
        [ProducesResponseType(StatusCodes.Status200OK)]
        public ActionResult<PublicSystemInfo> GetPublicSystemInfo()
        {
<<<<<<< HEAD
            return _appHost.GetPublicSystemInfo(Request);
=======
            return _appHost.GetPublicSystemInfo(Request.HttpContext.Connection.RemoteIpAddress);
>>>>>>> a57b99bf
        }

        /// <summary>
        /// Pings the system.
        /// </summary>
        /// <response code="200">Information retrieved.</response>
        /// <returns>The server name.</returns>
        [HttpGet("Ping", Name = "GetPingSystem")]
        [HttpPost("Ping", Name = "PostPingSystem")]
        [ProducesResponseType(StatusCodes.Status200OK)]
        public ActionResult<string> PingSystem()
        {
            return _appHost.Name;
        }

        /// <summary>
        /// Restarts the application.
        /// </summary>
        /// <response code="204">Server restarted.</response>
        /// <returns>No content. Server restarted.</returns>
        [HttpPost("Restart")]
        [Authorize(Policy = Policies.LocalAccessOrRequiresElevation)]
        [ProducesResponseType(StatusCodes.Status204NoContent)]
        public ActionResult RestartApplication()
        {
            Task.Run(async () =>
            {
                await Task.Delay(100).ConfigureAwait(false);
                _appHost.Restart();
            });
            return NoContent();
        }

        /// <summary>
        /// Shuts down the application.
        /// </summary>
        /// <response code="204">Server shut down.</response>
        /// <returns>No content. Server shut down.</returns>
        [HttpPost("Shutdown")]
        [Authorize(Policy = Policies.RequiresElevation)]
        [ProducesResponseType(StatusCodes.Status204NoContent)]
        public ActionResult ShutdownApplication()
        {
            Task.Run(async () =>
            {
                await Task.Delay(100).ConfigureAwait(false);
                await _appHost.Shutdown().ConfigureAwait(false);
            });
            return NoContent();
        }

        /// <summary>
        /// Gets a list of available server log files.
        /// </summary>
        /// <response code="200">Information retrieved.</response>
        /// <returns>An array of <see cref="LogFile"/> with the available log files.</returns>
        [HttpGet("Logs")]
        [Authorize(Policy = Policies.RequiresElevation)]
        [ProducesResponseType(StatusCodes.Status200OK)]
        public ActionResult<LogFile[]> GetServerLogs()
        {
            IEnumerable<FileSystemMetadata> files;

            try
            {
                files = _fileSystem.GetFiles(_appPaths.LogDirectoryPath, new[] { ".txt", ".log" }, true, false);
            }
            catch (IOException ex)
            {
                _logger.LogError(ex, "Error getting logs");
                files = Enumerable.Empty<FileSystemMetadata>();
            }

            var result = files.Select(i => new LogFile
                {
                    DateCreated = _fileSystem.GetCreationTimeUtc(i),
                    DateModified = _fileSystem.GetLastWriteTimeUtc(i),
                    Name = i.Name,
                    Size = i.Length
                })
                .OrderByDescending(i => i.DateModified)
                .ThenByDescending(i => i.DateCreated)
                .ThenBy(i => i.Name)
                .ToArray();

            return result;
        }

        /// <summary>
        /// Gets information about the request endpoint.
        /// </summary>
        /// <response code="200">Information retrieved.</response>
        /// <returns><see cref="EndPointInfo"/> with information about the endpoint.</returns>
        [HttpGet("Endpoint")]
        [Authorize(Policy = Policies.DefaultAuthorization)]
        [ProducesResponseType(StatusCodes.Status200OK)]
        public ActionResult<EndPointInfo> GetEndpointInfo()
        {
            return new EndPointInfo
            {
                IsLocal = HttpContext.IsLocal(),
                IsInNetwork = _network.IsInLocalNetwork(HttpContext.GetNormalizedRemoteIp())
            };
        }

        /// <summary>
        /// Gets a log file.
        /// </summary>
        /// <param name="name">The name of the log file to get.</param>
        /// <response code="200">Log file retrieved.</response>
        /// <returns>The log file.</returns>
        [HttpGet("Logs/Log")]
        [Authorize(Policy = Policies.RequiresElevation)]
        [ProducesResponseType(StatusCodes.Status200OK)]
        [ProducesFile(MediaTypeNames.Text.Plain)]
        public ActionResult GetLogFile([FromQuery, Required] string name)
        {
            var file = _fileSystem.GetFiles(_appPaths.LogDirectoryPath)
                .First(i => string.Equals(i.Name, name, StringComparison.OrdinalIgnoreCase));

            // For older files, assume fully static
            var fileShare = file.LastWriteTimeUtc < DateTime.UtcNow.AddHours(-1) ? FileShare.Read : FileShare.ReadWrite;
            FileStream stream = new FileStream(file.FullName, FileMode.Open, FileAccess.Read, fileShare);
            return File(stream, "text/plain");
        }

        /// <summary>
        /// Gets wake on lan information.
        /// </summary>
        /// <response code="200">Information retrieved.</response>
        /// <returns>An <see cref="IEnumerable{WakeOnLanInfo}"/> with the WakeOnLan infos.</returns>
        [HttpGet("WakeOnLanInfo")]
        [Authorize(Policy = Policies.DefaultAuthorization)]
        [ProducesResponseType(StatusCodes.Status200OK)]
        public ActionResult<IEnumerable<WakeOnLanInfo>> GetWakeOnLanInfo()
        {
            var result = _appHost.GetWakeOnLanInfo();
            return Ok(result);
        }
    }
}<|MERGE_RESOLUTION|>--- conflicted
+++ resolved
@@ -66,11 +66,7 @@
         [ProducesResponseType(StatusCodes.Status200OK)]
         public ActionResult<SystemInfo> GetSystemInfo()
         {
-<<<<<<< HEAD
-            return _appHost.GetSystemInfo(Request);
-=======
             return _appHost.GetSystemInfo(Request.HttpContext.Connection.RemoteIpAddress);
->>>>>>> a57b99bf
         }
 
         /// <summary>
@@ -82,11 +78,7 @@
         [ProducesResponseType(StatusCodes.Status200OK)]
         public ActionResult<PublicSystemInfo> GetPublicSystemInfo()
         {
-<<<<<<< HEAD
-            return _appHost.GetPublicSystemInfo(Request);
-=======
             return _appHost.GetPublicSystemInfo(Request.HttpContext.Connection.RemoteIpAddress);
->>>>>>> a57b99bf
         }
 
         /// <summary>
