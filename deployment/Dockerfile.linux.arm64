FROM mcr.microsoft.com/dotnet/sdk:6.0-bullseye-slim
# Docker build arguments
ARG SOURCE_DIR=/jellyfin
ARG ARTIFACT_DIR=/dist
# Docker run environment
ENV SOURCE_DIR=/jellyfin
ENV ARTIFACT_DIR=/dist
ENV DEB_BUILD_OPTIONS=noddebs
ENV ARCH=arm64
ENV IS_DOCKER=YES

# Prepare Debian build environment
<<<<<<< HEAD
RUN apt-get update \
 && apt-get install -y debhelper gnupg wget devscripts mmv libc6-dev libcurl4-openssl-dev libfontconfig1-dev libfreetype6-dev libssl-dev libssl1.1 liblttng-ust0

# Install dotnet repository
# https://dotnet.microsoft.com/download/linux-package-manager/debian9/sdk-current
RUN wget https://download.visualstudio.microsoft.com/download/pr/5f0f07ab-cd9a-4498-a9f7-67d90d582180/2a3db6698751e6cbb93ec244cb81cc5f/dotnet-sdk-5.0.202-linux-x64.tar.gz -O dotnet-sdk.tar.gz \
 && mkdir -p dotnet-sdk \
 && tar -xzf dotnet-sdk.tar.gz -C dotnet-sdk \
 && ln -s $( pwd )/dotnet-sdk/dotnet /usr/bin/dotnet
=======
RUN apt-get update -yqq \
  && apt-get install -yqq --no-install-recommends \
    apt-transport-https debhelper gnupg devscripts unzip \
    mmv libcurl4-openssl-dev libfontconfig1-dev \
    libfreetype6-dev libssl-dev libssl1.1 liblttng-ust0
>>>>>>> 8c7dd0a6

# Link to docker-build script
RUN ln -sf ${SOURCE_DIR}/deployment/build.linux.arm64 /build.sh

VOLUME ${SOURCE_DIR}/

VOLUME ${ARTIFACT_DIR}/

ENTRYPOINT ["/build.sh"]<|MERGE_RESOLUTION|>--- conflicted
+++ resolved
@@ -10,23 +10,11 @@
 ENV IS_DOCKER=YES
 
 # Prepare Debian build environment
-<<<<<<< HEAD
-RUN apt-get update \
- && apt-get install -y debhelper gnupg wget devscripts mmv libc6-dev libcurl4-openssl-dev libfontconfig1-dev libfreetype6-dev libssl-dev libssl1.1 liblttng-ust0
-
-# Install dotnet repository
-# https://dotnet.microsoft.com/download/linux-package-manager/debian9/sdk-current
-RUN wget https://download.visualstudio.microsoft.com/download/pr/5f0f07ab-cd9a-4498-a9f7-67d90d582180/2a3db6698751e6cbb93ec244cb81cc5f/dotnet-sdk-5.0.202-linux-x64.tar.gz -O dotnet-sdk.tar.gz \
- && mkdir -p dotnet-sdk \
- && tar -xzf dotnet-sdk.tar.gz -C dotnet-sdk \
- && ln -s $( pwd )/dotnet-sdk/dotnet /usr/bin/dotnet
-=======
 RUN apt-get update -yqq \
   && apt-get install -yqq --no-install-recommends \
-    apt-transport-https debhelper gnupg devscripts unzip \
+    debhelper gnupg devscripts unzip \
     mmv libcurl4-openssl-dev libfontconfig1-dev \
     libfreetype6-dev libssl-dev libssl1.1 liblttng-ust0
->>>>>>> 8c7dd0a6
 
 # Link to docker-build script
 RUN ln -sf ${SOURCE_DIR}/deployment/build.linux.arm64 /build.sh
